--- conflicted
+++ resolved
@@ -33,13 +33,10 @@
         ImmutableList.of(IdmsDialect.NAME));
   }
 
-<<<<<<< HEAD
-=======
   /**
    * Provides DaCo dialect configuration
    * @return DaCo dialect configuration
    */
->>>>>>> a95e0e68
   public AnalysisConfig getDaCoAnalysisConfig() {
     return new AnalysisConfig(
             new CopybookConfig(CopybookProcessingMode.DISABLED, SQLBackend.DATACOM_SERVER, ImmutableList.of()),
