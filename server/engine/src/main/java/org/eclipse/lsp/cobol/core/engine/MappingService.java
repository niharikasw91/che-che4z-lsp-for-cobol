/*
 * Copyright (c) 2022 Broadcom.
 * The term "Broadcom" refers to Broadcom Inc. and/or its subsidiaries.
 *
 * This program and the accompanying materials are made
 * available under the terms of the Eclipse Public License 2.0
 * which is available at https://www.eclipse.org/legal/epl-2.0/
 *
 * SPDX-License-Identifier: EPL-2.0
 *
 * Contributors:
 *    Broadcom, Inc. - initial API and implementation
 *
 */
package org.eclipse.lsp.cobol.core.engine;

import lombok.Getter;
import org.apache.commons.lang3.tuple.Pair;
import org.eclipse.lsp4j.Location;
import org.eclipse.lsp4j.Position;
import org.eclipse.lsp4j.Range;

import java.util.*;
import java.util.stream.Collectors;

/**
 * Provides mapping functionality for extended document
 */
public class MappingService {

  @Getter
  private ArrayList<Pair<Range, Location>> localityMap;

  public MappingService(TextTransformations textTransformations) {
    localityMap = new ArrayList<>(buildLocalityMap(textTransformations));
    if (textTransformations.getReplacements().size() > 0) {
<<<<<<< HEAD
      localityMap = applyReplacements(textTransformations.getReplacements(), textTransformations.getUri());
=======
      localityMap = applyReplacements(textTransformations.getReplacements(), textTransformations.getText());
>>>>>>> 04445fea
    }
  }

  /**
   * Returns a original location with document's uri
   * @param range is a range from extendes source
   * @return a Location object
   */
  public Optional<Location> getOriginalLocation(Range range) {
    return /*Optional.ofNullable(findRangeAndLocation(range.getStart().getLine(), 0, localityMap.size() - 1))*/
        findRangeAndLocation(range)
        .map(rangeAndLocation -> {
          int lineShift = range.getStart().getLine() - rangeAndLocation.getKey().getStart().getLine();
          int charShift = 0; //rangeAndLocation.getKey().getStart().getCharacter() - rangeAndLocation.getValue().getRange().getStart().getCharacter();

          int originalLine = rangeAndLocation.getValue().getRange().getStart().getLine() + lineShift;
          int originalCharacter = range.getStart().getCharacter() - charShift;
          Position startPos = new Position(originalLine, originalCharacter);

          originalLine = originalLine + range.getEnd().getLine() - range.getStart().getLine();
          originalCharacter = range.getEnd().getCharacter() - charShift;
          Position endPos = new Position(originalLine, originalCharacter);

          Range newRange = new Range(startPos, endPos);
          return new Location(rangeAndLocation.getValue().getUri(), newRange);
        });
  }

  private Optional<Pair<Range, Location>> findRangeAndLocation(Range range) {
    return localityMap.stream().filter(p -> MappingHelper.rangeIn(range, p.getKey())).findFirst();
  }

  /**
   * Builds an extended document token locality to original source locality map
   * @param textTransformations is a text transformations object
   * @return a map
   */
  private List<Pair<Range, Location>> buildLocalityMap(TextTransformations textTransformations) {
    List<Pair<Range, Location>> result = new LinkedList<>();
    LinkedList<Range> ranges = new LinkedList<>(textTransformations.getExtensions().keySet());
    ranges.sort(Comparator.comparingInt(e -> e.getStart().getLine()));
    int originalDocumentLine = 0;
    int extendedDocumentLine = 0;
    for (Range range : ranges) {
      List<Pair<Range, Location>> map = buildLocalityMap(textTransformations.getExtensions().get(range));
      Pair<Range, Location> last = map.get(map.size() - 1);

      result.add(buildRange(textTransformations.getUri(), originalDocumentLine, extendedDocumentLine, range, last.getKey()));

      extendedDocumentLine += (range.getEnd().getLine() - originalDocumentLine);
      originalDocumentLine = range.getEnd().getLine() + 1;

      for (Pair<Range, Location> pair : map) {
        Position start = pair.getKey().getStart();
        Position end = pair.getKey().getEnd();
        int size = end.getLine() - start.getLine() + 1;

        start.setLine(extendedDocumentLine);
        start.setCharacter(range.getStart().getCharacter());
        end.setLine(extendedDocumentLine + size - 1);
        pair.getKey().setStart(start);
        pair.getKey().setEnd(end);
        extendedDocumentLine += size;
      }
      result.addAll(map);
    }

    String[] originalLines = textTransformations.getText().split("\r?\n");
    int size = originalLines.length - originalDocumentLine + (textTransformations.getText().endsWith("\n") ? 1 : 0);

    Pair<Range, Location> last = Pair.of(new Range(new Position(extendedDocumentLine, 0), new Position(extendedDocumentLine + size - 1, 80)),
        new Location(textTransformations.getUri(), new Range(new Position(originalDocumentLine, 0), new Position(originalDocumentLine + size - 1, 80))));
    result.add(last);

    return result;
  }

<<<<<<< HEAD
  private ArrayList<Pair<Range, Location>> applyReplacements(Map<Range, String> replacements, String documentUri) {
=======
  private ArrayList<Pair<Range, Location>> applyReplacements(Map<Range, String> replacements, String text) {
>>>>>>> 04445fea
    LinkedList<Range> ranges = new LinkedList<>(replacements.keySet());
    ranges.sort(Comparator.comparingInt(e -> e.getStart().getLine()));

    for (Range range : ranges) {
      if (MappingHelper.size(range) <= 1) {
        continue;
      }

<<<<<<< HEAD
=======
      String[] lines =  text.split("\\r?\\n");
>>>>>>> 04445fea
      List<Pair<Range, Location>> iterationMap = new LinkedList<>(localityMap);
      for (Pair<Range, Location> pair : iterationMap) {
        if (MappingHelper.rangeIn(range, pair.getValue().getRange())) {

<<<<<<< HEAD
=======
          //range = extendRangeIfNeeded(range, lines);
>>>>>>> 04445fea
          List<Location> newLocations = MappingHelper.split(range, pair.getValue().getRange())
              .stream().map(r -> new Location(pair.getValue().getUri(), r)).collect(Collectors.toList());

          int lineShift = range.getStart().getLine() - pair.getValue().getRange().getStart().getLine();
          int charShift = range.getStart().getCharacter() - pair.getValue().getRange().getStart().getCharacter();

<<<<<<< HEAD
          Position startPosition = new Position(pair.getKey().getStart().getLine()
              + lineShift, pair.getKey().getStart().getCharacter() + charShift + 1);
=======
          int charPos = pair.getKey().getStart().getCharacter() + charShift;
          int linePos = pair.getKey().getStart().getLine() + lineShift;
          if (charPos < 0) {
            charPos = 80;
            linePos -= 1;
          }
          Position startPosition = new Position(linePos, charPos);
>>>>>>> 04445fea

          Position endPosition = new Position(pair.getKey().getStart().getLine()
              + lineShift + MappingHelper.size(range) - 1,
              pair.getKey().getStart().getCharacter() + charShift + MappingHelper.charSize(range));

          Range extendedRange = new Range(startPosition, endPosition);

          List<Range> newRanges = MappingHelper.concat(extendedRange, pair.getLeft());
          if (newLocations.size() == newRanges.size()) {
            for (int i = 0; i < newLocations.size(); i++) {
<<<<<<< HEAD
              localityMap.add(Pair.of(newRanges.get(i), newLocations.get(i)));
=======
              Range newRange = newRanges.get(i);
              if (MappingHelper.size(newRange) > 1 || MappingHelper.charSize(newRange) > 0) {
                localityMap.add(Pair.of(newRange, newLocations.get(i)));
              }
>>>>>>> 04445fea
            }
          }
          localityMap.remove(pair);
        }
      }
    }
    return localityMap;
  }

<<<<<<< HEAD
=======
  private Range extendRangeIfNeeded(Range range, String[] lines) {
    String line = lines[range.getEnd().getLine()];
    if (line.length() <= range.getEnd().getCharacter()) {
      return new Range(range.getStart(), new Position(range.getEnd().getLine() + 1, 0));
    }
    return range;
  }

>>>>>>> 04445fea
  private Pair<Range, Location> buildRange(String uri, int originalDocumentLine, int extendedDocumentLine, Range originalRange, Range extendedRange) {
    Position posStart = new Position(originalDocumentLine, 0);
    Position posEnd = new Position(originalRange.getEnd().getLine() - 1, 80);
    Range newOriginalRange = new Range(posStart, posEnd);

    posStart = new Position(extendedDocumentLine, 0);
    extendedDocumentLine += originalRange.getEnd().getLine() - originalDocumentLine - 1;
    posEnd = new Position(extendedDocumentLine, 80/*originalRange.getStart().getCharacter() + extendedRange.getEnd().getCharacter()*/);
    Range newExtendedRange = new Range(posStart, posEnd);
    return Pair.of(newExtendedRange, new Location(uri, newOriginalRange));
  }

}<|MERGE_RESOLUTION|>--- conflicted
+++ resolved
@@ -34,11 +34,7 @@
   public MappingService(TextTransformations textTransformations) {
     localityMap = new ArrayList<>(buildLocalityMap(textTransformations));
     if (textTransformations.getReplacements().size() > 0) {
-<<<<<<< HEAD
-      localityMap = applyReplacements(textTransformations.getReplacements(), textTransformations.getUri());
-=======
       localityMap = applyReplacements(textTransformations.getReplacements(), textTransformations.getText());
->>>>>>> 04445fea
     }
   }
 
@@ -116,11 +112,7 @@
     return result;
   }
 
-<<<<<<< HEAD
-  private ArrayList<Pair<Range, Location>> applyReplacements(Map<Range, String> replacements, String documentUri) {
-=======
   private ArrayList<Pair<Range, Location>> applyReplacements(Map<Range, String> replacements, String text) {
->>>>>>> 04445fea
     LinkedList<Range> ranges = new LinkedList<>(replacements.keySet());
     ranges.sort(Comparator.comparingInt(e -> e.getStart().getLine()));
 
@@ -129,28 +121,18 @@
         continue;
       }
 
-<<<<<<< HEAD
-=======
       String[] lines =  text.split("\\r?\\n");
->>>>>>> 04445fea
       List<Pair<Range, Location>> iterationMap = new LinkedList<>(localityMap);
       for (Pair<Range, Location> pair : iterationMap) {
         if (MappingHelper.rangeIn(range, pair.getValue().getRange())) {
 
-<<<<<<< HEAD
-=======
           //range = extendRangeIfNeeded(range, lines);
->>>>>>> 04445fea
           List<Location> newLocations = MappingHelper.split(range, pair.getValue().getRange())
               .stream().map(r -> new Location(pair.getValue().getUri(), r)).collect(Collectors.toList());
 
           int lineShift = range.getStart().getLine() - pair.getValue().getRange().getStart().getLine();
           int charShift = range.getStart().getCharacter() - pair.getValue().getRange().getStart().getCharacter();
 
-<<<<<<< HEAD
-          Position startPosition = new Position(pair.getKey().getStart().getLine()
-              + lineShift, pair.getKey().getStart().getCharacter() + charShift + 1);
-=======
           int charPos = pair.getKey().getStart().getCharacter() + charShift;
           int linePos = pair.getKey().getStart().getLine() + lineShift;
           if (charPos < 0) {
@@ -158,7 +140,6 @@
             linePos -= 1;
           }
           Position startPosition = new Position(linePos, charPos);
->>>>>>> 04445fea
 
           Position endPosition = new Position(pair.getKey().getStart().getLine()
               + lineShift + MappingHelper.size(range) - 1,
@@ -169,14 +150,10 @@
           List<Range> newRanges = MappingHelper.concat(extendedRange, pair.getLeft());
           if (newLocations.size() == newRanges.size()) {
             for (int i = 0; i < newLocations.size(); i++) {
-<<<<<<< HEAD
-              localityMap.add(Pair.of(newRanges.get(i), newLocations.get(i)));
-=======
               Range newRange = newRanges.get(i);
               if (MappingHelper.size(newRange) > 1 || MappingHelper.charSize(newRange) > 0) {
                 localityMap.add(Pair.of(newRange, newLocations.get(i)));
               }
->>>>>>> 04445fea
             }
           }
           localityMap.remove(pair);
@@ -186,8 +163,6 @@
     return localityMap;
   }
 
-<<<<<<< HEAD
-=======
   private Range extendRangeIfNeeded(Range range, String[] lines) {
     String line = lines[range.getEnd().getLine()];
     if (line.length() <= range.getEnd().getCharacter()) {
@@ -196,7 +171,6 @@
     return range;
   }
 
->>>>>>> 04445fea
   private Pair<Range, Location> buildRange(String uri, int originalDocumentLine, int extendedDocumentLine, Range originalRange, Range extendedRange) {
     Position posStart = new Position(originalDocumentLine, 0);
     Position posEnd = new Position(originalRange.getEnd().getLine() - 1, 80);
