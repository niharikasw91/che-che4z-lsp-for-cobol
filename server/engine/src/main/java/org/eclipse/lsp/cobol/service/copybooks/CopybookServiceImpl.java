--- conflicted
+++ resolved
@@ -173,12 +173,7 @@
   }
 
   private CopybookModel cleanupCopybook(CopybookModel dirtyCopybook) {
-<<<<<<< HEAD
     String cleanText = preprocessor.cleanUpCode(dirtyCopybook.getUri(), dirtyCopybook.getContent()).getResult().calculateExtendedText();
-=======
-    String cleanText = preprocessor.cleanUpCode(dirtyCopybook.getUri(), dirtyCopybook.getContent())
-        .getResult();
->>>>>>> f024751d
     return new CopybookModel(dirtyCopybook.getCopybookName(), dirtyCopybook.getUri(), cleanText);
   }
 
