--- conflicted
+++ resolved
@@ -102,7 +102,6 @@
   }
 
   /**
-<<<<<<< HEAD
    * Validate a string for alphanumeric characters and throw an error if it is incorrect
    *
    * @param input string to check
@@ -124,6 +123,31 @@
   protected void validateExactLength(String input, String objectType, Integer validLength) {
     if (input != null && input.length() != validLength) {
       notifyError("parsers.exactLength", objectType, validLength.toString());
+    }
+  }
+  /**
+   * Validate a string length without first and the last symbol and throw an error if it is
+   * incorrect
+   *
+   * @param input string to check
+   * @param objectType type of the object to be passed as a message argument
+   * @param validLength expected length for this input
+   */
+  protected void validateLengthTrimBorders(String input, String objectType, Integer validLength) {
+    validateLength(input.substring(1, input.length() - 1), objectType, validLength);
+  }
+
+  /**
+   * Validate a string with a regex and throw an error if it is incorrect
+   *
+   * @param input string to check
+   * @param regex regex string
+   * @param error error code name
+   */
+  @VisibleForTesting
+  protected void validateTokenWithRegex(String input, String regex, String error) {
+    if (!input.matches(regex)) {
+      notifyError(error, input);
     }
   }
 
@@ -140,6 +164,19 @@
       notifyError("parsers.intRangeValue", minValue.toString(), maxValue.toString());
     }
   }
+  /**
+   * Validate a string value if it is an integer between 0 and 32767 and throw an error if it is
+   * incorrect
+   *
+   * @param input string to check
+   */
+  @VisibleForTesting
+  protected void validateDb2MaxInt(String input) {
+    int value = Integer.parseInt(input);
+    if (!(value > 0 && value <= 32767)) {
+      notifyError("db2SqlParser.maxIntValue", input);
+    }
+  }
 
   /**
    * Validate string value for starts with substrings
@@ -152,6 +189,20 @@
       notifyError("parsers.startsWith", String.join(" or ", startsWith));
     }
   }
+  /**
+   * Validate a string value if it is an integer between -2 and 99 and throw an error if it is
+   * incorrect
+   *
+   * @param input string to check
+   */
+  @VisibleForTesting
+  protected void validateTextInRange(String input, int min, int max) {
+    int value = Integer.parseInt(input);
+    if (!(value > min && value < max)) {
+      notifyError(
+          "paser.validValueMsg", input, String.format("in range %d to %d", min + 1, max - 1));
+    }
+  }
 
   /**
    * Validate string length against range and throw an error if it is incorrect
@@ -165,86 +216,8 @@
       notifyError("parsers.stringLengthRange", minLength.toString(), maxLength.toString());
     }
   }
-
-  /**
-   * Validate allowed string values and throw an error if it is incorrect
-   *
-   * @param input string to check
-   * @param allowedValues arrays of allowed starting string values for Input parameter
-   */
-  protected void validateAllowedValues(String input, String... allowedValues) {
-    if (input != null && !checkInputInAllowedValues(input, allowedValues)) {
-      notifyError("parsers.allowedStringValues", String.join(", ", allowedValues));
-    }
-  }
-
-  /**
-   * Remove quotes from string literal
-   *
-   * @param input string to trim quotes
-   */
-  protected String trimQuotes(String input) {
-    if (input != null) {
-      return PreprocessorStringUtils.trimQuotes(input);
-    }
-    return input;
-=======
-   * Validate a string length without first and the last symbol and throw an error if it is incorrect
-   *
-   * @param input string to check
-   * @param objectType type of the object to be passed as a message argument
-   * @param validLength expected length for this input
-   */
-  protected void validateLengthTrimBorders(String input, String objectType, Integer validLength) {
-    validateLength(input.substring(1, input.length() - 1), objectType, validLength);
-  }
-
-  /**
-   * Validate a string with a regex and throw an error if it is incorrect
-   *
-   * @param input string to check
-   * @param regex regex string
-   * @param error error code name
-   */
-  @VisibleForTesting
-  protected void validateTokenWithRegex(String input, String regex, String error) {
-    if (!input.matches(regex)) {
-      notifyError(error, input);
-    }
-  }
-
-  /**
-   * Validate a string value if it is an integer between 0 and 32767
-   * and throw an error if it is incorrect
-   *
-   * @param input string to check
-   */
-  @VisibleForTesting
-  protected void validateDb2MaxInt(String input) {
-    int value = Integer.parseInt(input);
-    if (!(value > 0 &&  value <= 32767)) {
-      notifyError("db2SqlParser.maxIntValue", input);
-    }
-  }
-
-  /**
-   * Validate a string value if it is an integer between -2 and 99
-   * and throw an error if it is incorrect
-   *
-   * @param input string to check
-   */
-  @VisibleForTesting
-  protected void validateTextInRange(String input, int min, int max) {
-    int value = Integer.parseInt(input);
-    if (!(value > min && value < max)) {
-      notifyError("paser.validValueMsg", input,
-          String.format("in range %d to %d", min + 1, max - 1));
-    }
-  }
-
-  /**
-   * Validate a string value if it is an integer 34 or 16
-   * and throw an error if it is incorrect
+  /**
+   * Validate a string value if it is an integer 34 or 16 and throw an error if it is incorrect
    *
    * @param input string to check
    */
@@ -257,6 +230,18 @@
   }
 
   /**
+   * Validate allowed string values and throw an error if it is incorrect
+   *
+   * @param input string to check
+   * @param allowedValues arrays of allowed starting string values for Input parameter
+   */
+  protected void validateAllowedValues(String input, String... allowedValues) {
+    if (input != null && !checkInputInAllowedValues(input, allowedValues)) {
+      notifyError("parsers.allowedStringValues", String.join(", ", allowedValues));
+    }
+  }
+
+  /**
    * Validate a string value if it is a level number
    *
    * @param input string to check
@@ -266,6 +251,18 @@
     if (!(input.equals("1") || input.equals("ANY"))) {
       notifyError("paser.validValueMsg", input, "1 or ANY");
     }
+  }
+
+  /**
+   * Remove quotes from string literal
+   *
+   * @param input string to trim quotes
+   */
+  protected String trimQuotes(String input) {
+    if (input != null) {
+      return PreprocessorStringUtils.trimQuotes(input);
+    }
+    return null;
   }
 
   /**
@@ -282,7 +279,6 @@
     } else {
       validateLength(input, "table space name", 8);
     }
->>>>>>> 33d3a3b5
   }
 
   private String getMessageForParser(String messageKey, String... parameters) {
