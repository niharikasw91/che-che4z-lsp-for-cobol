/*
 * Copyright (c) 2020 Broadcom.
 * The term "Broadcom" refers to Broadcom Inc. and/or its subsidiaries.
 *
 * This program and the accompanying materials are made
 * available under the terms of the Eclipse Public License 2.0
 * which is available at https://www.eclipse.org/legal/epl-2.0/
 *
 * SPDX-License-Identifier: EPL-2.0
 *
 * Contributors:
 *    Broadcom, Inc. - initial API and implementation
 *
 */
package org.eclipse.lsp.cobol.service;

import com.google.common.annotations.VisibleForTesting;
import com.google.common.collect.ImmutableMap;
import com.google.common.eventbus.Subscribe;
import com.google.gson.Gson;
import com.google.gson.JsonObject;
import com.google.inject.Inject;
import com.google.inject.Singleton;
import lombok.Builder;
import lombok.NonNull;
import lombok.extern.slf4j.Slf4j;
import org.apache.commons.lang3.StringUtils;
import org.eclipse.lsp.cobol.core.model.extendedapi.ExtendedApiResult;
import org.eclipse.lsp.cobol.core.model.tree.Node;
import org.eclipse.lsp.cobol.domain.databus.api.DataBusBroker;
import org.eclipse.lsp.cobol.domain.databus.model.AnalysisFinishedEvent;
import org.eclipse.lsp.cobol.domain.databus.model.RunAnalysisEvent;
import org.eclipse.lsp.cobol.domain.event.model.AnalysisResultEvent;
import org.eclipse.lsp.cobol.jrpc.ExtendedApi;
import org.eclipse.lsp.cobol.service.delegates.actions.CodeActions;
import org.eclipse.lsp.cobol.service.delegates.communications.Communications;
import org.eclipse.lsp.cobol.service.delegates.completions.Completions;
import org.eclipse.lsp.cobol.service.delegates.formations.Formations;
import org.eclipse.lsp.cobol.service.delegates.hover.HoverProvider;
import org.eclipse.lsp.cobol.service.delegates.references.Occurrences;
import org.eclipse.lsp.cobol.service.delegates.validations.AnalysisResult;
import org.eclipse.lsp.cobol.service.delegates.validations.LanguageEngineFacade;
import org.eclipse.lsp.cobol.service.utils.CustomThreadPoolExecutor;
import org.eclipse.lsp.cobol.service.utils.ShutdownCheckUtil;
import org.eclipse.lsp4j.*;
import org.eclipse.lsp4j.jsonrpc.messages.Either;
import org.eclipse.lsp4j.services.TextDocumentService;

import java.util.Collections;
import java.util.HashMap;
import java.util.List;
import java.util.Map;
import java.util.concurrent.CompletableFuture;
import java.util.concurrent.ConcurrentHashMap;
import java.util.concurrent.ExecutionException;
import java.util.concurrent.Future;
import java.util.concurrent.atomic.AtomicBoolean;
import java.util.function.BiConsumer;
import java.util.function.Supplier;

import static java.lang.String.format;
import static java.util.Collections.emptyList;
import static java.util.Optional.ofNullable;
import static java.util.stream.Collectors.toList;
import static org.eclipse.lsp.cobol.service.utils.SettingsParametersEnum.TARGET_SQL_BACKEND;

/**
 * This class is a set of end-points to apply text operations for COBOL documents. All the requests
 * that start with "textDocument" go here. The current implementation contains only supported
 * language features. For more details, please, see the specification:
 * https://microsoft.github.io//language-server-protocol/specifications/specification-3-14/
 *
 * <p>For the maintainers: Please, add logging for exceptions if you run any asynchronous operation.
 * Also, you perform any communication with the client, do it a using {@link Communications}
 * instance.
 */
@Slf4j
@Singleton
@SuppressWarnings("UnstableApiUsage")
public class CobolTextDocumentService implements TextDocumentService, ExtendedApi {
  private static final String GIT_FS_URI = "gitfs:/";
  private static final String GITFS_URI_NOT_SUPPORTED = "GITFS URI not supported";
  private final Map<String, CobolDocumentModel> docs = new ConcurrentHashMap<>();
  private final Map<String, CompletableFuture<List<DocumentSymbol>>> outlineMap =
      new ConcurrentHashMap<>();
  private final Map<String, CompletableFuture<Node>> cfAstMap = new ConcurrentHashMap<>();
  private final Map<String, Future<?>> futureMap = new ConcurrentHashMap<>();
  private final Communications communications;
  private final LanguageEngineFacade engine;
  private final Formations formations;
  private final Completions completions;
  private final Occurrences occurrences;
  private final CodeActions actions;
  private final DataBusBroker dataBus;
  private final CustomThreadPoolExecutor executors;
  private final HoverProvider hoverProvider;
  private final CFASTBuilder cfastBuilder;
  private DisposableLSPStateService disposableLSPStateService;
<<<<<<< HEAD
  private Communications communications;
  private LanguageEngineFacade engine;
  private Formations formations;
  private Completions completions;
  private Occurrences occurrences;
  private CodeActions actions;
  private DataBusBroker dataBus;
  private CustomThreadPoolExecutor executors;
  private HoverProvider hoverProvider;
  private CFASTBuilder cfastBuilder;
  private SettingsService settingsService;
=======
>>>>>>> 81592d3d

  @Inject
  @Builder
  @SuppressWarnings("squid:S107")
  CobolTextDocumentService(
      Communications communications,
      LanguageEngineFacade engine,
      Formations formations,
      Completions completions,
      Occurrences occurrences,
      DataBusBroker dataBus,
      CodeActions actions,
      CustomThreadPoolExecutor executors,
      HoverProvider hoverProvider,
      CFASTBuilder cfastBuilder,
      DisposableLSPStateService disposableLSPStateService,
      SettingsService settingsService) {
    this.communications = communications;
    this.engine = engine;
    this.formations = formations;
    this.completions = completions;
    this.occurrences = occurrences;
    this.actions = actions;
    this.dataBus = dataBus;
    this.executors = executors;
    this.hoverProvider = hoverProvider;
    this.cfastBuilder = cfastBuilder;
    this.settingsService = settingsService;
    this.disposableLSPStateService = disposableLSPStateService;

    dataBus.subscribe(this);
  }

  @VisibleForTesting
  public void setDisposableLSPStateService(DisposableLSPStateService disposableLSPStateService) {
    this.disposableLSPStateService = disposableLSPStateService;
  }

  @VisibleForTesting
  Map<String, CobolDocumentModel> getDocs() {
    return new HashMap<>(docs);
  }

  @SuppressWarnings("squid:S1452")
  @VisibleForTesting
  Map<String, Future<?>> getFutureMap() {
    return new HashMap<>(futureMap);
  }

  @VisibleForTesting
  public Map<String, CompletableFuture<List<DocumentSymbol>>> getOutlineMap() {
    return outlineMap;
  }

  @Override
  public CompletableFuture<Either<List<CompletionItem>, CompletionList>> completion(
      CompletionParams params) {
    String uri = params.getTextDocument().getUri();
    return ShutdownCheckUtil.supplyAsyncAndCheckShutdown(
            disposableLSPStateService,
            () ->
                Either.<List<CompletionItem>, CompletionList>forRight(
                    completions.collectFor(docs.get(uri), params)),
            executors.getThreadPoolExecutor())
        .whenComplete(
            reportExceptionIfThrown(createDescriptiveErrorMessage("completion lookup", uri)));
  }

  @Override
  public CompletableFuture<List<? extends Location>> definition(
      TextDocumentPositionParams position) {
    String uri = position.getTextDocument().getUri();
    return ShutdownCheckUtil.supplyAsyncAndCheckShutdown(
            disposableLSPStateService,
            (Supplier<List<? extends Location>>)
                () -> occurrences.findDefinitions(docs.get(uri), position),
            executors.getThreadPoolExecutor())
        .whenComplete(
            reportExceptionIfThrown(createDescriptiveErrorMessage("definitions resolving", uri)));
  }

  @Override
  public CompletableFuture<List<? extends Location>> references(ReferenceParams params) {
    String uri = params.getTextDocument().getUri();
    return ShutdownCheckUtil.supplyAsyncAndCheckShutdown(
            disposableLSPStateService,
            (Supplier<List<? extends Location>>)
                () -> occurrences.findReferences(docs.get(uri), params, params.getContext()),
            executors.getThreadPoolExecutor())
        .whenComplete(
            reportExceptionIfThrown(createDescriptiveErrorMessage("references resolving", uri)));
  }

  @Override
  public CompletableFuture<List<? extends DocumentHighlight>> documentHighlight(
      TextDocumentPositionParams position) {
    String uri = position.getTextDocument().getUri();
    return ShutdownCheckUtil.supplyAsyncAndCheckShutdown(
            disposableLSPStateService,
            (Supplier<List<? extends DocumentHighlight>>)
                () -> occurrences.findHighlights(docs.get(uri), position),
            executors.getThreadPoolExecutor())
        .whenComplete(
            reportExceptionIfThrown(createDescriptiveErrorMessage("document highlighting", uri)));
  }

  @Override
  public CompletableFuture<List<? extends TextEdit>> formatting(DocumentFormattingParams params) {
    String uri = params.getTextDocument().getUri();
    CobolDocumentModel model = docs.get(uri);
    return ShutdownCheckUtil.supplyAsyncAndCheckShutdown(
            disposableLSPStateService,
            (Supplier<List<? extends TextEdit>>) () -> formations.format(model),
            executors.getThreadPoolExecutor())
        .whenComplete(reportExceptionIfThrown(createDescriptiveErrorMessage("formatting", uri)));
  }

  @Override
  public CompletableFuture<List<Either<Command, CodeAction>>> codeAction(CodeActionParams params) {
    return ShutdownCheckUtil.supplyAsyncAndCheckShutdown(
            disposableLSPStateService,
            () -> actions.collect(params),
            executors.getThreadPoolExecutor())
        .whenComplete(
            reportExceptionIfThrown(
                createDescriptiveErrorMessage(
                    "code actions lookup", params.getTextDocument().getUri())));
  }

  @Override
  public void didOpen(DidOpenTextDocumentParams params) {
    if (disposableLSPStateService.isServerShutdown()) return;
    String uri = params.getTextDocument().getUri();
    outlineMap.put(uri, new CompletableFuture<>());
    cfAstMap.put(uri, new CompletableFuture<>());
    // git FS URIs are not currently supported
    if (uri.startsWith(GIT_FS_URI)) {
      LOG.warn(String.join(" ", GITFS_URI_NOT_SUPPORTED, uri));
    }

    String text = params.getTextDocument().getText();
    communications.notifyThatLoadingInProgress(uri);
    analyzeDocumentFirstTime(uri, text, false);
  }

  @Override
  public void didChange(DidChangeTextDocumentParams params) {
    if (disposableLSPStateService.isServerShutdown()) return;
    String uri = params.getTextDocument().getUri();
    outlineMap.put(uri, new CompletableFuture<>());
    cfAstMap.put(uri, new CompletableFuture<>());
    String text = params.getContentChanges().get(0).getText();
    interruptAnalysis(uri);
    analyzeChanges(uri, text);
  }

  @Override
  public void didClose(DidCloseTextDocumentParams params) {
    if (disposableLSPStateService.isServerShutdown()) return;
    String uri = params.getTextDocument().getUri();
    LOG.info(format("Document closing invoked on URI %s", uri));
    interruptAnalysis(uri);
    communications.publishDiagnostics(ImmutableMap.of(uri, Collections.emptyList()));
    communications.cancelProgressNotification(uri);
    docs.remove(uri);
    clearAnalysedFutureObject(uri);
  }

  private void interruptAnalysis(String uri) {
    if (futureMap.containsKey(uri)) {
      LOG.debug("Analysis for uri: " + uri + " is interrupted.");
      futureMap.get(uri).cancel(true);
    }
  }

  @Override
  public void didSave(DidSaveTextDocumentParams params) {
    LOG.info("Document saved...");
  }

  /**
   * Handle RunAnalysisEvent from the DataBus.
   *
   * @param event a RunAnalysisEvent
   */
  @Subscribe
  public void onRunAnalysisEventCallback(@NonNull RunAnalysisEvent event) {
    if (disposableLSPStateService.isServerShutdown()) return;
    docs.forEach((key, value) -> analyzeDocumentFirstTime(key, value.getText(), event.isVerbose()));
  }

  @Override
  public CompletableFuture<ExtendedApiResult> analysis(@NonNull JsonObject json) {
    AnalysisResultEvent event =
        ofNullable(new Gson().fromJson(json.toString(), AnalysisResultEvent.class))
            .orElseGet(() -> new AnalysisResultEvent("", ""));
    AtomicBoolean triggerAnalyze = new AtomicBoolean();
    cfAstMap.computeIfAbsent(
        event.getUri(),
        ignore -> {
          triggerAnalyze.set(true);
          return new CompletableFuture<>();
        });
    if (triggerAnalyze.get()) {
      analyzeDocumentFirstTime(event.getUri(), event.getText(), false);
    }
    CompletableFuture<Node> nodeCompletableFuture = cfAstMap.get(event.getUri());
    nodeCompletableFuture.thenApply(ignore -> cfAstMap.remove(event.getUri()));
    return nodeCompletableFuture
        .thenApply(cfastBuilder::build)
        .whenComplete(
            reportExceptionIfThrown(
                createDescriptiveErrorMessage("analysis retrieving", event.getUri())));
  }

  private void clearAnalysedFutureObject(String uri) {
    futureMap.remove(uri);
  }

  private void analyzeDocumentFirstTime(String uri, String text, boolean userRequest) {
    registerDocument(uri, new CobolDocumentModel(text, AnalysisResult.empty()));
    Future<?> docAnalysisFuture =
        executors
            .getThreadPoolExecutor()
            .submit(
                () -> {
                  try {
                    CopybookProcessingMode copybookProcessingMode =
                        CopybookProcessingMode.getCopybookProcessingMode(
                            uri,
                            userRequest
                                ? CopybookProcessingMode.ENABLED_VERBOSE
                                : CopybookProcessingMode.ENABLED);

                    AnalysisResult result =
                        engine.analyze(
                            uri,
                            text,
                            new CopybookConfig(copybookProcessingMode, getTargetSqlBackend()));
                    ofNullable(docs.get(uri)).ifPresent(doc -> doc.setAnalysisResult(result));
                    publishResult(uri, result, copybookProcessingMode);
                    outlineMap.computeIfPresent(
                        uri,
                        (key, value) -> {
                          value.complete(result.getOutlineTree());
                          return value;
                        });
                    cfAstMap.get(uri).complete(result.getRootNode());
                  } catch (Exception e) {
                    LOG.error(createDescriptiveErrorMessage("analysis", uri), e);
                  } finally {
                    clearAnalysedFutureObject(uri);
                  }
                });
    registerToFutureMap(uri, docAnalysisFuture);
  }

  private SQLBackend getTargetSqlBackend() {
    try {
      String sqlServer =
          SettingsService.getValueAsString(
              settingsService.getConfiguration(TARGET_SQL_BACKEND.label).get());
      if (StringUtils.isEmpty(sqlServer)) {
        return SQLBackend.DB2_SERVER;
      }
      return SQLBackend.valueOf(sqlServer);
    } catch (InterruptedException e) {
      LOG.error("InterruptedException when getting ", TARGET_SQL_BACKEND, e);
      Thread.currentThread().interrupt();
    } catch (ExecutionException e) {
      LOG.error("Can't get config-data for ", TARGET_SQL_BACKEND, e);
    }
    return SQLBackend.DB2_SERVER;
  }

  private void registerToFutureMap(String uri, Future<?> docAnalysisFuture) {
    futureMap.put(uri, docAnalysisFuture);
  }

  void analyzeChanges(String uri, String text) {
    Future<?> analyseSubmitFuture =
        executors
            .getThreadPoolExecutor()
            .submit(
                () -> {
                  try {
                    AnalysisResult result =
                        engine.analyze(
                            uri,
                            text,
                            new CopybookConfig(
                                CopybookProcessingMode.getCopybookProcessingMode(
                                    uri, CopybookProcessingMode.SKIP),
                                getTargetSqlBackend()));
                    registerDocument(uri, new CobolDocumentModel(text, result));
                    communications.publishDiagnostics(result.getDiagnostics());
                    outlineMap.get(uri).complete(result.getOutlineTree());
                    cfAstMap.get(uri).complete(result.getRootNode());
                  } catch (Exception ex) {
                    LOG.error(createDescriptiveErrorMessage("analysis", uri), ex);
                  } finally {
                    clearAnalysedFutureObject(uri);
                  }
                });
    registerToFutureMap(uri, analyseSubmitFuture);
  }

  private void publishResult(
      String uri, AnalysisResult result, CopybookProcessingMode copybookProcessingMode) {
    notifyAnalysisFinished(uri, result.getCopybookUsages(), copybookProcessingMode);
    communications.cancelProgressNotification(uri);
    communications.publishDiagnostics(result.getDiagnostics());
    if (result.getDiagnostics().isEmpty()) communications.notifyThatDocumentAnalysed(uri);
  }

  private void notifyAnalysisFinished(
      String uri,
      Map<String, List<Location>> copybooks,
      CopybookProcessingMode copybookProcessingMode) {
    dataBus.postData(
        AnalysisFinishedEvent.builder()
            .documentUri(uri)
            .copybookUris(
                ofNullable(copybooks).map(Map::values).orElse(emptyList()).stream()
                    .flatMap(List::stream)
                    .map(Location::getUri)
                    .distinct()
                    .collect(toList()))
            .copybookProcessingMode(copybookProcessingMode)
            .build());
  }

  @Override
  public CompletableFuture<List<Either<SymbolInformation, DocumentSymbol>>> documentSymbol(
      DocumentSymbolParams params) {
    String uri = params.getTextDocument().getUri();
    return outlineMap
        .get(uri)
        .thenApply(
            documentSymbols ->
                documentSymbols.stream()
                    .map(Either::<SymbolInformation, DocumentSymbol>forRight)
                    .collect(toList()))
        .whenComplete(
            reportExceptionIfThrown(createDescriptiveErrorMessage("symbol analysis", uri)));
  }

  @Override
  public CompletableFuture<Hover> hover(TextDocumentPositionParams position) {
    String uri = position.getTextDocument().getUri();
    return CompletableFuture.supplyAsync(
            () -> hoverProvider.getHover(docs.get(uri), position),
            executors.getThreadPoolExecutor())
        .whenComplete(reportExceptionIfThrown(createDescriptiveErrorMessage("getting hover", uri)));
  }

  private void registerDocument(String uri, CobolDocumentModel document) {
    docs.put(uri, document);
  }

  private String createDescriptiveErrorMessage(String action, String uri) {
    return format("An exception thrown while applying %s for %s:", action, uri);
  }

  private BiConsumer<Object, Throwable> reportExceptionIfThrown(String message) {
    return (res, ex) -> ofNullable(ex).ifPresent(it -> LOG.error(message, it));
  }
}<|MERGE_RESOLUTION|>--- conflicted
+++ resolved
@@ -85,18 +85,7 @@
       new ConcurrentHashMap<>();
   private final Map<String, CompletableFuture<Node>> cfAstMap = new ConcurrentHashMap<>();
   private final Map<String, Future<?>> futureMap = new ConcurrentHashMap<>();
-  private final Communications communications;
-  private final LanguageEngineFacade engine;
-  private final Formations formations;
-  private final Completions completions;
-  private final Occurrences occurrences;
-  private final CodeActions actions;
-  private final DataBusBroker dataBus;
-  private final CustomThreadPoolExecutor executors;
-  private final HoverProvider hoverProvider;
-  private final CFASTBuilder cfastBuilder;
   private DisposableLSPStateService disposableLSPStateService;
-<<<<<<< HEAD
   private Communications communications;
   private LanguageEngineFacade engine;
   private Formations formations;
@@ -108,8 +97,6 @@
   private HoverProvider hoverProvider;
   private CFASTBuilder cfastBuilder;
   private SettingsService settingsService;
-=======
->>>>>>> 81592d3d
 
   @Inject
   @Builder
