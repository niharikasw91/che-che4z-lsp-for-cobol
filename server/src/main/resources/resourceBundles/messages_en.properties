CobolLineReaderImpl.incorrectLineFormat=Unexpected indicator area content
CobolLineReaderImpl.longLineMsg=Source text cannot go past column 80
cobolParser.missingSqlKeyword=Missing token EXEC or SQL
cobolParser.subSchemaNameLength=The length %s is not allowed. Allowed values are 16, 18.
cobolParser.remarksUnsupported=REMARKS paragraph is deprecated and not supported
CobolVisitor.AreaAWarningMsg=The following token must start in Area A: 
CobolVisitor.AreaBWarningMsg=The following token must start in Area B: 
CobolVisitor.declarativeSameMsg=The following token cannot be on the same line as a DECLARATIVE token: 
CobolVisitor.identicalProgMsg=Program-name must be identical to the program-name of the corresponding PROGRAM-ID paragraph: %s
CobolVisitor.misspelledWord=A misspelled word, maybe you want to put %s
<<<<<<< HEAD
=======
CobolVisitor.paragraphNotDefined=The following paragraph is not defined: %s
CobolVisitor.duplicateFileName=File %s is already in the FILE-CONTROL paragraph
>>>>>>> b7b67beb
CobolVisitor.progIDIssueMsg=There is an issue with PROGRAM-ID paragraph
CobolVisitor.subroutineNotFound=%s: Subroutine not found
semantics.redefinedContainValue=The redefining item cannot contain a VALUE clause: %s
semantics.redefineImmediatelyFollow=REDEFINES line must immediately follow redefined item: %s
semantics.levelsMustMatch=The redefining and redefined items must have the same level: %s
semantics.noFileControl=No FILE-CONTROL entry found for %s
Communications.noSyntaxError=No syntax errors detected in %s
Communications.syntaxAnalysisInProgress=%s : Syntax analysis in progress
CompilerDirectivesTransformation.sequenceNumber=The first character of the sequence number must be numeric.
ContinuationLineTransformation.compilerDirectiveContinued=Compiler directives cannot be continued on another line.
ContinuationLineTransformation.continuationLineContentAreaA=A continuation line cannot contain values in the Content Area A
ContinuationLineTransformation.periodRequired=IGYDS1082-E A period was required.
db2SqlParser.currentQueryAcceleration=%s not valid. Must be of format %d%d%d%d.%d
db2SqlParser.maxIntValue=%s not allowed. Allowed range is 1 to 32767
db2SqlParser.pieceSize=%s not allowed. Size must be in KB, MB or GB
db2SqlParser.size=%s not allowed. Size must be in GB
parsers.validValueMsg=%s not allowed. It must be %s
parsers.maxLength=Max length limit of %s bytes allowed for %s.
parsers.performMissingEnd=Extraneous input %s expected END-PERFORM
ErrorStrategy.endOfFile=Unexpected end of file
ErrorStrategy.reportInputMismatch=Syntax error on %s expected %s
ErrorStrategy.reportMissingToken=Missing token %s at %s
ErrorStrategy.reportNoViableAlternative=No viable alternative at input %s
ErrorStrategy.reportUnwantedToken=Extraneous input %s expected %s
GrammarPreprocessorListener.copyBkContainsUnderScore=Copybook declaration has '_' characters for: %s
GrammarPreprocessorListener.copyBkOver8Chars=Copybook declaration has more than 8 characters for: %s
GrammarPreprocessorListener.copyBkStartsOrEndsWithHyphen=Copybook declaration starts or ends with '-' characters for: %s
GrammarPreprocessorListener.errorSuggestion=%s: Copybook not found
GrammarPreprocessorListener.recursionDetected=Recursive copybook declaration for: %s
GrammarPreprocessorListener.copyBkNestedReplaceStmt=More than one nested copy replace statement for copybook \
  declaration of: %s
lexer.controlDirectiveWrongArgs=Invalid argument for CONTROL compiler directives.
lexer.langMissingEnterDirective=LanguageName missing for ENTER compiler directive.
lexer.titleCompilerDirective=Title statement missing for TITLE compiler directive.
ReplacingServiceImpl.invalidWord=A pseudo text can't have COPY string.
ReplacingServiceImpl.pseudoTxtInvalidLength=Max 322 chars allowed for each individual words in a pseudo text.
semantics.paragraphNotDefined=The following paragraph is not defined: %s
semantics.cannotBeRenamed=The data entry %s cannot be renamed
semantics.childToRenameNotFound=The data entry with the name %s not found
semantics.emptyStructure=A "PICTURE" clause was not found for elementary item %s
semantics.incorrectChildrenOrder=The data entries to rename are specified in an incorrect order
semantics.noStructureBeforeRename=No data definition entry found for rename
semantics.numberNotAllowedAtTop=%s: Only 01, 66 and 77 level numbers are allowed at the highest level
semantics.previousWithoutPicFor88=A conditional data item is not found for this condition: %s
semantics.tooManyClauses=A duplicate %s clause was found in a data description entry
semantics.globalNon01Level=GLOBAL can only be used on level 01
semantics.globalTooManyDefinitions=Global variable must have a unique name
semantics.notDefined=Variable %s is not defined
semantics.duplicated=Duplicated definition for %s
statements.invalidReceivingField=Invalid receiving field type. Expected: %s
statements.invalidSendingField=Invalid sending field type. Expected: %s
semantics.picAndUsageConflict=PICTURE and USAGE clause are not compatible
semantics.noPicClause=PICTURE clause incompatible with usage %s
semantics.improperUseBlankWhenZeroAndSignClause=%s not compatible with USAGE clause
variables.indexName=Index name
variables.elementaryItem=Elementary data item
variables.independent=Independent data item
variables.groupItem=Group data item
variables.tableDataName=Table data name
variables.multiTableDataName=Multi-dimensional table data name
variables.renameItem=Rename item
variables.mnemonicName=Mnemonic name
variables.conditionName=Condition name
variables.elementaryWithType=Elementary %s data item
variables.nonzeroInteger=Non-zero integer
variables.integer=integer
variables.blankWhenZero=BLANK WHEN ZERO
variables.signClause=SIGN CLAUSE
variables.mapName=Map name<|MERGE_RESOLUTION|>--- conflicted
+++ resolved
@@ -8,11 +8,7 @@
 CobolVisitor.declarativeSameMsg=The following token cannot be on the same line as a DECLARATIVE token: 
 CobolVisitor.identicalProgMsg=Program-name must be identical to the program-name of the corresponding PROGRAM-ID paragraph: %s
 CobolVisitor.misspelledWord=A misspelled word, maybe you want to put %s
-<<<<<<< HEAD
-=======
-CobolVisitor.paragraphNotDefined=The following paragraph is not defined: %s
 CobolVisitor.duplicateFileName=File %s is already in the FILE-CONTROL paragraph
->>>>>>> b7b67beb
 CobolVisitor.progIDIssueMsg=There is an issue with PROGRAM-ID paragraph
 CobolVisitor.subroutineNotFound=%s: Subroutine not found
 semantics.redefinedContainValue=The redefining item cannot contain a VALUE clause: %s
