--- conflicted
+++ resolved
@@ -223,11 +223,7 @@
    ;
 
 environmentDivisionBody
-<<<<<<< HEAD
-   : configurationSection | inputOutputSection | idmsControlSection | dacoControlSection
-=======
-   : configurationSection | inputOutputSection | dialectSection
->>>>>>> 33d3a3b5
+   : configurationSection | inputOutputSection | dialectSection | dacoControlSection
    ;
 
 // -- configuration section ----------------------------------
@@ -894,20 +890,11 @@
    ;
 
 sentence
-<<<<<<< HEAD
-   : idmsStmtsMandTermOn (SEMICOLON_FS idmsOnClause? | DOT_FS) |
-    ((idmsStmtsOptTermOn endClause? idmsOnClause? | dafStatements | statement)* endClause)
+   :  (dafStatements | statement)* (endClause | dialectStatement)
    ;
 
 conditionalStatementCall
-   : (idmsStatements | dafStatements | statement) SEMICOLON_FS?
-=======
-   : statement* (endClause | dialectStatement)
-   ;
-
-conditionalStatementCall
-   : (statement SEMICOLON_FS?) | dialectStatement
->>>>>>> 33d3a3b5
+   : (dafStatements | statement) SEMICOLON_FS? | dialectStatement
    ;
 
 statement
@@ -920,25 +907,9 @@
     terminateStatement | unstringStatement | writeStatement | xmlStatement
    ;
 
-<<<<<<< HEAD
-idmsStatements
-    : idmsStmtsOptTermOn endClause? idmsOnClause? | idmsStmtsMandTermOn (SEMICOLON_FS idmsOnClause? | DOT_FS)
-    ;
-
-idmsStmtsOptTermOn
-    : abendCodeStatement | attachTaskCodeStatement | bindStatement | changePriorityStatement | checkTerminalStatement | commitStatement |
-     connectStatement | dcStatement | dequeueStatement | disconnectStatement | endStatement | endpageStatement | enqueueStatement | eraseStatement | findStatement |
-     finishStatement | freeStatement | getStatement | inquireMapStatement | keepStatement | loadStatement | mapStatement | modifyStatement | obtainStatement |
-     postStatement | putStatement | readyStatement |rollbackStatement | snapStatement | startpageStatement | storeStatement | waitStatement
-    ;
-
-idmsStmtsMandTermOn
-    : transferStatement
-    ;
-
-idmsOnClause
-    : ON generalIdentifier
-    ;
+dialectStatement
+   : dialectNodeFiller | dialectIfStatment
+   ;
 
 // DAF DaCo Statements
 
@@ -1054,7 +1025,6 @@
                    (qualifiedDataName | NONNUMERICLITERAL)?
     ;
 
-
 getTaskStatement
     : TASK (qualifiedDataName | {validateExactLength(trimQuotes(_input.LT(1).getText()), "task name", 4);}
                 NONNUMERICLITERAL)
@@ -1071,6 +1041,7 @@
 showDMLMessageStatement
     : SHOW (showMessageStatement | showResultStatement | showErrorMessageStatement)
     ;
+
 showMessageStatement
     : STD? daf_message_types
      ({validateExactLength(_input.LT(1).getText(), "message code", 3);} integerLiteral)
@@ -1274,7 +1245,6 @@
     : debugStatsStatement | debugFieldStatement
     ;
 
-
 debugStatsStatement
     : DEBUG STATS (qualifiedDataName | ({validateLength(_input.LT(1).getText(), "text", 32);} literal))?
     ;
@@ -1292,25 +1262,6 @@
 
 // End of DaCo Statements
 
-// abend code statement
-
-abendCodeStatement
-    : ABEND CODE (literal | generalIdentifier) abendCodeDumpClause? abendCodeExitClause?
-    ;
-
-abendCodeDumpClause
-    : (DUMP | NODUMP)
-    ;
-
-abendCodeExitClause
-    : EXITS (INVOKED | IGNORED)
-    ;
-=======
-dialectStatement
-   : dialectNodeFiller | dialectIfStatment
-   ;
->>>>>>> 33d3a3b5
-
 // accept statement
 
 acceptStatement
@@ -2515,51 +2466,6 @@
    : (IS | ARE)? (NOT? (GREATER THAN? | MORETHANCHAR | LESS THAN? | LESSTHANCHAR | EQUAL TO? | EQUALCHAR)
    | NOTEQUALCHAR | GREATER THAN? OR EQUAL TO? | MORETHANOREQUAL | LESS THAN? OR EQUAL TO? | LESSTHANOREQUAL)
    ;
-
-<<<<<<< HEAD
-idms_map_name
-    : {validateLength(_input.LT(1).getText(), "map name", 8);} variableUsageName
-    ;
-
-idms_map_name_definition
-    : {validateLength(_input.LT(1).getText(), "map name", 8);} dataName
-    ;
-
-idms_db_entity_name
-    : {validateLength(_input.LT(1).getText(), "db entity name", 16);} variableUsageName
-    ;
-
-idms_dictionary_name
-    : {validateLength(_input.LT(1).getText().substring(1, _input.LT(1).getText().length() -1),
-     "dictionary name", 8);} literal
-    ;
-
-idms_node_name
-    : {validateLength(_input.LT(1).getText().substring(1, _input.LT(1).getText().length() -1),
-           "node name", 8);} literal
-    ;
-
-idms_procedure_name
-    : {validateLength(_input.LT(1).getText(), "procedure name", 8);} variableUsageName
-    ;
-
-idms_program_name
-    : {validateLength(_input.LT(1).getText().substring(1, _input.LT(1).getText().length() -1),
-           "program name", 8);} literal
-    ;
-
-idms_schema_name
-    : {validateLength(_input.LT(1).getText(), "schema name", 8);} dataName
-    ;
-
-idms_subschema_name
-    : {validateLength(_input.LT(1).getText(), "subschema name", 8);} dataName
-    ;
-
-idms_table_name
-    : {validateLength(_input.LT(1).getText().substring(1, _input.LT(1).getText().length() -1),
-           "table name", 8);} literal
-    ;
 
 // DAF DaCo Identifiers
 
@@ -2602,8 +2508,6 @@
     : {validateExactLength(_input.LT(1).getText(), "file reference", 4);} integerLiteral
     ;
 
-=======
->>>>>>> 33d3a3b5
 // identifier ----------------------------------
 
 generalIdentifier
@@ -2821,16 +2725,11 @@
    ;
 
 cobolWord
-<<<<<<< HEAD
-   : IDENTIFIER | idms_only_words | cobolCompilerDirectivesKeywords | cobolKeywords
-//   | dacoKeywords
-=======
    : IDENTIFIER | cobolCompilerDirectivesKeywords | cobolKeywords
->>>>>>> 33d3a3b5
    ;
 
 cobolKeywords
-   : ADDRESS | BOTTOM | COUNT | CR | FIELD | FIRST | MMDDYYYY | PRINTER
+   : ADDRESS | BOTTOM | COUNT | CR | FIRST | MMDDYYYY | PRINTER
    | REMARKS | RESUME | TIMER | TODAYS_DATE | TODAYS_NAME | TOP | YEAR | YYYYDDD | YYYYMMDD
    ;
 
@@ -2874,47 +2773,6 @@
     | ZC | ZD | ZLEN | ZON | ZONECHECK | ZONEDATA | ZWB
     ;
 
-<<<<<<< HEAD
-idms_only_words
-    : ATTRIBUTE | AUTODISPLAY
-    | BACKPAGE | BACKSCAN | BLINK
-    | BLUE | BRIGHT | BROWSE | BUT
-    | CALC | CONTENTS | COPIES | CORRECT
-    | DARK | DATASTREAM
-    | DBNAME | DBNODE | DB_KEY
-    | DC | DEQUEUE | DEST | DETECT | DFLD
-    | DICTNAME | DICTNODE | DIFFERENT | DUPLICATE
-    | EAU | ECHO | EDIT | EIGHTYCR | ENDPAGE | ENDRPT
-    | ENQUEUE | EXITS | EXTRANEOUS
-    | FIELDS | FIND | FORTYCR
-    | GREEN
-    | IDENTICAL | IDMS | INTERNAL
-    | JOURNAL
-    | LOADLIB | LOCATION | LOG | LONGTERM
-    | MAPS | MDT | MEMBERS
-    | MODIFIED | MODIFY
-    | NEWPAGE | NOALARM | NOAUTODISPLAY
-    | NOBACKPAGE | NOBACKSCAN | NOBLINK | NOCOLOR | NODEADLOCK
-    | NODENAME | NOIO | NOKBD | NOLOCK | NOMDT
-    | NOPRT | NORETURN | NORMAL
-    | NORMAL_VIDEO | NOSPAN | NOTIFICATION | NOTIFY | NOUNDERSCORE
-    | OBTAIN | OUTIN | OWNER
-    | PAGE_INFO | PARMS | PERMANENT | PINK | PROTECTED
-    | RED | REDISPATCH | RESETKBD | RESETMDT | RETENTION | RETRIEVAL | REPLY
-    | RETURNKEY | REVERSE_VIDEO | RUN_UNIT
-    | SCREEN | SELECTIVE | SHORT | SIXTYFOURCR | SPAN | SCRATCH
-    | STARTPAGE | STARTPRT | STGID | STORE | SCHEMA
-    | TURQUOISE
-    | UNDERSCORE | UNFORMATTED | UNPROTECTED
-    | UPGRADE | USAGE_MODE
-    | WCC | WHITE | WITHIN | YELLOW
-    ;
-
-dacoKeywords
-    : ANA | ANALIST | AVG | DESCRIPTION | DESIGNER | DOM | ENTITY | GRS
-    | ITEM | JOB | ODETTE | OWN
-=======
 dialectNodeFiller
     : ZERO_WIDTH_SPACE+
->>>>>>> 33d3a3b5
     ;