/*
* Copyright (C) 2017, Ulrich Wolffgang <ulrich.wolffgang@proleap.io>
* All rights reserved.
*
* This software may be modified and distributed under the terms
* of the MIT license. See the LICENSE file for details.
*/

parser grammar CobolParser;
options {tokenVocab = CobolLexer; superClass = MessageServiceParser;}

startRule : compilationUnit EOF;

compilationUnit
   : programUnit+
   ;

programUnit
   : compilerOptions* identificationDivision environmentDivision? dataDivision? procedureDivision? programUnit* endProgramStatement?
   ;

endProgramStatement
   : END PROGRAM programName DOT_FS
   ;

// compiler options
compilerOptions
   : (PROCESS | CBL) (COMMACHAR? compilerOption)+
   ;

// https://www.ibm.com/docs/en/cobol-zos/6.3?topic=program-compiler-options
compilerOption
   : ADATA | NOADATA
   | ADV | NOADV
   | AFP LPARENCHAR (NOVOLATILE | VOLATILE) RPARENCHAR
   | APOST | QUOTE | Q_CHAR
   | ARCH LPARENCHAR integerLiteral RPARENCHAR
   | (ARITH | AR) LPARENCHAR (EXTEND | E_CHAR | COMPAT | C_CHAR) RPARENCHAR
   | AWO | NOAWO
   | BLOCK0 | NOBLOCK0
   | (BUFSIZE | BUF) LPARENCHAR (integerLiteral | INTEGERLITERAL_WITH_K) RPARENCHAR
   | CICS (LPARENCHAR literal RPARENCHAR)? | NOCICS
   | (CODEPAGE | CP) LPARENCHAR integerLiteral RPARENCHAR
   | COMPILE | C_CHAR | (NOCOMPILE | NOC) (LPARENCHAR (S_CHAR | E_CHAR | W_CHAR) RPARENCHAR)?
   | (COPYLOC | CPLC) LPARENCHAR ((SYSLIB | dataName) COMMACHAR)? (DSN | PATH) LPARENCHAR (literal | dataSetName) RPARENCHAR RPARENCHAR
   | NOCOPYLOC | NOCPLC
   | (COPYRIGHT | CPYR) LPARENCHAR literal RPARENCHAR | NOCOPYRIGHT | NOCPYR
   | (CURRENCY | CURR) LPARENCHAR CURRENCY_SYMBOL RPARENCHAR | NOCURRENCY | NOCURR
   | DATA LPARENCHAR integerLiteral RPARENCHAR
   | DBCS | NODBCS
   | DECK | D_CHAR | NODECK | NOD
   | (DEFINE | DEF) LPARENCHAR dataName ((COMMACHAR | EQUALCHAR) dataName)? RPARENCHAR | NODEFINE | NODEF
   | DIAGTRUNC | DTR | NODIAGTRUNC | NODTR
   | (DISPSIGN | DS) LPARENCHAR (COMPAT | SEP | C_CHAR | S_CHAR) RPARENCHAR
   | DLL | NODLL
   | DUMP | DU | NODUMP | NODU
   | DYNAM | DYN | NODYNAM | NODYN
   | (EXIT | EX) LPARENCHAR (
        ((INEXIT | INX | LIBEXIT | LIBX | PRTEXIT | PRTX | ADEXIT | ADX | MSGEXIT | MSGX)
            LPARENCHAR dataName (COMMACHAR dataName)? RPARENCHAR)
        | (NOINEXIT | NOINX | NOLIBEXIT | NOLIBX | NOPRTEXIT | NOPRTX | NOADEXIT | NOADX | NOMSGEXIT | NOMSGX)
      )* RPARENCHAR
   | NOEXIT | NOEX
   | EXPORTALL | EXP | NOEXPORTALL | NOEXP
   | FASTSRT | FSRT | NOFASTSRT | NOFSRT
   | (FLAG | F_CHAR) LPARENCHAR (E_CHAR | I_CHAR | S_CHAR | U_CHAR | W_CHAR) (COMMACHAR (E_CHAR | I_CHAR | S_CHAR | U_CHAR | W_CHAR))? RPARENCHAR
   | NOFLAG | NOF
   | FLAGSTD LPARENCHAR (M_CHAR | I_CHAR | H_CHAR) (D_CHAR | N_CHAR | S_CHAR | DN | DS | ND | NS | SD | SN)? (COMMACHAR O_CHAR)? RPARENCHAR
   | NOFLAGSTD
   | HGPR LPARENCHAR (PRESERVE | NOPRESERVE) RPARENCHAR
   | (INITCHECK | IC) (LPARENCHAR (LAX | STRICT)? RPARENCHAR)? | NOINITCHECK | NOIC
   | INITIAL | NOINITIAL
   | INLINE | INL | NOINLINE | NOINL
   | INTDATE LPARENCHAR (ANSI | LILIAN) RPARENCHAR
   | (INVDATA | INVD) (LPARENCHAR invdataSuboptions (COMMACHAR invdataSuboptions)* RPARENCHAR)? | NOINVDATA | NOINVD
   | (LANGUAGE | LANG) LPARENCHAR (ENGLISH | EN | JAPANESE | JA | JP | UENGLISH | UE) RPARENCHAR
   | (LINECOUNT | LC) LPARENCHAR integerLiteral RPARENCHAR
   | LIST | NOLIST
   | LP LPARENCHAR integerLiteral RPARENCHAR
   | MAP (LPARENCHAR (HEX | DEC) RPARENCHAR)? | NOMAP
   | MAXPCF LPARENCHAR integerLiteral RPARENCHAR
   | (MDECK | MD) (LPARENCHAR (C_CHAR | COMPILE | NOC | NOCOMPILE) RPARENCHAR)? | NOMDECK | NOMD
   | NAME (LPARENCHAR (ALIAS | NOALIAS) RPARENCHAR)? | NONAME
   | (NSYMBOL | NS) LPARENCHAR (NATIONAL | NAT | DBCS) RPARENCHAR
   | NUMBER | NUM | NONUMBER | NONUM
   | (NUMCHECK | NC) (LPARENCHAR numcheckSuboptions (COMMACHAR numcheckSuboptions)* RPARENCHAR)? | NONUMCHECK | NONC
   | NUMPROC LPARENCHAR (NOPFD | PFD) RPARENCHAR
   | OBJECT | OBJ | NOOBJECT | NOOBJ
   | OFFSET | OFF | NOOFFSET | NOOFF
   | OPTFILE
   | (OPTIMIZE | OPT) (LPARENCHAR integerLiteral RPARENCHAR)
   | (OUTDD | OUT) LPARENCHAR dataSetName RPARENCHAR
   | (PARMCHECK | PC) (LPARENCHAR (MSG | ABD) (COMMACHAR integerLiteral)? RPARENCHAR)? | NOPARMCHECK | NOPC
   | (PGMNAME | PGMN) LPARENCHAR (CO | COMPAT | LM | LONGMIXED | LONGUPPER | LU | M_CHAR | MIXED | U_CHAR | UPPER) RPARENCHAR
   | (QUALIFY | QUA) LPARENCHAR (COMPAT | C_CHAR | EXTEND | E_CHAR) RPARENCHAR
   | RENT | NORENT
   | RMODE LPARENCHAR (ANY | AUTO | integerLiteral) RPARENCHAR
   | RULES LPARENCHAR rulesSuboptions (COMMACHAR rulesSuboptions)* RPARENCHAR | NORULES
   | SEQUENCE | SEQ | NOSEQUENCE | NOSEQ
   | (SERVICE | SERV) LPARENCHAR literal RPARENCHAR | NOSERVICE | NOSERV
   | (SOURCE | S_CHAR) (LPARENCHAR (HEX | DEC) RPARENCHAR)? | NOSOURCE | NOS
   | SPACE LPARENCHAR integerLiteral RPARENCHAR
   | SQL (LPARENCHAR literal RPARENCHAR)? | NOSQL
   | SQLCCSID | SQLC | NOSQLCCSID | NOSQLC
   | SQLIMS (LPARENCHAR literal RPARENCHAR)? | NOSQLIMS
   | (SSRANGE | SSR) LPARENCHAR (ssrangeSuboptions (COMMACHAR ssrangeSuboptions)*)? RPARENCHAR | (NOSSRANGE | NOSSR)
   | STGOPT | SO | NOSTGOPT | NOSO
   | SUPPRESS | SUPP | NOSUPPRESS | NOSUPP
   | TERMINAL | TERM | NOTERMINAL | NOTERM
   | (TEST | NOTEST) (LPARENCHAR (testSuboptions (COMMACHAR testSuboptions)*)? RPARENCHAR)?
   | THREAD | NOTHREAD
   | TRUNC LPARENCHAR (BIN | OPT | STD) RPARENCHAR
   | TUNE LPARENCHAR integerLiteral RPARENCHAR
   | VBREF | NOVBREF
   | VLR LPARENCHAR (STANDARD | S_CHAR | COMPAT | C_CHAR) RPARENCHAR
   | (VSAMOPENFS | VS) LPARENCHAR (SUCC | S_CHAR | COMPAT | C_CHAR) RPARENCHAR
   | (WORD | WD) LPARENCHAR (integerLiteral | cobolWord) RPARENCHAR | NOWORD | NOWD
   | (XMLPARSE | XP) LPARENCHAR (COMPAT | C_CHAR | XMLSS | X_CHAR) RPARENCHAR
   | (XREF | X_CHAR) (LPARENCHAR (FULL | SHORT) RPARENCHAR)? | NOXREF | NOX
   | (ZONECHECK | ZC) LPARENCHAR (MSG | ABD) RPARENCHAR | NOZONECHECK | NOZC
   | (ZONEDATA | ZD) LPARENCHAR (PFD | MIG | NOPFD) RPARENCHAR
   | ZWB | NOZWB
   ;

invdataSuboptions
   : CLEANSIGN | CS | NOCLEANSIGN | NOCS | FORCENUMCMP | FNC | NOFORCENUMCMP | NOFNC
   ;

numcheckSuboptions
   : ZON (LPARENCHAR numcheckZonSuboptions (COMMACHAR numcheckZonSuboptions)* RPARENCHAR)? | NOZON
   | PAC | NOPAC
   | BIN (LPARENCHAR (TRUNCBIN | NOTRUNCBIN) RPARENCHAR)? | NOBIN
   | MSG | ABD
   ;

numcheckZonSuboptions
   : ALPHNUM | NOALPHNUM | LAX | STRICT
   ;

rulesSuboptions
   : ENDPERIOD | ENDP | NOENDPERIOD
   | EVENPACK | EVENP | NOEVENPACK
   | LAXPERF | LXPRF | NOLAXPERF
   | SLACKBYTES | SLCKB | NOSLACKBYTES
   | OMITODOMIN | OOM | NOOMITODOMIN
   | UNREF | NOUNREFALL | NOUNRA | NOUNREFSOURCE | NOUNRS
   | LAXREDEF | LXRDF | NOLAXREDEF
   ;

ssrangeSuboptions
   : NOZLEN | ZLEN | ABD | MSG
   ;

testSuboptions
   : DWARF | NODWARF
   | EJPD | NOEJPD
   | (SEPARATE | SEP) (LPARENCHAR (DSNAME | NODSNAME) RPARENCHAR)? | NOSEPARATE | NOSEP
   | SOURCE | SO | NOSOURCE | NOSO
   ;

// --- identification division --------------------------------------------------------------------

identificationDivision
   : (IDENTIFICATION | ID) DIVISION DOT_FS programIdParagraph identificationDivisionBody*
   ;

identificationDivisionBody
   : authorParagraph | installationParagraph | dateWrittenParagraph | dateCompiledParagraph | securityParagraph | remarksParagraph
   ;

// - program id paragraph ----------------------------------

programIdParagraph
   : PROGRAM_ID DOT_FS programName (IS? (COMMON | INITIAL | LIBRARY | DEFINITION | RECURSIVE) PROGRAM?)? DOT_FS?
   ;

// - author paragraph ----------------------------------

authorParagraph
   : AUTHOR DOT_FS? optionalParagraphTermination
   ;

// - installation paragraph ----------------------------------

installationParagraph
   : INSTALLATION DOT_FS? optionalParagraphTermination
   ;

// - date written paragraph ----------------------------------

dateWrittenParagraph
   : DATE_WRITTEN DOT_FS? optionalParagraphTermination
   ;

// - date compiled paragraph ----------------------------------

dateCompiledParagraph
   : DATE_COMPILED DOT_FS? optionalParagraphTermination
   ;

// - security paragraph ----------------------------------

securityParagraph
   : SECURITY DOT_FS? optionalParagraphTermination
   ;

// remarks paragraph

remarksParagraph
   : {notifyError("cobolParser.remarksUnsupported");} REMARKS DOT_FS? optionalParagraphTermination
   ;

// - end of comment entry
optionalParagraphTermination
   : ~(AUTHOR | CBL| DATE_COMPILED | DATE_WRITTEN | IDENTIFICATION | INSTALLATION
   | DATA | END | ENVIRONMENT | ID | PROCEDURE | PROCESS | SECURITY | REMARKS)*?
   ;

// --- environment division --------------------------------------------------------------------

environmentDivision
   : ENVIRONMENT DIVISION DOT_FS environmentDivisionBody*
   ;

environmentDivisionBody
   : configurationSection | inputOutputSection | idmsControlSection
   ;

// -- configuration section ----------------------------------

configurationSection
   : CONFIGURATION SECTION DOT_FS configurationSectionParagraph*
   ;

// - configuration section paragraph ----------------------------------

configurationSectionParagraph
   : sourceComputerParagraph | objectComputerParagraph | specialNamesParagraph
   // strictly, specialNamesParagraph does not belong into configurationSectionParagraph, but IBM-COBOL allows this
   ;

// - source computer paragraph ----------------------------------

sourceComputerParagraph
   : SOURCE_COMPUTER DOT_FS (computerName (WITH? DEBUGGING MODE)? DOT_FS)?
   ;

// - object computer paragraph ----------------------------------

objectComputerParagraph
   : OBJECT_COMPUTER DOT_FS (computerName objectComputerClause* DOT_FS)?
   ;

objectComputerClause
   : memorySizeClause | diskSizeClause | collatingSequenceClause | segmentLimitClause | characterSetClause
   ;

memorySizeClause
   : MEMORY SIZE? (integerLiteral | cobolWord) (WORDS | CHARACTERS | MODULES)?
   ;

diskSizeClause
   : DISK SIZE? IS? (integerLiteral | cobolWord) (WORDS | MODULES)?
   ;

collatingSequenceClause
   : PROGRAM? COLLATING? SEQUENCE IS? alphabetName+ collatingSequenceClauseAlphanumeric? collatingSequenceClauseNational?
   ;

collatingSequenceClauseAlphanumeric
   : FOR? ALPHANUMERIC IS? alphabetName
   ;

collatingSequenceClauseNational
   : FOR? NATIONAL IS? alphabetName
   ;

segmentLimitClause
   : SEGMENT_LIMIT IS? integerLiteral
   ;

characterSetClause
   : CHARACTER SET DOT_FS
   ;

// - special names paragraph ----------------------------------

specialNamesParagraph
   : SPECIAL_NAMES DOT_FS (specialNameClause+ DOT_FS)?
   ;

specialNameClause
   : channelClause | odtClause | alphabetClause | classClause | currencySignClause
   | decimalPointClause | symbolicCharactersClause | environmentSwitchNameClause
   | environmentSwitchNameSpecialNamesStatusPhrase | defaultDisplaySignClause | defaultComputationalSignClause
   | reserveNetworkClause
   ;

alphabetClause
   : ALPHABET (alphabetClauseFormat1 | alphabetClauseFormat2)
   ;

alphabetClauseFormat1
   : alphabetName (FOR ALPHANUMERIC)? IS? (EBCDIC | ASCII | STANDARD_1 | STANDARD_2 | NATIVE | cobolWord | alphabetLiterals+)
   ;

alphabetLiterals
   : literal (alphabetThrough | (ALSO? literal)+)?
   ;

alphabetThrough
   : (THROUGH | THRU) literal
   ;

alphabetClauseFormat2
   : alphabetName FOR? NATIONAL IS? (NATIVE | CCSVERSION literal)
   ;

channelClause
   : CHANNEL integerLiteral IS? mnemonicName
   ;

classClause
   : CLASS className (FOR? (ALPHANUMERIC | NATIONAL))? IS? classClauseThrough+
   ;

classClauseThrough
   : classClauseFrom ((THROUGH | THRU) classClauseTo)?
   ;

classClauseFrom
   : literal | generalIdentifier
   ;

classClauseTo
   : literal | generalIdentifier
   ;

currencySignClause
   : CURRENCY SIGN? IS? literal (WITH? PICTURE SYMBOL literal)?
   ;

decimalPointClause
   : DECIMAL_POINT IS? COMMA
   ;

defaultComputationalSignClause
   : DEFAULT (COMPUTATIONAL | COMP)? (SIGN IS?)? (LEADING | TRAILING)? (SEPARATE CHARACTER?)
   ;

defaultDisplaySignClause
   : DEFAULT_DISPLAY (SIGN IS?)? (LEADING | TRAILING) (SEPARATE CHARACTER?)?
   ;

environmentSwitchNameClause
   : environmentName IS? mnemonicName
   ;

environmentSwitchNameSpecialNamesStatusPhrase
   : (ON | OFF) STATUS? IS? condition
   ;

odtClause
   : ODT IS? mnemonicName
   ;

reserveNetworkClause
   : RESERVE WORDS? LIST? IS? NETWORK CAPABLE?
   ;

symbolicCharactersClause
   : SYMBOLIC CHARACTERS? (FOR? (ALPHANUMERIC | NATIONAL))? symbolicCharacters+ (IN alphabetName)?
   ;

symbolicCharacters
   : symbolicCharacter+ (IS | ARE)? integerLiteral+
   ;

// -- input output section ----------------------------------

inputOutputSection
   : INPUT_OUTPUT SECTION DOT_FS inputOutputSectionParagraph*
   ;

// - input output section paragraph ----------------------------------

inputOutputSectionParagraph
   : fileControlParagraph | ioControlParagraph
   ;

// - file control paragraph ----------------------------------

fileControlParagraph
   : FILE_CONTROL DOT_FS fileControlEntry*
   ;

fileControlEntry
   : selectClause fileControlClauses DOT_FS
   ;

fileControlClauses
   : fileControlClause*
   ;

selectClause
   : SELECT OPTIONAL? fileName
   ;

fileControlClause
   : assignClause | reserveClause | organizationClause | paddingCharacterClause | accessModeClause | recordClause | alternateRecordKeyClause | fileStatusClause | passwordClause | relativeKeyClause
   ;

assignClause
   : ASSIGN TO? (DISK | DISPLAY | KEYBOARD | PORT | PRINTER | READER | REMOTE | TAPE | VIRTUAL | (DYNAMIC | EXTERNAL | VARYING)? assignmentName | literal)
   ;

reserveClause
   : RESERVE (NO | integerLiteral) ALTERNATE? (AREA | AREAS)?
   ;

organizationClause
   : (ORGANIZATION IS?)? (LINE | RECORD BINARY | RECORD | BINARY)? (SEQUENTIAL | RELATIVE | INDEXED)
   ;

paddingCharacterClause
   : PADDING CHARACTER? IS? (qualifiedDataName | literal)
   ;

recordClause
   : RECORD (recordDelimiterClause | recordKeyClause)
   ;

recordDelimiterClause
   : DELIMITER IS? (STANDARD_1 | IMPLICIT | assignmentName)
   ;

accessModeClause
   : ACCESS MODE? IS? (SEQUENTIAL | RANDOM | DYNAMIC | EXCLUSIVE)
   ;

recordKeyClause
   : KEY? IS? qualifiedDataName passwordClause? (WITH? DUPLICATES)?
   ;

alternateRecordKeyClause
   : ALTERNATE RECORD KEY? IS? qualifiedDataName passwordClause? (WITH? DUPLICATES)?
   ;

passwordClause
   : PASSWORD IS? dataName
   ;

fileStatusClause
   : FILE? STATUS IS? qualifiedDataName qualifiedDataName?
   ;

relativeKeyClause
   : RELATIVE KEY? IS? qualifiedDataName
   ;

// - io control paragraph ----------------------------------

ioControlParagraph
   : I_O_CONTROL DOT_FS (fileName DOT_FS)? (ioControlClause+ DOT_FS)?
   ;

ioControlClause
   : rerunClause | sameClause | multipleFileClause | commitmentControlClause | applyWriteOnlyClause
   ;

rerunClause
   : RERUN (ON (assignmentName | fileName))? EVERY (rerunEveryRecords | rerunEveryOf | rerunEveryClock)
   ;

rerunEveryRecords
   : integerLiteral RECORDS
   ;

rerunEveryOf
   : END? OF? (REEL | UNIT) OF fileName
   ;

rerunEveryClock
   : integerLiteral CLOCK_UNITS?
   ;

sameClause
   : SAME (RECORD | SORT | SORT_MERGE)? AREA? FOR? fileName+
   ;

multipleFileClause
   : MULTIPLE FILE TAPE? CONTAINS? multipleFilePosition+
   ;

multipleFilePosition
   : fileName (POSITION integerLiteral)?
   ;

applyWriteOnlyClause
   : APPLY WRITE_ONLY (ON)? fileName+
   ;

commitmentControlClause
   : COMMITMENT CONTROL FOR? fileName
   ;

// -- idms control section ----------------------------------

idmsControlSection
   : IDMS_CONTROL SECTION DOT_FS idmsControlSectionParagraph
   ;

// - idms control section paragraph ----------------------------------
idmsControlSectionParagraph
   : protocolParagraph (protocolParagraphs COMMACHAR?)*
   ;

protocolParagraphs
   : ssNamesLengthParagraph | idmsRecordLocationParagraph
   ;

protocolParagraph
   : PROTOCOL DOT_FS? protocolEntry? 
   ;

protocolEntry
   : modeClause DEBUG? endClause?
   ;

modeClause
   : MODE IS? dataName
   ;

ssNamesLengthParagraph
   : SUBSCHEMA_NAMES LENGTH IS? ss_names_length endClause?
   ;

idmsRecordLocationParagraph
   : IDMS_RECORDS withinClause endClause?
   ;

withinClause
   : (withinEntry | MANUAL) levelsClause?
   ;

withinEntry
   : WITHIN (WORKING_STORAGE | LINKAGE) SECTION?
   ;

levelsClause
   : LEVELS? INCREMENTED BY? LEVEL_NUMBER
   ;

endClause
    : (DOT_FS | SEMICOLON_FS)
    ;

ss_names_length
    : {validateSubSchemaNameLength(_input.LT(1).getText());} LEVEL_NUMBER
    ;

// --- data division --------------------------------------------------------------------

dataDivision
   : DATA DIVISION DOT_FS dataDivisionSection*
   ;

dataDivisionSection
   : fileSection | workingStorageSection | linkageSection | localStorageSection | schemaSection | mapSection
   | execSqlStatementInDataDivision
   ;

// -- file section ----------------------------------

fileSection
   : FILE SECTION DOT_FS fileDescriptionEntry*
   ;

fileDescriptionEntry
   : fileDescriptionEntryClauses dataDescriptionEntry*
   ;

fileDescriptionEntryClauses
   : (FD | SD) cobolWord (DOT_FS? fileDescriptionEntryClause)* DOT_FS
   ;

fileDescriptionEntryClause
   : externalClause | globalClause | blockContainsClause | recordContainsClause | labelRecordsClause | valueOfClause | dataRecordsClause | linageClause | codeSetClause | reportClause | recordingModeClause
   ;

externalClause
   : IS? EXTERNAL
   ;

globalClause
   : IS? GLOBAL
   ;

blockContainsClause
   : BLOCK CONTAINS? integerLiteral blockContainsTo? (RECORDS | CHARACTERS)?
   ;

blockContainsTo
   : TO integerLiteral
   ;

recordContainsClause
   : RECORD (recordContainsClauseFormat1 | recordContainsClauseFormat2 | recordContainsClauseFormat3)
   ;

recordContainsClauseFormat1
   : CONTAINS? integerLiteral CHARACTERS?
   ;

recordContainsClauseFormat2
   : IS? VARYING IN? SIZE? (FROM? integerLiteral recordContainsTo? CHARACTERS?)? (DEPENDING ON? qualifiedDataName)?
   ;

recordContainsClauseFormat3
   : CONTAINS? integerLiteral recordContainsTo CHARACTERS?
   ;

recordContainsTo
   : TO integerLiteral
   ;

labelRecordsClause
   : LABEL (RECORD IS? | RECORDS ARE?) (OMITTED | STANDARD | dataName*)
   ;

valueOfClause
   : VALUE OF valuePair+
   ;

valuePair
   : systemName IS? (qualifiedDataName | literal)
   ;

dataRecordsClause
   : DATA (RECORD IS? | RECORDS ARE?) dataName+
   ;

linageClause
   : LINAGE IS? (dataName | integerLiteral) LINES? linageAt*
   ;

linageAt
   : linageFootingAt | linageLinesAtTop | linageLinesAtBottom
   ;

linageFootingAt
   : WITH? FOOTING AT? (dataName | integerLiteral)
   ;

linageLinesAtTop
   : LINES? AT? TOP (dataName | integerLiteral)
   ;

linageLinesAtBottom
   : LINES? AT? BOTTOM (dataName | integerLiteral)
   ;

recordingModeClause
   : RECORDING MODE? IS? modeStatement
   ;

modeStatement
   : cobolWord
   ;

codeSetClause
   : CODE_SET IS? alphabetName
   ;

reportClause
   : (REPORT IS? | REPORTS ARE?) reportName+
   ;

// -- working storage section ----------------------------------

workingStorageSection
   : WORKING_STORAGE SECTION DOT_FS  dataDescriptionEntryForWorkingStorageSection*
   ;
// -- linkage section ----------------------------------

linkageSection
   : LINKAGE SECTION DOT_FS dataDescriptionEntryForWorkingStorageAndLinkageSection*
   ;

// -- local storage section ----------------------------------

localStorageSection
   : LOCAL_STORAGE SECTION DOT_FS dataDescriptionEntry*
   ;

dataDescriptionEntryForWorkingStorageSection
   : execSqlStatementInWorkingStorage
   | dataDescriptionEntryForWorkingStorageAndLinkageSection
   ;

dataDescriptionEntryForWorkingStorageAndLinkageSection
   : execSqlStatementInWorkingStorageAndLinkageSection
   | dataDescriptionEntry
   ;

dataDescriptionEntry
   : dataDescriptionEntryFormat1
   | dataDescriptionEntryFormat2
   | dataDescriptionEntryFormat1Level77
   | dataDescriptionEntryFormat3
   ;

dataDescriptionEntryFormat1
   : LEVEL_NUMBER entryName? (dataGroupUsageClause | dataRedefinesClause | dataExternalClause
   | dataGlobalClause | dataPictureClause | dataUsageClause | dataValueClause
   | dataOccursClause | dataSignClause | dataSynchronizedClause
   | dataJustifiedClause | dataBlankWhenZeroClause | dataDynamicLengthClause | dataVolatileClause)*
   DOT_FS
   ;


dataDescriptionEntryFormat2
   : LEVEL_NUMBER_66 entryName? dataRenamesClause DOT_FS
   ;

dataDescriptionEntryFormat1Level77
   : LEVEL_NUMBER_77 entryName? (dataGroupUsageClause | dataRedefinesClause | dataExternalClause
     | dataGlobalClause | dataPictureClause | dataUsageClause | dataValueClause
     | dataOccursClause | dataSignClause | dataSynchronizedClause
     | dataJustifiedClause | dataBlankWhenZeroClause | dataDynamicLengthClause | dataVolatileClause)*
     DOT_FS
   ;


dataDescriptionEntryFormat3
   : LEVEL_NUMBER_88 entryName? dataValueClause DOT_FS
   ;

entryName
   : (FILLER | dataName)
   ;

dataGroupUsageClause
   : GROUP_USAGE IS? (NATIONAL | UTF_8)
   ;

dataBlankWhenZeroClause
   : BLANK WHEN? (ZERO | ZEROS | ZEROES)
   ;

dataExternalClause
   : IS? EXTERNAL (BY literal)?
   ;

dataGlobalClause
   : IS? GLOBAL
   ;

dataJustifiedClause
   : (JUSTIFIED | JUST) RIGHT?
   ;

dataOccursClause
   : OCCURS integerLiteral dataOccursTo? TIMES? (DEPENDING ON? qualifiedDataName)? dataOccursSort* (INDEXED BY? LOCAL? indexName+)?
   ;

dataOccursTo
   : TO integerLiteral
   ;

dataOccursSort
   : (ASCENDING | DESCENDING) KEY? IS? qualifiedDataName+
   ;

dataPictureClause
   : (PICTURE | PIC) IS? pictureString+
   ;

pictureString
   : charString
   ;

dataDynamicLengthClause
   : DYNAMIC LENGTH? (LIMIT IS? integerLiteral)?
   ;

dataVolatileClause
   : VOLATILE
   ;

dataRedefinesClause
   : REDEFINES dataName
   ;

dataRenamesClause
   : RENAMES dataName thruDataName?
   ;

thruDataName
   : (THROUGH | THRU) dataName
   ;

dataSignClause
   : (SIGN IS?)? (LEADING | TRAILING) (SEPARATE CHARACTER?)?
   ;

dataSynchronizedClause
   : (SYNCHRONIZED | SYNC) (LEFT | RIGHT)?
   ;

dataUsageClause
   : (USAGE IS?)? usageFormat
   ;

usageFormat
   : BINARY NATIVE?
   | COMP NATIVE?
   | COMP_1 NATIVE?
   | COMP_2 NATIVE?
   | COMP_3 NATIVE?
   | COMP_4 NATIVE?
   | COMP_5 NATIVE?
   | COMPUTATIONAL NATIVE?
   | COMPUTATIONAL_1 NATIVE?
   | COMPUTATIONAL_2 NATIVE?
   | COMPUTATIONAL_3 NATIVE?
   | COMPUTATIONAL_4 NATIVE?
   | COMPUTATIONAL_5 NATIVE?
   | DISPLAY NATIVE?
   | DISPLAY_1 NATIVE?
   | INDEX
   | NATIONAL NATIVE?
   | UTF_8 NATIVE?
   | OBJECT REFERENCE cobolWord?
   | PACKED_DECIMAL NATIVE?
   | POINTER
   | POINTER_32
   | PROCEDURE_POINTER
   | FUNCTION_POINTER
   ;

dataValueClause
   : valueIsToken dataValueClauseLiteral
   ;

valueIsToken
   : valueToken isAreToken?
   ;

valueToken
   : VALUE | VALUES
   ;

isAreToken
   : IS | ARE
   ;

dataValueClauseLiteral
   : dataValueInterval (COMMACHAR? dataValueInterval)*
   ;

dataValueInterval
   : dataValueIntervalFrom dataValueIntervalTo?
   ;

dataValueIntervalFrom
   : literal | cobolWord
   ;

dataValueIntervalTo
   : thruToken literal
   ;

thruToken
   : (THROUGH | THRU)
   ;

// -- schema section ----------------------------------

schemaSection
   : SCHEMA SECTION DOT_FS schemaDBEntry
   ;

schemaDBEntry
   : DB idms_subschema_name WITHIN idms_schema_name versionClause? DOT_FS
   ;

// -- map section ----------------------------------

mapSection
   : MAP SECTION DOT_FS maxFieldListClause? mapClause+
   ;

maxFieldListClause
   :  MAX FIELD LIST IS? integerLiteral DOT_FS?
   ;

mapClause
    : MAP idms_map_name_definition versionClause? (TYPE IS? (STANDARD | EXTENDED) PAGING?)? DOT_FS?
    ;

versionClause
    : VERSION integerLiteral
    ;

// --- procedure division --------------------------------------------------------------------

procedureDivision
   : PROCEDURE DIVISION procedureDivisionUsingClause? procedureDivisionGivingClause? DOT_FS procedureDeclaratives? procedureDivisionBody
   ;

procedureDivisionUsingClause
   : (USING | CHAINING) procedureDivisionUsingParameter (COMMACHAR? procedureDivisionUsingParameter)*
   ;

procedureDivisionGivingClause
   : RETURNING dataName
   ;

procedureDivisionUsingParameter
   : BY? (REFERENCE | VALUE)? generalIdentifier
   ;

procedureDeclaratives
   : DECLARATIVES DOT_FS procedureDeclarative+ END DECLARATIVES DOT_FS
   ;

procedureDeclarative
   : procedureSectionHeader DOT_FS (useStatement DOT_FS) paragraphs
   ;

procedureSectionHeader
   : sectionName SECTION integerLiteral?
   ;

procedureDivisionBody
   : paragraphs procedureSection*
   ;

// -- procedure section ----------------------------------

procedureSection
   : procedureSectionHeader DOT_FS paragraphs
   ;

paragraphs
   : sentence* paragraph*
   ;

paragraph
   : paragraphDefinitionName DOT_FS (alteredGoTo | sentence*)
   ;

sentence
   : (statement* endClause | idmsStatements endClause? | dafStatements endClause?)
   ;

conditionalStatementCall
   : (statement | idmsStatements | dafStatements) SEMICOLON_FS?
   ;

statement
   : acceptStatement | addStatement | alterStatement | callStatement | cancelStatement | closeStatement | computeStatement | continueStatement | deleteStatement |
    disableStatement | displayStatement | divideStatement | enableStatement | entryStatement | evaluateStatement | exhibitStatement | execCicsStatement |
    execSqlStatementInProcedureDivision | execSqlImsStatement | exitStatement | generateStatement | gobackStatement | goToStatement | ifStatement | initializeStatement |
    initiateStatement | inspectStatement | mergeStatement | moveStatement | multiplyStatement | openStatement | performStatement | purgeStatement |
    readStatement | readyResetTraceStatement | receiveStatement | releaseStatement | returnStatement | rewriteStatement | searchStatement | sendStatement |
    serviceReloadStatement | serviceLabelStatement | setStatement | sortStatement | startStatement | stopStatement | stringStatement | subtractStatement |
    terminateStatement | unstringStatement | writeStatement | xmlStatement
   ;

idmsStatements
    : idmsStmtsOptTermOn endClause? idmsOnClause? | idmsStmtsMandTermOn (SEMICOLON_FS idmsOnClause? | DOT_FS)
    ;

idmsStmtsOptTermOn
    : abendCodeStatement | attachTaskCodeStatement | bindStatement | changePriorityStatement | checkTerminalStatement | commitStatement |
     connectStatement | dcStatement | dequeueStatement | disconnectStatement | endStatement | endpageStatement | enqueueStatement | eraseStatement | findStatement |
     finishStatement | freeStatement | getStatement | inquireMapStatement | keepStatement | loadStatement | mapStatement | modifyStatement | obtainStatement |
     postStatement | putStatement | readyStatement |rollbackStatement | snapStatement | startpageStatement | storeStatement | waitStatement
    ;

idmsStmtsMandTermOn
    : transferStatement
    ;

idmsOnClause
    : ON generalIdentifier
    ;

<<<<<<< HEAD
externalStatement
    : externalNodeHook
    ;

// DAF DaCo Statements

dafStatements
    : readTransactionStatement | writeTransactionStatement | writeReportStatement
    | openPacketStatement | getMetaInfoStatement
    ;

readTransactionStatement
    : READ TRANSACTION daf_task_name?
    ;

writeTransactionStatement
    : WRITE TRANSACTION daf_task_name
        (LENGTH ({validateIntegerRange(_input.LT(1).getText(), 4, 2048);} integerLiteral))?
        (TO ({validateLength(_input.LT(1).getText(), "dbu", 19);} (cobolWord | integerLiteral)))?
    ;

writeReportStatement
    : writeReportStatementWithName | endWriteReportStatement | autoWriteReportStatement
    ;
writeReportStatementWithName
    : WRITE REPORT daf_report_name
        FROM qualifiedDataName
        (TO qualifiedDataName)?
        (LENGTH ({validateIntegerRange(_input.LT(1).getText(), 80, 200);} integerLiteral))?
        (AFTER ((integerLiteral LINES) | PAGE | qualifiedDataName))?
    ;
endWriteReportStatement
    : WRITE REPORT daf_report_name ENDRPT
    ;

autoWriteReportStatement
    : WRITE REPORT AUTO qualifiedDataName
        (END qualifiedDataName)?
    ;

openPacketStatement
    : OPEN PACKET daf_task_name
           (FOR (qualifiedDataName | {validateExactLength(trimQuotes(_input.LT(1).getText()), "receiver packet", 3);}
           NONNUMERICLITERAL))
           (SORT qualifiedDataName)?
           (VERSION (qualifiedDataName | integerLiteral))?
    ;

getMetaInfoStatement
    : GET (getEntityStatement | getUserStatement | getItemStatements
         | getTaskStatement | getOdetteOrJobOrNetworkStatement)
    ;

getEntityStatement
    : ENTITY (getEntityNameAndDescriptionStatement | getEntityDescriptionForDomainStatement)
    ;

getEntityNameAndDescriptionStatement
    :  (qualifiedDataName |  {validateStringLengthRange(trimQuotes(_input.LT(1).getText()), 3, 4);}
            NONNUMERICLITERAL)
            (qualifiedDataName | {validateStringLengthRange(trimQuotes(_input.LT(1).getText()), 3, 16);}
            NONNUMERICLITERAL)
            ( ( daf_entity_role |
                {validateAllowedValues(trimQuotes(_input.LT(1).getText()),
                  "OWNER","OWN","DESIGNER","AVG","ANALIST","ANA");} NONNUMERICLITERAL
              )
            | ( DESCRIPTION
                ( qualifiedDataName |
                  {validateExactLength(trimQuotes(_input.LT(1).getText()), "tal", 2);} NONNUMERICLITERAL)
              )
            )
    ;

getEntityDescriptionForDomainStatement
    : (DOM | {validateAllowedValues(trimQuotes(_input.LT(1).getText()), "DOM");} NONNUMERICLITERAL)
      qualifiedDataName DESCRIPTION
    ;


getUserStatement
    : USER (NEXT | getUserOptions)
    ;

getUserOptions
    : (qualifiedDataName |  {validateExactLength(trimQuotes(_input.LT(1).getText()),"kls", 3);}
                 NONNUMERICLITERAL)
                (qualifiedDataName | NONNUMERICLITERAL)
    ;

getItemStatements
    : ITEM (getItemAnyStatement | getItemSeqStatement | getItemGrsStatement)
    ;

getItemAnyStatement
    : ANY (qualifiedDataName | NONNUMERICLITERAL)
                   (qualifiedDataName | NONNUMERICLITERAL)
                   (qualifiedDataName | NONNUMERICLITERAL)
    ;

getItemSeqStatement
    : SEQ (qualifiedDataName | NONNUMERICLITERAL)
                   (qualifiedDataName | NONNUMERICLITERAL)?
    ;

getItemGrsStatement
    : GRS (qualifiedDataName | NONNUMERICLITERAL)
                   (qualifiedDataName | NONNUMERICLITERAL)
                   (qualifiedDataName | NONNUMERICLITERAL)?
    ;


getTaskStatement
    : TASK (qualifiedDataName | {validateExactLength(trimQuotes(_input.LT(1).getText()), "task name", 4);}
                NONNUMERICLITERAL)
    ;

getOdetteOrJobOrNetworkStatement
    : (ODETTE | JOB | NETWORK) (qualifiedDataName | NONNUMERICLITERAL)
    ;

// End of DaCo Statements

=======
>>>>>>> e223cb28
// abend code statement

abendCodeStatement
    : ABEND CODE (literal | generalIdentifier) abendCodeDumpClause? abendCodeExitClause?
    ;

abendCodeDumpClause
    : (DUMP | NODUMP)
    ;

abendCodeExitClause
    : EXITS (INVOKED | IGNORED)
    ;

// accept statement

acceptStatement
   : ACCEPT (acceptIdmsDcClause idmsOnClause? | acceptIdmsDbClause idmsOnClause? |
   (generalIdentifier (acceptFromDateStatement | acceptFromEscapeKeyStatement | acceptFromMnemonicStatement | acceptMessageCountStatement)? onExceptionClause? notOnExceptionClause? END_ACCEPT?))
   ;

acceptFromDateStatement
   : FROM (DATE YYYYMMDD? | DAY YYYYDDD? | DAY_OF_WEEK | TIME | TIMER | TODAYS_DATE MMDDYYYY? | TODAYS_NAME | YEAR | YYYYMMDD | YYYYDDD)
   ;

acceptFromMnemonicStatement
   : FROM mnemonicName
   ;

acceptFromEscapeKeyStatement
   : FROM ESCAPE KEY
   ;

acceptIdmsDcClause
   : acceptTransactionStatisticsClause | ((LTERM ID | PTERM ID | SCREENSIZE | SYSTEM ID | SYSVERSION | TASK CODE | TASK ID | USER ID) INTO generalIdentifier)
   ;

acceptMessageCountStatement
   : MESSAGE? COUNT
   ;

acceptTransactionStatisticsClause
    : TRANSACTION STATISTICS acceptTransactionStatisticsWriteClause? acceptTransactionStatisticsIntoClause? acceptTransactionStatisticsLengthClause?
    ;

acceptTransactionStatisticsWriteClause
    : (WRITE | NOWRITE)
    ;

acceptTransactionStatisticsIntoClause
    : INTO generalIdentifier
    ;

acceptTransactionStatisticsLengthClause
    : LENGTH (integerLiteral | generalIdentifier)
    ;

acceptIdmsDbClause
    : generalIdentifier ((FROM acceptIdmsDbOptions) | FOR idms_db_entity_name)
    ;

acceptIdmsDbOptions
    : (idms_procedure_name PROCEDURE) | currencyPageInfo | (idms_db_entity_name acceptIdmsTypes) |
     (IDMS_STATISTICS (EXTENDED generalIdentifier)?)
    ;

acceptIdmsTypes
    : (BIND | ((NEXT | PRIOR |OWNER)? currencyPageInfo))
    ;

currencyPageInfo
    : CURRENCY (PAGE_INFO generalIdentifier)?
    ;

// add statement

addStatement
   : ADD (addToStatement | addToGivingStatement | addCorrespondingStatement) onSizeErrorPhrase? notOnSizeErrorPhrase? END_ADD?
   ;

addToStatement
   : addFrom (COMMACHAR? addFrom)* TO addTo (COMMACHAR? addTo)*?
   ;

addToGivingStatement
   : addFrom (COMMACHAR? addFrom)* (TO addToGiving (COMMACHAR? addToGiving)*)? GIVING addGiving (COMMACHAR? addGiving)*?
   ;

addCorrespondingStatement
   : (CORRESPONDING | CORR) generalIdentifier TO addTo
   ;

addFrom
   : literal | generalIdentifier
   ;

addTo
   : generalIdentifier ROUNDED?
   ;

addToGiving
   : literal | generalIdentifier
   ;

addGiving
   : generalIdentifier ROUNDED?
   ;

// altered go to statement

alteredGoTo
   : GO TO? DOT_FS
   ;

// alter statement

alterStatement
   : ALTER alterProceedTo+
   ;

alterProceedTo
   : procedureName TO (PROCEED TO)? procedureName
   ;

// accept transaction statistics statement

attachTaskCodeStatement
    : ATTACH TASK CODE (generalIdentifier | literal) attachTaskCodePriorityClause? idmsWaitNowaitClause?
    ;

attachTaskCodePriorityClause
    : PRIORITY (integerLiteral | generalIdentifier)
    ;

// bind statement

bindStatement
    : BIND (bindTaskClause | bindTransactionClause | bindRunUnitClause | bindMapClause | bindProcedureClause |bindRecordClause)
    ;

bindMapClause
    : MAP idms_map_name (RECORD idms_db_entity_name (TO (NULL | generalIdentifier))?)?
    ;

bindProcedureClause
    : PROCEDURE FOR idms_procedure_name TO generalIdentifier
    ;

bindTaskClause
    : TASK bindTaskStatementNodenameClause?
    ;

bindTaskStatementNodenameClause
    : NODENAME (generalIdentifier | literal)
    ;

bindTransactionClause
    : TRANSACTION STATISTICS
    ;

bindRunUnitClause
    : RUN_UNIT (FOR generalIdentifier)? (DBNODE bindDbNodeName)? (DBNAME bindDbNodeName)? (DICTNODE bindDbNodeName)? (DICTNAME bindDbNodeName)?
    ;

bindRecordClause
    : (idms_db_entity_name (TO generalIdentifier)?) | (generalIdentifier WITH idms_db_entity_name)
    ;

bindDbNodeName
    : literal | generalIdentifier
    ;

// call statement

callStatement
   : CALL (generalIdentifier | constantName) callUsingPhrase? callGivingPhrase? onOverflowPhrase? onExceptionClause? notOnExceptionClause? END_CALL?
   ;

constantName
   : literal
   ;

callUsingPhrase
   : USING callUsingParameter (COMMACHAR? callUsingParameter)*
   ;

callUsingParameter
   : callByReferencePhrase | callByValuePhrase | callByContentPhrase
   ;

callByReferencePhrase
   : (BY? REFERENCE)? callByReference
   ;

callByReference
   : ((INTEGER | STRING)? literal | generalIdentifier) | OMITTED
   ;

callByValuePhrase
   : BY? VALUE (literal | generalIdentifier)
   ;

callByContentPhrase
   : BY? CONTENT (literal | generalIdentifier | OMITTED)
   ;

callGivingPhrase
   : (GIVING | RETURNING) generalIdentifier
   ;

// cancel statement

cancelStatement
   : CANCEL cancelCall+
   ;

cancelCall
   : libraryName (BYTITLE | BYFUNCTION) | literal | generalIdentifier
   ;

// change priority statement

changePriorityStatement
    : CHANGE PRIORITY TO? (integerLiteral | generalIdentifier)
    ;

// check terminal statement

checkTerminalStatement
    : CHECK TERMINAL checkTerminalGetStorageClause? INTO generalIdentifier (checkTerminalIntoClause | checkTerminalMaxLengthClause) checkTerminalReturnLengthClause?
    ;

checkTerminalGetStorageClause
    : GET STORAGE
    ;

checkTerminalIntoClause
    : TO generalIdentifier
    ;

checkTerminalMaxLengthClause
    : MAX LENGTH (generalIdentifier | integerLiteral)
    ;

checkTerminalReturnLengthClause
    : RETURN LENGTH INTO? generalIdentifier
    ;

// close statement

closeStatement
   : CLOSE closeFile (COMMACHAR? closeFile)*?
   ;

closeFile
   : fileName (closeReelUnitStatement | closeRelativeStatement | closePortFileIOStatement)?
   ;

closeReelUnitStatement
   : (REEL | UNIT) (FOR? REMOVAL)? (WITH? (NO REWIND | LOCK))?
   ;

closeRelativeStatement
   : WITH? (NO REWIND | LOCK)
   ;

closePortFileIOStatement
   : (WITH? NO WAIT | WITH WAIT) (USING closePortFileIOUsing+)?
   ;

closePortFileIOUsing
   : closePortFileIOUsingCloseDisposition | closePortFileIOUsingAssociatedData | closePortFileIOUsingAssociatedDataLength
   ;

closePortFileIOUsingCloseDisposition
   : CLOSE_DISPOSITION OF? (ABORT | ORDERLY)
   ;

closePortFileIOUsingAssociatedData
   : ASSOCIATED_DATA (integerLiteral | generalIdentifier)
   ;

closePortFileIOUsingAssociatedDataLength
   : ASSOCIATED_DATA_LENGTH OF? (integerLiteral | generalIdentifier)
   ;

// commit statement

commitStatement
   : COMMIT TASK? ALL?
   ;

// compute statement

computeStatement
   : COMPUTE computeStore+ (EQUALCHAR | EQUAL) COMMACHAR? arithmeticExpression COMMACHAR? onSizeErrorPhrase?
   COMMACHAR? notOnSizeErrorPhrase? END_COMPUTE?
   ;

computeStore
   : generalIdentifier ROUNDED?
   ;

// connect statement

connectStatement
   : CONNECT idms_db_entity_name TO idms_db_entity_name
   ;

// continue statement

continueStatement
   : CONTINUE
   ;

// dc statement

dcStatement
    : DC RETURN dcNextTaskCodeClause? dcOptionClause? dcTimeoutClause? dcNextTaskIntervalClause?
    ;

dcNextTaskCodeClause
    : NEXT TASK CODE (generalIdentifier | literal)
    ;

dcOptionClause
    : (NORMAL | ABORT | CONTINUE | IMMEDIATE)
    ;

dcTimeoutClause
    : TIMEOUT (dcIntervalClause | dcProgramClause)*
    ;

dcNextTaskIntervalClause
    : NEXT TASK INTERVAL (generalIdentifier | integerLiteral) EVENT TYPE (INTERNAL | EXTERNAL) dcEventClause?
    ;

dcIntervalClause
    : INTERVAL (generalIdentifier | integerLiteral)
    ;

dcProgramClause
    : PROGRAM (generalIdentifier | literal)
    ;

dcEventClause
    : (EVENT generalIdentifier) | (EVENT NAME (generalIdentifier | literal))
    ;

// delete statement

deleteStatement
   : DELETE (deleteFilenameClause | deleteIdmsDCStatement idmsOnClause?)
   ;

deleteIdmsDCStatement
   : deleteQueueClause | deleteScratchClause | deleteTableClause
   ;

deleteFilenameClause
   : fileName RECORD? invalidKeyPhrase? notInvalidKeyPhrase? END_DELETE?
   ;

deleteQueueClause
   : QUEUE deleteQueueIdClause? (CURRENT | ALL)?
   ;

deleteQueueIdClause
   : ID (generalIdentifier | literal)
   ;

deleteScratchClause
   : SCRATCH deleteScratchIdClause? (CURRENT | FIRST | LAST | NEXT | PRIOR | ALL | RECORD ID generalIdentifier)? (RETURN RECORD ID INTO? generalIdentifier)?
   ;

deleteScratchIdClause
   : AREA ID (generalIdentifier | literal)
   ;

deleteTableClause
   : TABLE FROM? (generalIdentifier | idms_table_name) idmsDictnodeClause? idmsDictnameClause? (LOADLIB (generalIdentifier | literal))?
   ;

// dequeue statement

dequeueStatement
    : DEQUEUE (ALL | dequeueNameStatement+)
    ;

dequeueNameStatement
    : NAME generalIdentifier LENGTH (generalIdentifier | integerLiteral)
    ;

// disable statement

disableStatement
   : DISABLE (INPUT TERMINAL? | I_O TERMINAL | OUTPUT) cdName WITH? KEY (literal | generalIdentifier)
   ;

// disconnect statement

disconnectStatement
   : DISCONNECT idms_db_entity_name FROM idms_db_entity_name
   ;

// display statement

displayStatement
   : DISPLAY displayOperand (COMMACHAR? displayOperand)*? displayAt? displayUpon? displayWith?
   ;

displayOperand
   : literal | generalIdentifier
   ;

displayAt
   : AT (literal | generalIdentifier)
   ;

displayUpon
   : UPON cobolWord
   ;

displayWith
   : WITH? NO ADVANCING
   ;

// divide statement

divideStatement
   : DIVIDE (literal | generalIdentifier) (divideIntoStatement | divideIntoGivingStatement | divideByGivingStatement) divideRemainder? onSizeErrorPhrase? notOnSizeErrorPhrase? END_DIVIDE?
   ;

divideIntoStatement
   : INTO divideInto+
   ;

divideIntoGivingStatement
   : INTO (literal | generalIdentifier) divideGivingPhrase?
   ;

divideByGivingStatement
   : BY (literal | generalIdentifier) divideGivingPhrase?
   ;

divideGivingPhrase
   : GIVING divideGiving+
   ;

divideInto
   : generalIdentifier ROUNDED?
   ;

divideGiving
   : generalIdentifier ROUNDED?
   ;

divideRemainder
   : REMAINDER generalIdentifier
   ;

// enable statement

enableStatement
   : ENABLE (INPUT TERMINAL? | I_O TERMINAL | OUTPUT) cdName WITH? KEY (literal | generalIdentifier)
   ;

// end statement

endStatement
   : END (endLineClause | endTransactionClause)
   ;

endLineClause
   : LINE TERMINAL SESSION?
   ;

endTransactionClause
   : TRANSACTION STATISTICS endTransactionWriteClause? endTransactionIntoClause? endTransactionLengthClause?
   ;

endTransactionWriteClause
   : (WRITE | NOWRITE)
   ;

endTransactionIntoClause
   : INTO generalIdentifier
   ;

endTransactionLengthClause
   : LENGTH (generalIdentifier | integerLiteral)
   ;

// endpage statement

endpageStatement
   : ENDPAGE SESSION?
   ;

// enqueue statement

enqueueStatement
   : ENQUEUE (WAIT | NOWAIT | TEST)? enqueueNameClause*
   ;

enqueueNameClause
   : NAME generalIdentifier LENGTH (generalIdentifier | integerLiteral) (EXCLUSIVE | SHARED)?
   ;

// entry statement

entryStatement
   : ENTRY literal (USING generalIdentifier (COMMACHAR? generalIdentifier)*?)?
   ;
// erase statement

eraseStatement
   : ERASE idms_db_entity_name ((PERMANENT | SELECTIVE | ALL) MEMBERS)?
   ;

// evaluate statement

evaluateStatement
   : EVALUATE evaluateSelect evaluateAlsoSelect* evaluateWhenPhrase+ evaluateWhenOther? END_EVALUATE?
   ;

evaluateSelect
   : arithmeticExpression | condition
   ;

evaluateAlsoSelect
   : ALSO evaluateSelect
   ;

evaluateWhenPhrase
   : evaluateWhen+ (COMMACHAR? conditionalStatementCall)*
   ;

evaluateWhen
   : WHEN evaluateCondition evaluateAlsoCondition*
   ;

evaluateCondition
   : ANY | NOT? evaluateValue evaluateThrough? | condition | booleanLiteral
   ;

evaluateThrough
   : (THROUGH | THRU) evaluateValue
   ;

evaluateAlsoCondition
   : ALSO evaluateCondition
   ;

evaluateWhenOther
   : WHEN OTHER (COMMACHAR? conditionalStatementCall)*
   ;

evaluateValue
   : arithmeticExpression
   ;

// exec cics statement
execCicsStatement
   : EXEC CICS cicsRules END_EXEC
   ;

cicsRules
   : ~END_EXEC*?
   ;

// exec sql statement for specific divisions or sections of COBOL program
execSqlStatementInProcedureDivision
   : execSqlStatement
   ;

execSqlStatementInWorkingStorage
   : execSqlStatement DOT_FS
   ;

execSqlStatementInWorkingStorageAndLinkageSection
   : execSqlStatement DOT_FS
   ;

execSqlStatementInDataDivision
   : execSqlStatement DOT_FS
   ;

execSqlStatement
   : EXEC SQL sqlCode END_EXEC
   ;

sqlCode
   : ~END_EXEC*?
   ;

// exec sql ims statement

execSqlImsStatement
   : EXEC SQLIMS ~END_EXEC*? END_EXEC DOT_FS?
   ;

// exhibit statement

exhibitStatement
   : EXHIBIT NAMED? CHANGED? exhibitOperand+?
   ;

exhibitOperand
   : literal | generalIdentifier
   ;

// exit statement

exitStatement
   : EXIT PROGRAM?
   ;

// find statement

findStatement
   : FIND keepClause? findObtainClause
   ;

// free statement

freeStatement
    : FREE STORAGE (freeStgidClause | freeForClause)
    ;

freeStgidClause
    : STGID (generalIdentifier | literal)
    ;

freeForClause
    : FOR generalIdentifier (FROM generalIdentifier)?
    ;

keepClause
    : KEEP EXCLUSIVE?
    ;

findObtainClause
    : calcClause | currentClause | ownerClause | recnameClause | dbkeyClause | positionClause
    ;

calcClause
    : (CALC | ANY | DUPLICATE) idms_db_entity_name
    ;

currentClause
    : CURRENT idms_db_entity_name? (WITHIN idms_db_entity_name)?
    ;

ownerClause
    : OWNER WITHIN idms_db_entity_name
    ;

recnameClause
    : idms_db_entity_name (DB_KEY IS? generalIdentifier | WITHIN idms_db_entity_name CURRENT? USING generalIdentifier)
    ;

dbkeyClause
    : DB_KEY IS? generalIdentifier (PAGE_INFO generalIdentifier)?
    ;

positionClause
    : (orderClause | integerLiteral | generalIdentifier) idms_db_entity_name? WITHIN idms_db_entity_name
    ;

orderClause
    : ( NEXT | PRIOR | FIRST | LAST )
    ;

// finish statement

finishStatement
   : FINISH TASK?
   ;

// generate statement

generateStatement
   : GENERATE reportName
   ;

// get statement
getStatement
    : GET (getTimeClause | idms_db_entity_name | getQueueClause | getScratchClause | getStorageClause)?
    ;

getQueueClause
    : QUEUE (ID (generalIdentifier | literal))? getQueueTypeClause? getStatClause? getQueueLockClause?  idmsWaitNowaitClause? INTO generalIdentifier getLengthClause getReturnClause?
    ;

getQueueTypeClause
    : (NEXT | FIRST | LAST | PRIOR | (SEQUENCE (generalIdentifier | integerLiteral)) | (RECORD ID (generalIdentifier | literal)))
    ;

getStatClause
    : (DELETE | KEEP)
    ;

getQueueLockClause
    : (LOCK | NOLOCK)
    ;

getLengthClause
    : ((TO generalIdentifier) | (MAX LENGTH (generalIdentifier | literal)))
    ;

getReturnClause
    : RETURN LENGTH INTO generalIdentifier
    ;

getScratchClause
    : SCRATCH getScratchAreaClause? getScratchNextClause? getStatClause? INTO generalIdentifier getLengthClause getReturnClause?
    ;

getScratchAreaClause
    : AREA ID (generalIdentifier | literal)?
    ;

getScratchNextClause
    : (NEXT | FIRST | LAST | PRIOR | CURRENT | (RECORD ID generalIdentifier))
    ;

getStorageClause
    : STORAGE FOR generalIdentifier (TO generalIdentifier)? (LENGTH generalIdentifier)? (POINTER generalIdentifier)?
    idmsWaitNowaitClause? KEEP? (LONG | SHORT)? (USER | SHARED)? (STGID (generalIdentifier | literal))?
    getStorageValueClause? getStorageLocClause?
    ;

getStorageValueClause
    : VALUE IS (LOW_VALUE | HIGH_VALUE | generalIdentifier)
    ;

getStorageLocClause
    : LOCATION IS? (ANY | BELOW)?
    ;

getTimeClause
    : TIME getTimeIntoClause? (DATE INTO generalIdentifier)?
    ;

getTimeIntoClause
    : INTO generalIdentifier (COMP | COMP_3 | EDIT)
    ;

// goback statement

gobackStatement
   : GOBACK
   ;

// goto statement

goToStatement
   : GO TO? procedureName+ (DEPENDING ON? generalIdentifier)?
   ;

// if statement

ifStatement
   : IF (idmsIfCondition | condition) ifThen ifElse? END_IF?
   ;

ifThen
   : THEN? (NEXT SENTENCE | conditionalStatementCall+)
   ;

ifElse
   : ELSE (NEXT SENTENCE | conditionalStatementCall+)
   ;

idmsIfCondition
   : (idms_db_entity_name idmsIfEmpty) | (idmsIfMember)
   ;

idmsIfEmpty
    : IS? NOT? EMPTY
    ;

idmsIfMember
    : NOT? idms_db_entity_name MEMBER
    ;

// initialize statement

initializeStatement
   : INITIALIZE generalIdentifier (COMMACHAR? generalIdentifier)*? initializeReplacingPhrase?
   ;

initializeReplacingPhrase
   : REPLACING initializeReplacingBy+
   ;

initializeReplacingBy
   : (ALPHABETIC | ALPHANUMERIC | ALPHANUMERIC_EDITED | NATIONAL | NATIONAL_EDITED | NUMERIC | NUMERIC_EDITED | DBCS | EGCS) DATA? BY (literal | generalIdentifier)
   ;

// initiate statement

initiateStatement
   : INITIATE reportName+
   ;

// inquire map statement

inquireMapStatement
   : INQUIRE MAP idms_map_name (MOVE inqMapMovePhrase | IF inqMapIfPhrase)
   ;

inqMapMovePhrase
   : (AID TO generalIdentifier) | (CURSOR TO generalIdentifier generalIdentifier) | (IN LENGTH FOR generalIdentifier TO generalIdentifier)
   ;

inqMapIfPhrase
   : (INPUT (UNFORMATTED | TRUNCATED | CHANGED | EXTRANEOUS) | (CURSOR AT? DFLD generalIdentifier) |
   (inqMapWhichFields | inqMapWhichDflds) inqMapFieldTestPhrase) ifThen ifElse?
   ;

inqMapWhichFields
   : CURRENT | ALL | NONE | ANY | SOME | ALL (BUT | EXCEPT) CURRENT
   ;

inqMapWhichDflds
   : (ALL | NONE | ANY | SOME | ALL (BUT | EXCEPT))? (DFLD generalIdentifier)+?
   ;

inqMapFieldTestPhrase
   : DATA IS? (YES | NO | ERASE | TRUNCATED | IDENTICAL | DIFFERENT) | mapEditPhrase
   ;

mapEditPhrase
   : EDIT IS? (ERROR | CORRECT)
   ;

// inspect statement

inspectStatement
   : INSPECT generalIdentifier (inspectTallyingPhrase | inspectReplacingPhrase | inspectTallyingReplacingPhrase | inspectConvertingPhrase)
   ;

inspectTallyingPhrase
   : TALLYING inspectFor+
   ;

inspectReplacingPhrase
   : REPLACING (inspectReplacingCharacters | inspectReplacingAllLeadings)+
   ;

inspectTallyingReplacingPhrase
   : TALLYING inspectFor+ inspectReplacingPhrase+
   ;

inspectConvertingPhrase
   : CONVERTING (literal | generalIdentifier) inspectTo inspectBeforeAfter*
   ;

inspectFor
   : generalIdentifier FOR (inspectCharacters | inspectAllLeadings)+
   ;

inspectCharacters
   : CHARACTERS inspectBeforeAfter*
   ;

inspectReplacingCharacters
   : CHARACTERS inspectBy inspectBeforeAfter*
   ;

inspectAllLeadings
   : (ALL | LEADING) inspectAllLeading+
   ;

inspectReplacingAllLeadings
   : (ALL | LEADING | FIRST) inspectReplacingAllLeading+
   ;

inspectAllLeading
   : (literal | generalIdentifier) inspectBeforeAfter*
   ;

inspectReplacingAllLeading
   : (literal | generalIdentifier) inspectBy inspectBeforeAfter*
   ;

inspectBy
   : BY (literal | generalIdentifier)
   ;

inspectTo
   : TO (literal | generalIdentifier)
   ;

inspectBeforeAfter
   : (BEFORE | AFTER) INITIAL? (literal | generalIdentifier)
   ;

// keep statement

keepStatement
    : KEEP (keepCurrentClause | keepLongtermClause)
    ;

keepCurrentClause
    :  EXCLUSIVE? currentClause
    ;

keepLongtermClause
    : LONGTERM (ALL | (generalIdentifier | literal)) keepLongtermRestClause
    ;

keepLongtermRestClause
    : (keepLongtermNotifyClause | keepLongtermLockClause | keepLongtermTestClause | RELEASE)
    ;

keepLongtermNotifyClause
    : NOTIFY CURRENT idms_db_entity_name
    ;

keepLongtermLockClause
    : ((UPGRADE (SHARE | EXCLUSIVE) (RETURN NOTIFICATION INTO? generalIdentifier)) | ((SHARE | EXCLUSIVE) CURRENT idms_db_entity_name)) (WAIT | NOWAIT | NODEADLOCK)?
    ;

keepLongtermTestClause
    : TEST (RETURN NOTIFICATION INTO? generalIdentifier)?
    ;

// load Statement

loadStatement
    : LOAD TABLE (generalIdentifier | idms_table_name) INTO generalIdentifier loadLocationClause idmsDictnodeClause? idmsDictnameClause? loadLoadlibClause? idmsWaitNowaitClause
    ;

loadLocationClause
    : (TO | POINTER) generalIdentifier
    ;

loadLoadlibClause
    : LOADLIB (generalIdentifier | literal)
    ;

// map statement

mapStatement
    : MAP (mapInClause | mapOutClause | mapOutInClause)
    ;

mapInClause
    : IN USING idms_map_name mapIoInputPhrase? mapDetailPhrase?
    ;

mapIoInputPhrase
    : mapInIoPhrase | mapInputPhrase
    ;

mapInIoPhrase
    : (IO mapInputPhrase? | (NOIO DATASTREAM idmsDmlFromClause))
    ;

mapInputPhrase
    : INPUT DATA IS? (YES | NO)
    ;

mapDetailPhrase
    : ((DETAIL mapDetailOptions?) | HEADER ) ((PAGE IS? generalIdentifier) | MODIFIED)*
    ;

mapDetailOptions
    : (NEXT | FIRST | (SEQUENCE NUMBER IS? generalIdentifier) | (KEY IS? generalIdentifier))
    (RETURNKEY IS? generalIdentifier)?
    ;

mapOutClause
    : OUT USING idms_map_name  idmsWaitNowaitClause?  mapOutIoPhrase? mapOutputPhrase? mapMessagePhrase? mapOutDetailPhrase?
    ;

mapOutIoPhrase
    : (IO | (NOIO DATASTREAM mapOutIntoClause))
    ;

mapOutIntoClause
    : INTO? generalIdentifier ((TO generalIdentifier) | (MAX? LENGTH (generalIdentifier | integerLiteral)))
      (RETURN LENGTH INTO? generalIdentifier)?
    ;

mapOutputPhrase
    : OUTPUT ((DATA IS? (YES | NO | ERASE | ATTRIBUTE))? (NEWPAGE | ERASE)? LITERALS?)
    ;

mapMessagePhrase
    : MESSAGE IS? generalIdentifier idmsDmlLengthClause
    ;

mapOutDetailPhrase
    : (DETAIL (NEW | CURRENT)? (KEY IS? generalIdentifier)?) |
      (RESUME (PAGE IS? (CURRENT | NEXT | PRIOR | FIRST | LAST | generalIdentifier))?)
    ;

mapOutInClause
    : OUTIN USING idms_map_name mapOutputPhrase? mapInputPhrase? mapMessagePhrase?
    ;

idmsDictnameClause
    : DICTNAME (generalIdentifier | idms_dictionary_name)
    ;


idmsDictnodeClause
    : DICTNODE (generalIdentifier | idms_node_name)
    ;

idmsDmlFromClause
    : FROM generalIdentifier idmsDmlLengthClause
    ;

idmsDmlLengthClause
   : ((TO generalIdentifier) | (LENGTH (generalIdentifier | integerLiteral)))
   ;

idmsWaitNowaitClause
    : (WAIT | NOWAIT)
    ;

// merge statement

mergeStatement
   : MERGE fileName mergeOnKeyClause+ mergeCollatingSequencePhrase? mergeUsing* mergeOutputProcedurePhrase? mergeGivingPhrase*
   ;

mergeOnKeyClause
   : ON? (ASCENDING | DESCENDING) KEY? qualifiedDataName+?
   ;

mergeCollatingSequencePhrase
   : COLLATING? SEQUENCE IS? alphabetName+? mergeCollatingAlphanumeric? mergeCollatingNational?
   ;

mergeCollatingAlphanumeric
   : FOR? ALPHANUMERIC IS alphabetName
   ;

mergeCollatingNational
   : FOR? NATIONAL IS? alphabetName
   ;

mergeUsing
   : USING fileName+
   ;

mergeOutputProcedurePhrase
   : OUTPUT PROCEDURE IS? procedureName mergeOutputThrough?
   ;

mergeOutputThrough
   : (THROUGH | THRU) procedureName
   ;

mergeGivingPhrase
   : GIVING mergeGiving+?
   ;

mergeGiving
   : fileName (LOCK | SAVE | NO REWIND | CRUNCH | RELEASE | WITH REMOVE CRUNCH)?
   ;

// modify statement
modifyStatement
    : MODIFY  ((MAP modifyMapClause) | idms_db_entity_name )
    ;
// modify map statement
modifyMapClause
    : idms_map_name (PERMANENT | TEMPORARY)?
     (CURSOR AT? ((DFLD generalIdentifier) | (generalIdentifier | integerLiteral) (generalIdentifier | integerLiteral)))?
     (WCC ((RESETMDT | NOMDT) | (RESETKBD | NOKBD) | (ALARM | NOALARM) | (STARTPRT | NOPRT) |
     (NLCR | FORTYCR | SIXTYFOURCR | EIGHTYCR))+)? (modifyMapForClause modifyMapFieldOptionsClause)?
    ;

modifyMapForClause
    : FOR ((ALL ((BUT | EXCEPT) (CURRENT | (DFLD generalIdentifier)+) | (ERROR | CORRECT)? FIELDS)) |
      (ALL? (DFLD generalIdentifier)+))
    ;

modifyMapFieldOptionsClause
    : (BACKSCAN | NOBACKSCAN)? (OUTPUT DATA IS? (YES | NO | ERASE | ATTRIBUTE))? mapInputPhrase?
    ((RIGHT | LEFT)? JUSTIFY)? (PAD (LOW_VALUE | HIGH_VALUE | (literal | generalIdentifier)))?
    mapEditPhrase? (REQUIRED | OPTIONAL)? (ERROR MESSAGE IS? (ACTIVE | SUPPRESS))? (ATTRIBUTES (attributeList)+)?
    ;

attributeList
    : SKIPCHAR | ALPHANUMERIC | NUMERIC | PROTECTED | UNPROTECTED | DISPLAY | DARK | BRIGHT | DETECT | NOMDT | MDT | BLINK | NOBLINK | REVERSE_VIDEO |
    NORMAL_VIDEO | UNDERSCORE | NOUNDERSCORE | NOCOLOR | BLUE | RED | PINK | GREEN | TURQUOISE | YELLOW | WHITE
    ;

// move statement

moveStatement
   : MOVE ALL? (moveToStatement | moveCorrespondingToStatement)
   ;

moveToStatement
   : moveToSendingArea TO generalIdentifier (COMMACHAR? generalIdentifier)*?
   ;

moveToSendingArea
   : literal | generalIdentifier
   ;

moveCorrespondingToStatement
   : (CORRESPONDING | CORR) moveCorrespondingToSendingArea TO generalIdentifier (COMMACHAR? generalIdentifier)*?
   ;

moveCorrespondingToSendingArea
   : generalIdentifier
   ;

// multiply statement

multiplyStatement
   : MULTIPLY (literal | generalIdentifier) BY (multiplyRegular | multiplyGiving) onSizeErrorPhrase? notOnSizeErrorPhrase? END_MULTIPLY?
   ;

multiplyRegular
   : multiplyRegularOperand+?
   ;

multiplyRegularOperand
   : generalIdentifier ROUNDED?
   ;

multiplyGiving
   : multiplyGivingOperand GIVING multiplyGivingResult+?
   ;

multiplyGivingOperand
   : literal | generalIdentifier
   ;

multiplyGivingResult
   : generalIdentifier ROUNDED?
   ;

// obtain statement

obtainStatement
   : OBTAIN keepClause? findObtainClause
   ;

// open statement

openStatement
   : OPEN (openInputStatement | openOutputStatement | openIOStatement | openExtendStatement)+
   ;

openInputStatement
   : INPUT openInput (COMMACHAR? openInput)*?
   ;

openInput
   : fileName (REVERSED | WITH? NO REWIND)?
   ;

openOutputStatement
   : OUTPUT openOutput (COMMACHAR? openOutput)*?
   ;

openOutput
   : fileName (WITH? NO REWIND)?
   ;

openIOStatement
   : I_O fileName (COMMACHAR? fileName)*?
   ;

openExtendStatement
   : EXTEND fileName (COMMACHAR? fileName)*?
   ;

// perform statement

performStatement
   : PERFORM (performProcedureStatement | performInlineStatement)
   ;

performInlineStatement
   : performType? conditionalStatementCall*? END_PERFORM
   ;

performProcedureStatement
   : procedureName ((THROUGH | THRU) procedureName)? performType?
   ;

performType
   : performTimes | performUntil | performVarying
   ;

performTimes
   : (integerLiteral | generalIdentifier) TIMES
   ;

performUntil
   : performTestClause? UNTIL condition
   ;

performVarying
   : performTestClause performVaryingClause | performVaryingClause performTestClause?
   ;

performVaryingClause
   : VARYING performVaryingPhrase performAfter*
   ;

performVaryingPhrase
   : (literal | generalIdentifier) performFrom performBy performUntil
   ;

performAfter
   : AFTER performVaryingPhrase
   ;

performFrom
   : FROM (literal | generalIdentifier)
   ;

performBy
   : BY (literal | generalIdentifier)
   ;

performTestClause
   : WITH? TEST (BEFORE | AFTER)
   ;

// IDMS post statement

postStatement
   : POST ((EVENT generalIdentifier) | (EVENT NAME (generalIdentifier | literal) CLEAR?))
   ;

// purge statement

purgeStatement
   : PURGE cdName+
   ;

// IDMS put statement

putStatement
   : PUT (putQueueStatement | putScratchClause)
   ;

putQueueStatement
   : QUEUE (ID (generalIdentifier | literal))? (FIRST | LAST)? idmsDmlFromClause putReturnClause? putRetentionClause?
   ;

putReturnClause
   : RETURN RECORD ID INTO generalIdentifier?
   ;

putRetentionClause
   : RETENTION (generalIdentifier | integerLiteral)
   ;

putScratchClause
   : SCRATCH putAreaIdClause? idmsDmlFromClause putRecordClause? putReturnClause
   ;

putAreaIdClause
   : AREA ID (generalIdentifier | literal)
   ;

putRecordClause
   : RECORD ID (generalIdentifier | integerLiteral) REPLACE?
   ;

// read statement

readStatement
   : READ (readFilenameClause | readIdmsDcStatement idmsOnClause?)
   ;

readIdmsDcStatement
   : readLineFromTerminalClause | readTerminalClause
   ;

readFilenameClause
   : fileName NEXT? RECORD? readInto? readWith? readKey? invalidKeyPhrase? notInvalidKeyPhrase? atEndPhrase? notAtEndPhrase? END_READ?
   ;

readInto
   : INTO generalIdentifier
   ;

readWith
   : WITH? ((KEPT | NO) LOCK | WAIT)
   ;

readKey
   : KEY IS? qualifiedDataName
   ;

readTerminalClause
   : TERMINAL idmsWaitNowaitClause? (BUFFER | (MODIFIED FROM POSITION (generalIdentifier | literal)))?
   (GET STORAGE)? INTO generalIdentifier ((TO generalIdentifier) | (MAX LENGTH (generalIdentifier | integerLiteral)))
   (RETURN LENGTH INTO? generalIdentifier)?
   ;

readLineFromTerminalClause
   : LINE FROM? TERMINAL ECHO? NOBACKPAGE? INTO generalIdentifier ((TO generalIdentifier)
   | (MAX LENGTH (generalIdentifier | integerLiteral))) (RETURN LENGTH INTO? generalIdentifier)?
   ;

// ready statement
readyStatement
    : READY idms_db_entity_name? (USAGE_MODE IS? (PROTECTED | EXCLUSIVE)? (RETRIEVAL | UPDATE))?
    ;

// READY/RESET TRACE statement
readyResetTraceStatement
    : (READY | RESET) TRACE
    ;

// receive statement

receiveStatement
   : RECEIVE (receiveFromStatement | receiveIntoStatement) onExceptionClause? notOnExceptionClause? END_RECEIVE?
   ;

receiveFromStatement
   : dataName FROM receiveFrom (receiveBefore | receiveWith | receiveThread | receiveSize | receiveStatus)*
   ;

receiveFrom
   : THREAD dataName | LAST THREAD | ANY THREAD
   ;

receiveIntoStatement
   : cdName (MESSAGE | SEGMENT) INTO? generalIdentifier receiveNoData? receiveWithData?
   ;

receiveNoData
   : NO DATA conditionalStatementCall (COMMACHAR? conditionalStatementCall)*?
   ;

receiveWithData
   : WITH DATA conditionalStatementCall (COMMACHAR? conditionalStatementCall)*?
   ;

receiveBefore
   : BEFORE TIME? (numericLiteral | generalIdentifier)
   ;

receiveWith
   : WITH? NO WAIT
   ;

receiveThread
   : THREAD IN? dataName
   ;

receiveSize
   : SIZE IN? (numericLiteral | generalIdentifier)
   ;

receiveStatus
   : STATUS IN? (generalIdentifier)
   ;

// release statement

releaseStatement
   : RELEASE recordName (FROM qualifiedDataName)?
   ;

// return statement

returnStatement
   : RETURN (cobolReturn | idmsReturn idmsOnClause?)
   ;

cobolReturn
   : fileName RECORD? returnInto? atEndPhrase notAtEndPhrase? END_RETURN?
   ;

returnInto
   : INTO qualifiedDataName
   ;

idmsReturn
    : generalIdentifier FROM idms_db_entity_name (CURRENCY | orderClause CURRENCY? | USING generalIdentifier)
      (KEY INTO? generalIdentifier)?
    ;

// rewrite statement

rewriteStatement
   : REWRITE recordName rewriteFrom? invalidKeyPhrase? notInvalidKeyPhrase? END_REWRITE?
   ;

rewriteFrom
   : FROM generalIdentifier
   ;

// rollback statement
rollbackStatement
    : ROLLBACK TASK? CONTINUE?
    ;

// search statement

searchStatement
   : SEARCH ALL? qualifiedDataName searchVarying? atEndPhrase? searchWhen+ END_SEARCH?
   ;

searchVarying
   : VARYING qualifiedDataName
   ;

searchWhen
   : WHEN condition (NEXT SENTENCE | conditionalStatementCall (COMMACHAR? conditionalStatementCall)*?)
   ;

// send statement

sendStatement
   : SEND (((sendStatementSync | sendStatementAsync) onExceptionClause? notOnExceptionClause?) | sendIdmsClause)
   ;

sendStatementSync
   : (literal | generalIdentifier) sendFromPhrase? sendWithPhrase? sendReplacingPhrase? sendAdvancingPhrase?
   ;

sendStatementAsync
   : TO (TOP | BOTTOM) generalIdentifier
   ;

sendFromPhrase
   : FROM generalIdentifier
   ;

sendWithPhrase
   : WITH (EGI | EMI | ESI | generalIdentifier)
   ;

sendReplacingPhrase
   : REPLACING LINE?
   ;

sendAdvancingPhrase
   : (BEFORE | AFTER) ADVANCING? (sendAdvancingPage | sendAdvancingLines | sendAdvancingMnemonic)
   ;

sendAdvancingPage
   : PAGE
   ;

sendAdvancingLines
   : (literal | generalIdentifier) (LINE | LINES)?
   ;

sendAdvancingMnemonic
   : mnemonicName
   ;

sendIdmsClause
   : MESSAGE (ONLY | ALWAYS)? TO sendIdmsToClause idmsDmlFromClause
   ;

sendIdmsToClause
   : (DEST ID (generalIdentifier | literal)) | (USER ID generalIdentifier) | (LTERM ID (generalIdentifier | literal))
   ;

// set statement

setStatement
   : SET (setToOnOff+ | setToBoolean | setToStatement | setUpDownByStatement | setToEntry | setIdmsDcStatement idmsOnClause?)
   ;

setIdmsDcStatement
   : setAbendExitStatement | setTimerStatement
   ;

setToStatement
   : receivingField+ TO sendingField
   ;

setUpDownByStatement
   : receivingField+ (UP BY | DOWN BY) sendingField
   ;

setToBoolean
   : receivingField+ TO booleanLiteral
   ;

setToOnOff
   : receivingField+ TO (ON | OFF)
   ;

setToEntry
   : receivingField+ TO ENTRY sendingField
   ;

receivingField
   : generalIdentifier
   ;

sendingField
   : literal | generalIdentifier
   ;

setAbendExitStatement
   : ABEND EXIT ((ON? PROGRAM (generalIdentifier | literal)) | OFF)
   ;

setTimerStatement
   : TIMER (setTimerWaitClause | setTimerPostClause | setTimerStartClause | (CANCEL setTimerIdClause))
   ;

setTimerWaitClause
   : WAIT setTimerIntervalClause
   ;

setTimerPostClause
   : POST setTimerIntervalClause setTimerEventClause? setTimerIdClause?
   ;

setTimerStartClause
   : START setTimerIntervalClause (TASK CODE (generalIdentifier | literal) (PRIORITY (generalIdentifier | integerLiteral))?)? setTimerIdClause? setTimerDataClause?
   ;

setTimerIntervalClause
   : INTERVAL (generalIdentifier | integerLiteral) SECONDS?
   ;

setTimerEventClause
   : EVENT generalIdentifier
   ;

setTimerIdClause
   : TIMER ID generalIdentifier
   ;

setTimerDataClause
   : DATA idmsDmlFromClause
   ;

// service statement

serviceLabelStatement
   : SERVICE LABEL
   ;

serviceReloadStatement
   : SERVICE RELOAD generalIdentifier
   ;

// snap statement

snapStatement
   : SNAP (TITLE IS? generalIdentifier)? (ALL | SYSTEM | TASK)? idmsDmlFromClause*
   ;

// sort statement

sortStatement
   : SORT fileName sortOnKeyClause+ sortDuplicatesPhrase? sortCollatingSequencePhrase? sortInputProcedurePhrase? sortUsing* sortOutputProcedurePhrase? sortGivingPhrase*
   ;

sortOnKeyClause
   : ON? (ASCENDING | DESCENDING) KEY? qualifiedDataName+?
   ;

sortDuplicatesPhrase
   : WITH? DUPLICATES IN? ORDER?
   ;

sortCollatingSequencePhrase
   : COLLATING? SEQUENCE IS? alphabetName+ sortCollatingAlphanumeric? sortCollatingNational?
   ;

sortCollatingAlphanumeric
   : FOR? ALPHANUMERIC IS alphabetName
   ;

sortCollatingNational
   : FOR? NATIONAL IS? alphabetName
   ;

sortInputProcedurePhrase
   : INPUT PROCEDURE IS? procedureName sortInputThrough?
   ;

sortInputThrough
   : (THROUGH | THRU) procedureName
   ;

sortUsing
   : USING fileName+?
   ;

sortOutputProcedurePhrase
   : OUTPUT PROCEDURE IS? procedureName sortOutputThrough?
   ;

sortOutputThrough
   : (THROUGH | THRU) procedureName
   ;

sortGivingPhrase
   : GIVING sortGiving+?
   ;

sortGiving
   : fileName (LOCK | SAVE | NO REWIND | CRUNCH | RELEASE | WITH REMOVE CRUNCH)?
   ;

// startpage statement

startpageStatement
    : STARTPAGE SESSION? idms_map_name (WAIT | NOWAIT | RETURN)? (BACKPAGE | NOBACKPAGE)? (UPDATE | BROWSE)?
     (AUTODISPLAY | NOAUTODISPLAY)?
    ;

// startPosition statement

startStatement
   : START fileName startKey? invalidKeyPhrase? notInvalidKeyPhrase? END_START?
   ;

startKey
   : KEY IS? (EQUAL TO? | EQUALCHAR | GREATER THAN? | MORETHANCHAR | NOT LESS THAN? | NOT LESSTHANCHAR | GREATER THAN? OR EQUAL TO? | MORETHANOREQUAL) qualifiedDataName
   ;

// stopPosition statement

stopStatement
   : STOP (RUN | literal | stopStatementGiving)
   ;

stopStatementGiving
   : RUN (GIVING | RETURNING) (integerLiteral | generalIdentifier)
   ;

// store statement
storeStatement
    : STORE idms_db_entity_name
    ;

// string statement

stringStatement
   : STRING stringSendingPhrase+ stringIntoPhrase stringWithPointerPhrase? onOverflowPhrase? notOnOverflowPhrase? END_STRING?
   ;

stringSendingPhrase
   : stringSending (COMMACHAR? stringSending)*? (stringDelimitedByPhrase | stringForPhrase)
   ;

stringSending
   : literal | generalIdentifier
   ;

stringDelimitedByPhrase
   : DELIMITED BY? (SIZE | literal | generalIdentifier)
   ;

stringForPhrase
   : FOR (literal | generalIdentifier)
   ;

stringIntoPhrase
   : INTO generalIdentifier
   ;

stringWithPointerPhrase
   : WITH? POINTER qualifiedDataName
   ;

// subtract statement

subtractStatement
   : SUBTRACT (subtractFromStatement | subtractFromGivingStatement | subtractCorrespondingStatement) onSizeErrorPhrase? notOnSizeErrorPhrase? END_SUBTRACT?
   ;

subtractFromStatement
   : subtractSubtrahend (COMMACHAR? subtractSubtrahend)* FROM subtractMinuend (COMMACHAR? subtractMinuend)*?
   ;

subtractFromGivingStatement
   : subtractSubtrahend (COMMACHAR? subtractSubtrahend)* FROM subtractMinuendGiving GIVING subtractGiving (COMMACHAR? subtractGiving)*?
   ;

subtractCorrespondingStatement
   : (CORRESPONDING | CORR) qualifiedDataName FROM subtractMinuendCorresponding
   ;

subtractSubtrahend
   : literal | generalIdentifier
   ;

subtractMinuend
   : generalIdentifier ROUNDED?
   ;

subtractMinuendGiving
   : literal | generalIdentifier
   ;

subtractGiving
   : generalIdentifier ROUNDED?
   ;

subtractMinuendCorresponding
   : qualifiedDataName ROUNDED?
   ;

// terminate statement

terminateStatement
   : TERMINATE reportName
   ;

// transfer statement

transferStatement
   : TRANSFER CONTROL? TO? (generalIdentifier | idms_program_name) (RETURN | LINK | NORETURN | XCTL)?
   (USING generalIdentifier (COMMACHAR? generalIdentifier)*?)?
   ;

// unstring statement

unstringStatement
   : UNSTRING unstringSendingPhrase COMMACHAR? unstringIntoPhrase COMMACHAR? unstringWithPointerPhrase?
   COMMACHAR? unstringTallyingPhrase? COMMACHAR? onOverflowPhrase? COMMACHAR? notOnOverflowPhrase? END_UNSTRING?
   ;

unstringSendingPhrase
   : generalIdentifier (unstringDelimitedByPhrase unstringOrAllPhrase*)?
   ;

unstringDelimitedByPhrase
   : DELIMITED BY? ALL? (literal | generalIdentifier)
   ;

unstringOrAllPhrase
   : OR ALL? (literal | generalIdentifier)
   ;

unstringIntoPhrase
   : INTO unstringInto (COMMACHAR? unstringInto)*?
   ;

unstringInto
   : generalIdentifier unstringDelimiterIn? unstringCountIn?
   ;

unstringDelimiterIn
   : DELIMITER IN? generalIdentifier
   ;

unstringCountIn
   : COUNT IN? generalIdentifier
   ;

unstringWithPointerPhrase
   : WITH? POINTER qualifiedDataName
   ;

unstringTallyingPhrase
   : TALLYING IN? qualifiedDataName
   ;

// use statement

useStatement
   : USE (useAfterClause | useDebugClause)
   ;

useAfterClause
   : GLOBAL? AFTER STANDARD? (EXCEPTION | ERROR) PROCEDURE ON? useAfterOn
   ;

useAfterOn
   : INPUT | OUTPUT | I_O | EXTEND | fileName (COMMACHAR? fileName)*?
   ;

useDebugClause
   : FOR? DEBUGGING ON? useDebugOn (COMMACHAR? useDebugOn)*
   ;

useDebugOn
   : ALL PROCEDURES | ALL REFERENCES? OF? generalIdentifier | procedureName
   ;

// wait statement

waitStatement
   : WAIT (((LONG | SHORT)? (waitEventTypeClause | waitEventListClause (COMMACHAR? waitEventListClause)*))
   | (REDISPATCH (waitEventTypeClause | waitEventListClause (COMMACHAR? waitEventListClause)*)?))
   ;

waitEventTypeClause
   : EVENT NAME (generalIdentifier | literal)
   ;

waitEventListClause
   : EVENT generalIdentifier
   ;

// write statement

writeStatement
  : WRITE (writeStatementClause | writeIdmsDCStatement idmsOnClause?)
  ;

writeIdmsDCStatement
    : writeJournalClause | writeLineClause | writeLogClause | writePrinterClause | writeTerminalClause | writeThenReadClause
    ;

writeStatementClause
   : recordName writeFromPhrase? writeAdvancingPhrase? writeAtEndOfPagePhrase? writeNotAtEndOfPagePhrase? invalidKeyPhrase? notInvalidKeyPhrase? END_WRITE?
   ;

writeFromPhrase
   : FROM (literal | generalIdentifier)
   ;

writeAdvancingPhrase
   : (BEFORE | AFTER) ADVANCING? (writeAdvancingPage | writeAdvancingLines)
   ;

writeAdvancingPage
   : PAGE
   ;

writeAdvancingLines
   : (literal | generalIdentifier) (LINE | LINES)?
   ;

writeAtEndOfPagePhrase
   : AT? (END_OF_PAGE | EOP) conditionalStatementCall (COMMACHAR? conditionalStatementCall)*
   ;

writeNotAtEndOfPagePhrase
   : NOT AT? (END_OF_PAGE | EOP) conditionalStatementCall (COMMACHAR? conditionalStatementCall)*
   ;

writeJournalClause
   : JOURNAL idmsWaitNowaitClause? (SPAN | NOSPAN)? idmsDmlFromClause
   ;

writeLineClause
   : LINE TO? TERMINAL idmsWaitNowaitClause? (NEWPAGE | ERASE)? NOBACKPAGE? idmsDmlFromClause (HEADER (generalIdentifier | integerLiteral))?
   ;

writeLogClause
   : LOG MESSAGE ID (generalIdentifier | integerLiteral) writeLogParmsClause? writeLogReplyClause? writeLogMessagePrefixClause? writeLogTextClause?
   ;

writeLogParmsClause
   : PARMS idmsDmlFromClause+
   ;

writeLogReplyClause
   : REPLY INTO generalIdentifier ((TO generalIdentifier) | (MAX LENGTH (generalIdentifier | integerLiteral)))
   ;

writeLogMessagePrefixClause
   : MESSAGE PREFIX IS (generalIdentifier | literal)
   ;

writeLogTextClause
   : TEXT INTO? generalIdentifier ((TO generalIdentifier) | (MAX LENGTH (generalIdentifier | integerLiteral)))
   (MESSAGE? PREFIX IS? (YES | NO))? (TEXT IS? ONLY)?
   ;

writePrinterClause
   : PRINTER (NEWPAGE | ERASE)? ENDRPT? (SCREEN CONTENTS | writePrinterNativeClause)
   (COPIES (generalIdentifier | integerLiteral))? (REPORT ID (generalIdentifier | integerLiteral))?
   writePrinterTypeClause? HOLD? KEEP?
   ;

writePrinterNativeClause
   : NATIVE? idmsDmlFromClause
   ;

writePrinterTypeClause
   : (CLASS (generalIdentifier | integerLiteral)) | (DESTINATION (generalIdentifier | literal) ALL?)
   ;

writeTerminalClause
   : TERMINAL idmsWaitNowaitClause? writeTerminalEraseClause? (FREE STORAGE)? idmsDmlFromClause
   ;

writeTerminalEraseClause
   : NEWPAGE | ERASE | EAU | (ERASE ALL UNPROTECTED)
   ;

writeThenReadClause
   : THEN READ TERMINAL idmsWaitNowaitClause? writeTerminalEraseClause? (FREE STORAGE)?
   idmsDmlFromClause ((MODIFIED | BUFFER) FROM POSITION (generalIdentifier | literal))? (GET STORAGE)?
   INTO generalIdentifier ((TO generalIdentifier) | (MAX LENGTH (generalIdentifier | integerLiteral)))
   (RETURN LENGTH INTO? generalIdentifier)?
   ;

// xml statement

xmlStatement
   : XML PARSE generalIdentifier xmlEncoding? xmlNational? xmlValidating? xmlProcessinProcedure xmlThru? onExceptionClause? notOnExceptionClause? END_XML?
   ;

xmlEncoding
   : WITH? ENCODING  integerLiteral
   ;

xmlNational
   : RETURNING NATIONAL
   ;

xmlValidating
   : VALIDATING WITH? (generalIdentifier | FILE literal)
   ;

xmlThru
   : (THROUGH | THRU) procedureName
   ;

xmlProcessinProcedure
   : PROCESSING PROCEDURE IS? procedureName
   ;

// statement phrases ----------------------------------

atEndPhrase
   : AT? END (COMMACHAR? conditionalStatementCall)+
   ;

notAtEndPhrase
   : NOT AT? END (COMMACHAR? conditionalStatementCall)+
   ;

invalidKeyPhrase
   : INVALID KEY? (COMMACHAR? conditionalStatementCall)+
   ;

notInvalidKeyPhrase
   : NOT INVALID KEY? (COMMACHAR? conditionalStatementCall)+
   ;

onOverflowPhrase
   : ON? OVERFLOW (COMMACHAR? conditionalStatementCall)+
   ;

notOnOverflowPhrase
   : NOT ON? OVERFLOW (COMMACHAR? conditionalStatementCall)+
   ;

onSizeErrorPhrase
   : ON? SIZE ERROR (COMMACHAR? conditionalStatementCall)+
   ;

notOnSizeErrorPhrase
   : NOT ON? SIZE ERROR (COMMACHAR? conditionalStatementCall)+
   ;

// statement clauses ----------------------------------

onExceptionClause
   : ON? EXCEPTION (COMMACHAR? conditionalStatementCall)+
   ;

notOnExceptionClause
   : NOT ON? EXCEPTION (COMMACHAR? conditionalStatementCall)+
   ;

// condition ----------------------------------

condition
   : NOT? (simpleCondition | nestedCondition)
    ((AND | OR) NOT? (simpleCondition | nestedCondition | relationCombinedComparison))*
   ;

simpleCondition
   : arithmeticExpression (relationCombinedComparison | fixedComparison)?
   ;

nestedCondition
   : LPARENCHAR condition RPARENCHAR
   ;

relationCombinedComparison
   : relationalOperator (arithmeticExpression
   | LPARENCHAR arithmeticExpression ((AND | OR) arithmeticExpression)+ RPARENCHAR)
   ;

fixedComparison
   : IS? NOT? (NUMERIC | ALPHABETIC | ALPHABETIC_LOWER | ALPHABETIC_UPPER | DBCS | KANJI | POSITIVE | NEGATIVE | ZERO
   | className)
   ;

relationalOperator
   : (IS | ARE)? (NOT? (GREATER THAN? | MORETHANCHAR | LESS THAN? | LESSTHANCHAR | EQUAL TO? | EQUALCHAR)
   | NOTEQUALCHAR | GREATER THAN? OR EQUAL TO? | MORETHANOREQUAL | LESS THAN? OR EQUAL TO? | LESSTHANOREQUAL)
   ;

idms_map_name
    : {validateLength(_input.LT(1).getText(), "map name", 8);} variableUsageName
    ;

idms_map_name_definition
    : {validateLength(_input.LT(1).getText(), "map name", 8);} dataName
    ;

idms_db_entity_name
    : {validateLength(_input.LT(1).getText(), "db entity name", 16);} variableUsageName
    ;

idms_dictionary_name
    : {validateLength(_input.LT(1).getText().substring(1, _input.LT(1).getText().length() -1),
     "dictionary name", 8);} literal
    ;

idms_node_name
    : {validateLength(_input.LT(1).getText().substring(1, _input.LT(1).getText().length() -1),
           "node name", 8);} literal
    ;

idms_procedure_name
    : {validateLength(_input.LT(1).getText(), "procedure name", 8);} variableUsageName
    ;

idms_program_name
    : {validateLength(_input.LT(1).getText().substring(1, _input.LT(1).getText().length() -1),
           "program name", 8);} literal
    ;

idms_schema_name
    : {validateLength(_input.LT(1).getText(), "schema name", 8);} dataName
    ;

idms_subschema_name
    : {validateLength(_input.LT(1).getText(), "subschema name", 8);} dataName
    ;

idms_table_name
    : {validateLength(_input.LT(1).getText().substring(1, _input.LT(1).getText().length() -1),
           "table name", 8);} literal
    ;

<<<<<<< HEAD
// external node
externalNodeHook
    : EXTERNAL_NODE_HOOK IDENTIFIER integerLiteral
    ;

// DAF DaCo Identifiers

daf_task_name
    :{validateExactLength(_input.LT(1).getText(), "task name", 4);
      validateAlphaNumericPattern(_input.LT(1).getText(), "task name");
     }
        (cobolWord | integerLiteral)
    ;

daf_report_name
    :{validateExactLength(_input.LT(1).getText(), "report name", 5);
      validateAlphaNumericPattern(_input.LT(1).getText(), "report name");
      validateStartsWith(_input.LT(1).getText(), "R", "T");
      }
        (cobolWord)
    ;

daf_entity_role
    : (OWNER | DESIGNER | ANALIST | OWN | AVG | ANA)
    ;

=======
>>>>>>> e223cb28
// identifier ----------------------------------

generalIdentifier
   : specialRegister | qualifiedDataName | functionCall
   ;

functionCall
   : FUNCTION functionName (LPARENCHAR argument (COMMACHAR? argument)* RPARENCHAR)* referenceModifier?
   ;

referenceModifier
   : LPARENCHAR characterPosition COLONCHAR length? RPARENCHAR
   ;

characterPosition
   : arithmeticExpression
   ;

length
   : arithmeticExpression
   ;

argument
   : arithmeticExpression
   ;

// qualified data name ----------------------------------

qualifiedDataName
   : variableUsageName tableCall? referenceModifier? inData*
   ;

tableCall
   : LPARENCHAR (ALL | arithmeticExpression) (COMMACHAR? (ALL | arithmeticExpression))* RPARENCHAR
   ;

specialRegister
   : ADDRESS OF generalIdentifier
   | DATE | DAY | DAY_OF_WEEK | DEBUG_CONTENTS | DEBUG_ITEM | DEBUG_LINE | DEBUG_NAME | DEBUG_SUB_1 | DEBUG_SUB_2 | DEBUG_SUB_3
   | JNIENVPTR
   | LENGTH OF? generalIdentifier | LINAGE_COUNTER | LINE_COUNTER
   | PAGE_COUNTER
   | RETURN_CODE
   | SHIFT_IN | SHIFT_OUT | SORT_CONTROL | SORT_CORE_SIZE | SORT_FILE_SIZE | SORT_MESSAGE | SORT_MODE_SIZE | SORT_RETURN
   | TALLY | TIME
   | WHEN_COMPILED
   ;

// in ----------------------------------

inData
   : (IN | OF) variableUsageName tableCall? referenceModifier?
   ;

inSection
   : (IN | OF) sectionName
   ;

// names ----------------------------------

alphabetName
   : cobolWord
   ;

assignmentName
   : systemName
   ;

cdName
   : cobolWord
   ;

className
   : cobolWord
   ;

computerName
   : systemName
   ;

dataName
   : cobolWord
   ;

dataSetName
   : cobolWord | FILENAME (DOT_FS cobolWord)*
   ;

variableUsageName
   : cobolWord
   ;

environmentName
   : systemName
   ;

fileName
   : cobolWord
   ;

functionName
   : INTEGER | LENGTH | RANDOM | SUM | WHEN_COMPILED | cobolWord
   ;

indexName
   : cobolWord
   ;

libraryName
   : cobolWord
   ;

mnemonicName
   : cobolWord
   ;

paragraphName
   : cobolWord | integerLiteral
   ;

paragraphDefinitionName
   : cobolWord | integerLiteral
   ;

procedureName
   : paragraphName inSection?
   ;

programName
   : literal | cobolWord | OR | AND
   ;

recordName
   : qualifiedDataName
   ;

reportName
   : qualifiedDataName
   ;

sectionName
   : cobolWord | integerLiteral
   ;

systemName
   : cobolWord
   ;

symbolicCharacter
   : cobolWord
   ;

figurativeConstant
   : ALL literal | HIGH_VALUE | HIGH_VALUES | LOW_VALUE | LOW_VALUES | NULL | NULLS | QUOTE | QUOTES | SPACE | SPACES | ZEROS | ZEROES
   ;

booleanLiteral
   : TRUE | FALSE
   ;

numericLiteral
   : NUMERICLITERAL | ZERO | integerLiteral
   ;

integerLiteral
   : INTEGERLITERAL | LEVEL_NUMBER | LEVEL_NUMBER_66 | LEVEL_NUMBER_77 | LEVEL_NUMBER_88
   ;

cicsDfhRespLiteral
   : DFHRESP LPARENCHAR (cics_conditions | cobolWord | literal) RPARENCHAR
   ;

cicsDfhValueLiteral
   : DFHVALUE LPARENCHAR (cics_conditions | cobolWord | literal) RPARENCHAR
   ;

cics_conditions: EOC | EODS | INVMPSZ | INVPARTN | INVREQ | MAPFAIL | PARTNFAIL | RDATT | UNEXPIN;

literal
   : NONNUMERICLITERAL | figurativeConstant | numericLiteral | booleanLiteral | charString | cicsDfhRespLiteral | cicsDfhValueLiteral
   ;

charString
   : FINALCHARSTRING
   ;

// arithmetic expression ----------------------------------

arithmeticExpression
   : multDivs plusMinus*
   ;

plusMinus
   : (PLUSCHAR | MINUSCHAR) multDivs
   ;

multDivs
   : powers multDiv*
   ;

multDiv
   : (ASTERISKCHAR | SLASHCHAR) powers
   ;

powers
   : (PLUSCHAR | MINUSCHAR)? basis power*
   ;

power
   : DOUBLEASTERISKCHAR basis
   ;

basis
   : generalIdentifier | literal | LPARENCHAR arithmeticExpression RPARENCHAR
   ;

cobolWord
   : IDENTIFIER | idms_only_words | cobolCompilerDirectivesKeywords | cobolKeywords
//   | dacoKeywords
   ;

cobolKeywords
   : ABEND | ADDRESS | BOTTOM | BUFFER | CHECK | COUNT | CR | FIELD | FIRST | HEADER | LINK | MMDDYYYY | PRINTER
   | REMARKS | RESUME | TIMER | TODAYS_DATE | TODAYS_NAME | TOP | UPDATE | YEAR | YYYYDDD | YYYYMMDD
   ;

cobolCompilerDirectivesKeywords
    : ABD | ADATA | ADEXIT | ADV | ADX | AFP | ALIAS | ALPHNUM | ANSI | ANY | APOST | AR | ARCH | ARITH | AUTO | AWO
    | BIN | BLOCK0 | BUF | BUFSIZE
    | C_CHAR | CICS | CLEANSIGN | CO | CODEPAGE | COMPAT | COMPILE | COPYLOC | COPYRIGHT | CP | CPLC | CPYR | CS | CURR | CURRENCY
    | D_CHAR | DATA | DBCS | DEC | DECK | DEF | DEFINE | DIAGTRUNC | DISPSIGN | DLL | DN | DS | DSN | DSNAME | DTR | DU | DUMP | DWARF | DYN | DYNAM
    | E_CHAR | EJPD | EN | ENDP | ENDPERIOD | ENGLISH | EVENP | EVENPACK | EX | EXIT | EXP | EXPORTALL | EXTEND
    | F_CHAR | FASTSRT | FLAG | FLAGSTD | FNC | FORCENUMCMP | FSRT | FULL
    | H_CHAR | HEX | HGPR
    | I_CHAR | IC
    | INEXIT | INITCHECK | INITIAL | INL | INLINE | INTDATE | INVD | INVDATA | INX
    | JA | JAPANESE | JP
    | K_CHAR
    | LANG | LANGUAGE | LAX | LAXPERF | LAXREDEF | LC | LIBEXIT | LIBX | LILIAN | LINECOUNT | LIST | LM | LONGMIXED
    | LONGUPPER | LP | LU | LXPRF | LXRDF
    | M_CHAR | MAP | MAXPCF | MD | MDECK | MIG | MIXED | MSG | MSGEXIT | MSGX
    | N_CHAR | NAME | NAT | NATIONAL | NC | ND | NOADATA | NOADEXIT | NOADV | NOADX | NOALIAS | NOALPHNUM | NOAWO | NOBIN
    | NOBLOCK0 | NOC | NOCICS | NOCLEANSIGN | NOCOMPILE | NOCOPYLOC | NOCOPYRIGHT | NOCPLC | NOCPYR | NOCS | NOCURR
    | NOCURRENCY | NOD | NODBCS | NODECK | NODEF | NODEFINE | NODIAGTRUNC | NODLL | NODSNAME | NODTR | NODU | NODUMP
    | NODWARF | NODYN | NODYNAM | NOEJPD | NOENDPERIOD | NOEVENPACK | NOEX | NOEXIT | NOEXP | NOEXPORTALL | NOF
    | NOFASTSRT | NOFLAG | NOFLAGSTD | NOFNC | NOFORCENUMCMP | NOFSRT | NOIC | NOINEXIT | NOINITCHECK | NOINITIAL
    | NOINL | NOINLINE | NOINVD | NOINVDATA | NOINX | NOLAXPERF | NOLAXREDEF | NOLIBEXIT | NOLIBX | NOLIST | NOMAP
    | NOMD | NOMDECK | NOMSGEXIT | NOMSGX | NONAME | NONC | NONUM | NONUMBER | NONUMCHECK | NOOBJ | NOOBJECT | NOOFF
    | NOOFFSET | NOOMITODOMIN | NOPAC | NOPARMCHECK | NOPC | NOPFD | NOPRESERVE | NOPRTEXIT | NOPRTX | NORENT | NORULES
    | NOS | NOSEP | NOSEPARATE | NOSEQ | NOSEQUENCE | NOSERV | NOSERVICE | NOSLACKBYTES | NOSO | NOSOURCE | NOSQL
    | NOSQLC | NOSQLCCSID | NOSQLIMS | NOSSR | NOSSRANGE | NOSTGOPT | NOSUPP | NOSUPPRESS | NOTERM | NOTERMINAL | NOTEST
    | NOTHREAD | NOTRUNCBIN | NOUNRA | NOUNREFALL | NOUNREFSOURCE | NOUNRS | NOVBREF | NOVOLATILE | NOWD | NOWORD | NOX
    | NOXREF | NOZC | NOZLEN | NOZON | NOZONECHECK | NOZWB | NS | NSYMBOL | NUM | NUMBER | NUMCHECK | NUMPROC
    | O_CHAR | OBJ | OBJECT | OFF | OFFSET | OMITODOMIN | OOM | OPT | OPTFILE | OPTIMIZE | OUT | OUTDD
    | PAC | PARMCHECK | PATH | PC | PFD | PGMN | PGMNAME | PRESERVE | PRTEXIT | PRTX
    | Q_CHAR | QUA | QUALIFY | QUOTE
    | RENT | RMODE | RULES
    | S_CHAR | SEP | SEPARATE | SEQ | SEQUENCE | SERV | SERVICE | SHORT | SLACKBYTES | SLCKB | SN | SO | SOURCE
    | SQL | SQLC | SQLCCSID | SQLIMS | SSR | SSRANGE | STANDARD | STD | STGOPT | STRICT | SUCC | SUPP | SUPPRESS | SYSLIB
    | TERM | TERMINAL | TEST | THREAD | TRUNC | TRUNCBIN | TUNE
    | U_CHAR | UE | UENGLISH | UNREF | UPPER
    | VBREF | VLR | VOLATILE | VS | VSAMOPENFS
    | W_CHAR | WD | WORD
    | X_CHAR | XMLPARSE | XMLSS | XP | XREF
    | ZC | ZD | ZLEN | ZON | ZONECHECK | ZONEDATA | ZWB
    ;

idms_only_words
    : ATTRIBUTE | AUTODISPLAY
    | BACKPAGE | BACKSCAN | BLINK
    | BLUE | BRIGHT | BROWSE | BUT
    | CALC | CONTENTS | COPIES | CORRECT
    | DARK | DATASTREAM
    | DBNAME | DBNODE | DB_KEY
    | DC | DEQUEUE | DEST | DETECT | DFLD
    | DICTNAME | DICTNODE | DIFFERENT | DUPLICATE
    | EAU | ECHO | EDIT | EIGHTYCR | ENDPAGE | ENDRPT
    | ENQUEUE | EXITS | EXTRANEOUS
    | FIELDS | FIND | FORTYCR
    | GREEN
    | IDENTICAL | IDMS | INTERNAL
    | JOURNAL
    | LOADLIB | LOCATION | LOG | LONGTERM
    | MAPS | MDT | MEMBERS
    | MODIFIED | MODIFY
    | NEWPAGE | NOALARM | NOAUTODISPLAY
    | NOBACKPAGE | NOBACKSCAN | NOBLINK | NOCOLOR | NODEADLOCK
    | NODENAME | NOIO | NOKBD | NOLOCK | NOMDT
    | NOPRT | NORETURN | NORMAL
    | NORMAL_VIDEO | NOSPAN | NOTIFICATION | NOTIFY | NOUNDERSCORE
    | OBTAIN | OUTIN | OWNER
    | PAGE_INFO | PARMS | PERMANENT | PINK | PROTECTED
    | RED | REDISPATCH | RESETKBD | RESETMDT | RETENTION | RETRIEVAL | REPLY
    | RETURNKEY | REVERSE_VIDEO | RUN_UNIT
    | SCREEN | SELECTIVE | SHORT | SIXTYFOURCR | SPAN | SCRATCH
    | STARTPAGE | STARTPRT | STGID | STORE | SCHEMA
    | TURQUOISE
    | UNDERSCORE | UNFORMATTED | UNPROTECTED
    | UPGRADE | USAGE_MODE
    | WCC | WHITE | WITHIN | YELLOW
    ;

dacoKeywords
    : ANA | ANALIST | AVG | DESCRIPTION | DESIGNER | DOM | ENTITY | GRS
    | ITEM | JOB | ODETTE | OWN
    ;<|MERGE_RESOLUTION|>--- conflicted
+++ resolved
@@ -988,11 +988,6 @@
     : ON generalIdentifier
     ;
 
-<<<<<<< HEAD
-externalStatement
-    : externalNodeHook
-    ;
-
 // DAF DaCo Statements
 
 dafStatements
@@ -1111,8 +1106,6 @@
 
 // End of DaCo Statements
 
-=======
->>>>>>> e223cb28
 // abend code statement
 
 abendCodeStatement
@@ -3163,12 +3156,6 @@
            "table name", 8);} literal
     ;
 
-<<<<<<< HEAD
-// external node
-externalNodeHook
-    : EXTERNAL_NODE_HOOK IDENTIFIER integerLiteral
-    ;
-
 // DAF DaCo Identifiers
 
 daf_task_name
@@ -3190,8 +3177,6 @@
     : (OWNER | DESIGNER | ANALIST | OWN | AVG | ANA)
     ;
 
-=======
->>>>>>> e223cb28
 // identifier ----------------------------------
 
 generalIdentifier
