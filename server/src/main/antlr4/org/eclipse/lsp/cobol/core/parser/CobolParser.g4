/*
* Copyright (C) 2017, Ulrich Wolffgang <ulrich.wolffgang@proleap.io>
* All rights reserved.
*
* This software may be modified and distributed under the terms
* of the MIT license. See the LICENSE file for details.
*/

parser grammar CobolParser;
options {tokenVocab = CobolLexer; superClass = MessageServiceParser;}

startRule : compilationUnit EOF;

compilationUnit
   : programUnit+
   ;

programUnit
   : compilerOptions* identificationDivision environmentDivision? dataDivision? procedureDivision? programUnit* endProgramStatement?
   ;

endProgramStatement
   : END PROGRAM programName DOT_FS
   ;

// compiler options
compilerOptions
   : (PROCESS | CBL) (COMMACHAR? compilerOption | compilerXOpts)+
   ;

compilerXOpts
   : XOPTS LPARENCHAR compilerOption (COMMACHAR? compilerOption)* RPARENCHAR
   ;

compilerOption
   : ADATA | ADV | APOST | AWO
   | (ARITH | AR) LPARENCHAR (EXTEND | E_CHAR | COMPAT | C_CHAR) RPARENCHAR
   | BLOCK0
   | (BUFSIZE | BUF) LPARENCHAR literal RPARENCHAR
   | CBLCARD
   | CICS (LPARENCHAR literal RPARENCHAR)?
   | COBOL2 | COBOL3
   | (CODEPAGE | CP) LPARENCHAR literal RPARENCHAR
   | (COMPILE | C_CHAR)
   | CPP | CPSM
   | (CURRENCY | CURR) LPARENCHAR literal RPARENCHAR
   | DATA LPARENCHAR literal RPARENCHAR
   | (DATEPROC | DP) (LPARENCHAR (FLAG | NOFLAG)? COMMACHAR? (TRIG | NOTRIG)? RPARENCHAR)?
   | DBCS
   | (DECK | D_CHAR)
   | DEBUG
   | (DIAGTRUNC | DTR)
   | DLL
   | (DUMP | DU)
   | (DYNAM | DYN)
   | EDF | EPILOG
   | EXIT
   | (EXPORTALL | EXP)
   | (FASTSRT | FSRT)
   | FEPI
   | (FLAG | F_CHAR) LPARENCHAR (E_CHAR | I_CHAR | S_CHAR | U_CHAR | W_CHAR) (COMMACHAR (E_CHAR | I_CHAR | S_CHAR | U_CHAR | W_CHAR))? RPARENCHAR
   | FLAGSTD LPARENCHAR (M_CHAR | I_CHAR | H_CHAR) (COMMACHAR (D_CHAR | DD | N_CHAR | NN | S_CHAR | SS))? RPARENCHAR
   | GDS | GRAPHIC
   | INTDATE LPARENCHAR (ANSI | LILIAN) RPARENCHAR
   | (LANGUAGE | LANG) LPARENCHAR (ENGLISH | CS | EN | JA | JP | KA | UE) RPARENCHAR
   | LEASM | LENGTH | LIB | LIN
   | (LINECOUNT | LC) LPARENCHAR literal RPARENCHAR
   | LINKAGE | LIST
   | MAP
   | MARGINS LPARENCHAR literal COMMACHAR literal (COMMACHAR literal)? RPARENCHAR
   | (MDECK | MD) (LPARENCHAR (C_CHAR | COMPILE | NOC | NOCOMPILE) RPARENCHAR)?
   | NAME (LPARENCHAR (ALIAS | NOALIAS) RPARENCHAR)?
   | NATLANG LPARENCHAR (CS | EN | KA) RPARENCHAR
   | NOADATA | NOADV | NOAWO
   | NOBLOCK0
   | NOCBLCARD | NOCICS | NOCMPR2
   | (NOCOMPILE | NOC) (LPARENCHAR (S_CHAR | E_CHAR | W_CHAR) RPARENCHAR)?
   | NOCPSM
   | (NOCURRENCY | NOCURR)
   | (NODATEPROC | NODP)
   | NODBCS | NODEBUG
   | (NODECK | NOD)
   | NODLL | NODE
   | (NODUMP | NODU)
   | (NODIAGTRUNC | NODTR)
   | (NODYNAM | NODYN)
   | NOEDF | NOEPILOG | NOEXIT
   | (NOEXPORTALL | NOEXP)
   | (NOFASTSRT | NOFSRT)
   | NOFEPI
   | (NOFLAG | NOF)
   | NOFLAGMIG | NOFLAGSTD
   | NOGRAPHIC
   | NOLENGTH | NOLIB | NOLINKAGE | NOLIST
   | NOMAP
   | (NOMDECK | NOMD)
   | NONAME
   | (NONUMBER | NONUM)
   | (NOOBJECT | NOOBJ)
   | (NOOFFSET | NOOFF)
   | NOOPSEQUENCE
   | (NOOPTIMIZE | NOOPT)
   | NOOPTIONS
   | NOP | NOPROLOG
   | NORENT
   | (NOSEQUENCE | NOSEQ)
   | (NOSOURCE | NOS)
   | NOSPIE | NOSQL
   | (NOSQLCCSID | NOSQLC)
   | (NOSSRANGE | NOSSR)
   | NOSTDTRUNC
   | (NOTERMINAL | NOTERM) | NOTEST | NOTHREAD
   | NOVBREF
   | (NOWORD | NOWD)
   | NSEQ
   | (NSYMBOL | NS) LPARENCHAR (NATIONAL | NAT | DBCS) RPARENCHAR
   | (NOXREF | NOX)
   | NOZWB
   | (NUMBER | NUM)
   | NUMPROC LPARENCHAR (MIG | NOPFD | PFD) RPARENCHAR
   | (OBJECT | OBJ)
   | (OFFSET | OFF)
   | OPMARGINS LPARENCHAR literal COMMACHAR literal (COMMACHAR literal)? RPARENCHAR
   | OPSEQUENCE LPARENCHAR literal COMMACHAR literal RPARENCHAR
   | (OPTIMIZE | OPT) (LPARENCHAR (FULL | STD) RPARENCHAR)?
   | OPTFILE | OPTIONS | OP
   | (OUTDD | OUT) LPARENCHAR cobolWord RPARENCHAR
   | (PGMNAME | PGMN) LPARENCHAR (CO | COMPAT | LM | LONGMIXED | LONGUPPER | LU | M_CHAR | MIXED | U_CHAR | UPPER) RPARENCHAR
   | PROLOG
   | (QUOTE | Q_CHAR)
   | RENT | RES | RMODE LPARENCHAR (ANY | AUTO | literal) RPARENCHAR
   | (SEQUENCE | SEQ) (LPARENCHAR literal COMMACHAR literal RPARENCHAR)?
   | (SIZE | SZ) LPARENCHAR (MAX | literal) RPARENCHAR
   | (SOURCE | S_CHAR)
   | SP
   | SPACE LPARENCHAR literal RPARENCHAR
   | SPIE
   | SQL (LPARENCHAR literal RPARENCHAR)?
   | (SQLCCSID | SQLC)
   | (SSRANGE | SSR)
   | SYSEIB
   | (TERMINAL | TERM)
   | TEST (LPARENCHAR (HOOK | NOHOOK)? COMMACHAR? (SEP | SEPARATE | NOSEP | NOSEPARATE)? COMMACHAR? (EJPD | NOEJPD)? RPARENCHAR)?
   | THREAD
   | TRUNC LPARENCHAR (BIN | OPT | STD) RPARENCHAR
   | VBREF
   | (WORD | WD) LPARENCHAR cobolWord RPARENCHAR
   | (XMLPARSE | XP) LPARENCHAR (COMPAT | C_CHAR | XMLSS | X_CHAR) RPARENCHAR
   | (XREF | X_CHAR) (LPARENCHAR (FULL | SHORT)? RPARENCHAR)?
   | (YEARWINDOW | YW) LPARENCHAR literal RPARENCHAR
   | ZWB
   ;

// --- identification division --------------------------------------------------------------------

identificationDivision
   : (IDENTIFICATION | ID) DIVISION DOT_FS programIdParagraph identificationDivisionBody*
   ;

identificationDivisionBody
   : authorParagraph | installationParagraph | dateWrittenParagraph | dateCompiledParagraph | securityParagraph | remarksParagraph
   ;

// - program id paragraph ----------------------------------

programIdParagraph
   : PROGRAM_ID DOT_FS programName (IS? (COMMON | INITIAL | LIBRARY | DEFINITION | RECURSIVE) PROGRAM?)? DOT_FS?
   ;

// - author paragraph ----------------------------------

authorParagraph
   : AUTHOR DOT_FS? optionalParagraphTermination
   ;

// - installation paragraph ----------------------------------

installationParagraph
   : INSTALLATION DOT_FS? optionalParagraphTermination
   ;

// - date written paragraph ----------------------------------

dateWrittenParagraph
   : DATE_WRITTEN DOT_FS? optionalParagraphTermination
   ;

// - date compiled paragraph ----------------------------------

dateCompiledParagraph
   : DATE_COMPILED DOT_FS? optionalParagraphTermination
   ;

// - security paragraph ----------------------------------

securityParagraph
   : SECURITY DOT_FS? optionalParagraphTermination
   ;

// remarks paragraph

remarksParagraph
   : {notifyError("cobolParser.remarksUnsupported");} REMARKS DOT_FS? optionalParagraphTermination
   ;

// - end of comment entry
optionalParagraphTermination
   : ~(AUTHOR | CBL| DATE_COMPILED | DATE_WRITTEN | IDENTIFICATION | INSTALLATION
   | DATA | END | ENVIRONMENT | ID | PROCEDURE | PROCESS | SECURITY | REMARKS)*?
   ;

// --- environment division --------------------------------------------------------------------

environmentDivision
   : ENVIRONMENT DIVISION DOT_FS environmentDivisionBody*
   ;

environmentDivisionBody
   : configurationSection | inputOutputSection | idmsControlSection
   ;

// -- configuration section ----------------------------------

configurationSection
   : CONFIGURATION SECTION DOT_FS configurationSectionParagraph*
   ;

// - configuration section paragraph ----------------------------------

configurationSectionParagraph
   : sourceComputerParagraph | objectComputerParagraph | specialNamesParagraph
   // strictly, specialNamesParagraph does not belong into configurationSectionParagraph, but IBM-COBOL allows this
   ;

// - source computer paragraph ----------------------------------

sourceComputerParagraph
   : SOURCE_COMPUTER DOT_FS (computerName (WITH? DEBUGGING MODE)? DOT_FS)?
   ;

// - object computer paragraph ----------------------------------

objectComputerParagraph
   : OBJECT_COMPUTER DOT_FS (computerName objectComputerClause* DOT_FS)?
   ;

objectComputerClause
   : memorySizeClause | diskSizeClause | collatingSequenceClause | segmentLimitClause | characterSetClause
   ;

memorySizeClause
   : MEMORY SIZE? (integerLiteral | cobolWord) (WORDS | CHARACTERS | MODULES)?
   ;

diskSizeClause
   : DISK SIZE? IS? (integerLiteral | cobolWord) (WORDS | MODULES)?
   ;

collatingSequenceClause
   : PROGRAM? COLLATING? SEQUENCE IS? alphabetName+ collatingSequenceClauseAlphanumeric? collatingSequenceClauseNational?
   ;

collatingSequenceClauseAlphanumeric
   : FOR? ALPHANUMERIC IS? alphabetName
   ;

collatingSequenceClauseNational
   : FOR? NATIONAL IS? alphabetName
   ;

segmentLimitClause
   : SEGMENT_LIMIT IS? integerLiteral
   ;

characterSetClause
   : CHARACTER SET DOT_FS
   ;

// - special names paragraph ----------------------------------

specialNamesParagraph
   : SPECIAL_NAMES DOT_FS (specialNameClause* DOT_FS)?
   ;

specialNameClause
   : channelClause | odtClause | alphabetClause | classClause | currencySignClause
   | decimalPointClause | symbolicCharactersClause | environmentSwitchNameClause
   | environmentSwitchNameSpecialNamesStatusPhrase | defaultDisplaySignClause | defaultComputationalSignClause
   | reserveNetworkClause
   ;

alphabetClause
   : ALPHABET (alphabetClauseFormat1 | alphabetClauseFormat2)
   ;

alphabetClauseFormat1
   : alphabetName (FOR ALPHANUMERIC)? IS? (EBCDIC | ASCII | STANDARD_1 | STANDARD_2 | NATIVE | cobolWord | alphabetLiterals+)
   ;

alphabetLiterals
   : literal (alphabetThrough | (ALSO? literal)+)?
   ;

alphabetThrough
   : (THROUGH | THRU) literal
   ;

alphabetClauseFormat2
   : alphabetName FOR? NATIONAL IS? (NATIVE | CCSVERSION literal)
   ;

channelClause
   : CHANNEL integerLiteral IS? mnemonicName
   ;

classClause
   : CLASS className (FOR? (ALPHANUMERIC | NATIONAL))? IS? classClauseThrough+
   ;

classClauseThrough
   : classClauseFrom ((THROUGH | THRU) classClauseTo)?
   ;

classClauseFrom
   : literal | generalIdentifier
   ;

classClauseTo
   : literal | generalIdentifier
   ;

currencySignClause
   : CURRENCY SIGN? IS? literal (WITH? PICTURE SYMBOL literal)?
   ;

decimalPointClause
   : DECIMAL_POINT IS? COMMA
   ;

defaultComputationalSignClause
   : DEFAULT (COMPUTATIONAL | COMP)? (SIGN IS?)? (LEADING | TRAILING)? (SEPARATE CHARACTER?)
   ;

defaultDisplaySignClause
   : DEFAULT_DISPLAY (SIGN IS?)? (LEADING | TRAILING) (SEPARATE CHARACTER?)?
   ;

environmentSwitchNameClause
   : environmentName IS? mnemonicName
   ;

environmentSwitchNameSpecialNamesStatusPhrase
   : (ON | OFF) STATUS? IS? condition
   ;

odtClause
   : ODT IS? mnemonicName
   ;

reserveNetworkClause
   : RESERVE WORDS? LIST? IS? NETWORK CAPABLE?
   ;

symbolicCharactersClause
   : SYMBOLIC CHARACTERS? (FOR? (ALPHANUMERIC | NATIONAL))? symbolicCharacters+ (IN alphabetName)?
   ;

symbolicCharacters
   : symbolicCharacter+ (IS | ARE)? integerLiteral+
   ;

// -- input output section ----------------------------------

inputOutputSection
   : INPUT_OUTPUT SECTION DOT_FS inputOutputSectionParagraph*
   ;

// - input output section paragraph ----------------------------------

inputOutputSectionParagraph
   : fileControlParagraph | ioControlParagraph
   ;

// - file control paragraph ----------------------------------

fileControlParagraph
   : FILE_CONTROL DOT_FS (fileControlEntry)*
   ;

fileControlEntry
<<<<<<< HEAD
   : selectClause fileControlClause* DOT_FS
=======
   : selectClause fileControlClauses
   ;

fileControlClauses
   : fileControlClause*
>>>>>>> b7b67beb
   ;

selectClause
   : SELECT OPTIONAL? fileName
   ;

fileControlClause
   : assignClause | reserveClause | organizationClause | paddingCharacterClause | accessModeClause | recordClause | alternateRecordKeyClause | fileStatusClause | passwordClause | relativeKeyClause
   ;

assignClause
   : ASSIGN TO? (DISK | DISPLAY | KEYBOARD | PORT | PRINTER | READER | REMOTE | TAPE | VIRTUAL | (DYNAMIC | EXTERNAL | VARYING)? assignmentName | literal)
   ;

reserveClause
   : RESERVE (NO | integerLiteral) ALTERNATE? (AREA | AREAS)?
   ;

organizationClause
   : (ORGANIZATION IS?)? (LINE | RECORD BINARY | RECORD | BINARY)? (SEQUENTIAL | RELATIVE | INDEXED)
   ;

paddingCharacterClause
   : PADDING CHARACTER? IS? (qualifiedDataName | literal)
   ;

recordClause
   : RECORD (recordDelimiterClause | recordKeyClause)
   ;

recordDelimiterClause
   : DELIMITER IS? (STANDARD_1 | IMPLICIT | assignmentName)
   ;

accessModeClause
   : ACCESS MODE? IS? (SEQUENTIAL | RANDOM | DYNAMIC | EXCLUSIVE)
   ;

recordKeyClause
   : KEY? IS? qualifiedDataName passwordClause? (WITH? DUPLICATES)?
   ;

alternateRecordKeyClause
   : ALTERNATE RECORD KEY? IS? qualifiedDataName passwordClause? (WITH? DUPLICATES)?
   ;

passwordClause
   : PASSWORD IS? dataName
   ;

fileStatusClause
   : FILE? STATUS IS? qualifiedDataName qualifiedDataName?
   ;

relativeKeyClause
   : RELATIVE KEY? IS? qualifiedDataName
   ;

// - io control paragraph ----------------------------------

ioControlParagraph
   : I_O_CONTROL DOT_FS (fileName DOT_FS)? (ioControlClause* DOT_FS)?
   ;

ioControlClause
   : rerunClause | sameClause | multipleFileClause | commitmentControlClause | applyWriteOnlyClause
   ;

rerunClause
   : RERUN (ON (assignmentName | fileName))? EVERY (rerunEveryRecords | rerunEveryOf | rerunEveryClock)
   ;

rerunEveryRecords
   : integerLiteral RECORDS
   ;

rerunEveryOf
   : END? OF? (REEL | UNIT) OF fileName
   ;

rerunEveryClock
   : integerLiteral CLOCK_UNITS?
   ;

sameClause
   : SAME (RECORD | SORT | SORT_MERGE)? AREA? FOR? fileName+
   ;

multipleFileClause
   : MULTIPLE FILE TAPE? CONTAINS? multipleFilePosition+
   ;

multipleFilePosition
   : fileName (POSITION integerLiteral)?
   ;

applyWriteOnlyClause
   : APPLY WRITE_ONLY (ON)? fileName+
   ;

commitmentControlClause
   : COMMITMENT CONTROL FOR? fileName
   ;

// -- idms control section ----------------------------------

idmsControlSection
   : IDMS_CONTROL SECTION DOT_FS idmsControlSectionParagraph
   ;

// - idms control section paragraph ----------------------------------
idmsControlSectionParagraph
   : protocolParagraph (ssNamesLengthParagraph | idmsRecordLocationParagraph | COMMACHAR)*
   ;

protocolParagraph
   : PROTOCOL DOT_FS? protocolEntry? 
   ;

protocolEntry
   : modeClause DEBUG? endClause?
   ;

modeClause
   : MODE IS? dataName
   ;

ssNamesLengthParagraph
   : SUBSCHEMA_NAMES LENGTH IS? ss_names_length endClause?
   ;

idmsRecordLocationParagraph
   : IDMS_RECORDS withinClause endClause?
   ;

withinClause
   : (withinEntry | MANUAL) levelsClause?
   ;

withinEntry
   : WITHIN (WORKING_STORAGE | LINKAGE) SECTION?
   ;

levelsClause
   : LEVELS? INCREMENTED BY? LEVEL_NUMBER
   ;

endClause
    : (DOT_FS | SEMICOLON_FS)
    ;

ss_names_length
       : {if(!_input.LT(1).getText().matches("16|18")) { notifyError("cobolParser.subSchemaNameLength", _input.LT(1).getText());}}
       LEVEL_NUMBER
       ;

// --- data division --------------------------------------------------------------------

dataDivision
   : DATA DIVISION DOT_FS dataDivisionSection*
   ;

dataDivisionSection
   : fileSection | workingStorageSection | linkageSection | localStorageSection | schemaSection | mapSection | execSqlStatementInDataDivision
   ;

// -- file section ----------------------------------

fileSection
   : FILE SECTION DOT_FS fileDescriptionEntry*
   ;

fileDescriptionEntry
   :  fileDescriptionEntryClauses dataDescriptionEntry*
   ;

fileDescriptionEntryClauses
   : (FD | SD) cobolWord (DOT_FS? fileDescriptionEntryClause)* DOT_FS
   ;

fileDescriptionEntryClause
   : externalClause | globalClause | blockContainsClause | recordContainsClause | labelRecordsClause | valueOfClause | dataRecordsClause | linageClause | codeSetClause | reportClause | recordingModeClause
   ;

externalClause
   : IS? EXTERNAL
   ;

globalClause
   : IS? GLOBAL
   ;

blockContainsClause
   : BLOCK CONTAINS? integerLiteral blockContainsTo? (RECORDS | CHARACTERS)?
   ;

blockContainsTo
   : TO integerLiteral
   ;

recordContainsClause
   : RECORD (recordContainsClauseFormat1 | recordContainsClauseFormat2 | recordContainsClauseFormat3)
   ;

recordContainsClauseFormat1
   : CONTAINS? integerLiteral CHARACTERS?
   ;

recordContainsClauseFormat2
   : IS? VARYING IN? SIZE? (FROM? integerLiteral recordContainsTo? CHARACTERS?)? (DEPENDING ON? qualifiedDataName)?
   ;

recordContainsClauseFormat3
   : CONTAINS? integerLiteral recordContainsTo CHARACTERS?
   ;

recordContainsTo
   : TO integerLiteral
   ;

labelRecordsClause
   : LABEL (RECORD IS? | RECORDS ARE?) (OMITTED | STANDARD | dataName*)
   ;

valueOfClause
   : VALUE OF valuePair+
   ;

valuePair
   : systemName IS? (qualifiedDataName | literal)
   ;

dataRecordsClause
   : DATA (RECORD IS? | RECORDS ARE?) dataName+
   ;

linageClause
   : LINAGE IS? (dataName | integerLiteral) LINES? linageAt*
   ;

linageAt
   : linageFootingAt | linageLinesAtTop | linageLinesAtBottom
   ;

linageFootingAt
   : WITH? FOOTING AT? (dataName | integerLiteral)
   ;

linageLinesAtTop
   : LINES? AT? TOP (dataName | integerLiteral)
   ;

linageLinesAtBottom
   : LINES? AT? BOTTOM (dataName | integerLiteral)
   ;

recordingModeClause
   : RECORDING MODE? IS? modeStatement
   ;

modeStatement
   : cobolWord
   ;

codeSetClause
   : CODE_SET IS? alphabetName
   ;

reportClause
   : (REPORT IS? | REPORTS ARE?) reportName+
   ;

// -- working storage section ----------------------------------

workingStorageSection
   : WORKING_STORAGE SECTION DOT_FS  dataDescriptionEntryForWorkingStorageSection*
   ;
// -- linkage section ----------------------------------

linkageSection
   : LINKAGE SECTION DOT_FS dataDescriptionEntryForWorkingStorageAndLinkageSection*
   ;

// -- local storage section ----------------------------------

localStorageSection
   : LOCAL_STORAGE SECTION DOT_FS dataDescriptionEntry*
   ;

dataDescriptionEntryForWorkingStorageSection
   : execSqlStatementInWorkingStorage
   | dataDescriptionEntryForWorkingStorageAndLinkageSection
   ;

dataDescriptionEntryForWorkingStorageAndLinkageSection
   : execSqlStatementInWorkingStorageAndLinkageSection
   | dataDescriptionEntry
   ;

dataDescriptionEntry
   : dataDescriptionEntryFormat1
   | dataDescriptionEntryFormat2
   | dataDescriptionEntryFormat1Level77
   | dataDescriptionEntryFormat3
   ;

dataDescriptionEntryFormat1
   : LEVEL_NUMBER entryName? (dataGroupUsageClause | dataRedefinesClause | dataExternalClause
   | dataGlobalClause | dataPictureClause | dataUsageClause | dataValueClause
   | dataOccursClause | dataSignClause | dataSynchronizedClause
   | dataJustifiedClause | dataBlankWhenZeroClause | dataDynamicLengthClause | dataVolatileClause)*
   (DOT_FS|DOT_FS2)
   ;


dataDescriptionEntryFormat2
   : LEVEL_NUMBER_66 entryName? dataRenamesClause DOT_FS
   ;

dataDescriptionEntryFormat1Level77
   : LEVEL_NUMBER_77 entryName? (dataGroupUsageClause | dataRedefinesClause | dataExternalClause
     | dataGlobalClause | dataPictureClause | dataUsageClause | dataValueClause
     | dataOccursClause | dataSignClause | dataSynchronizedClause
     | dataJustifiedClause | dataBlankWhenZeroClause | dataDynamicLengthClause | dataVolatileClause)*
     (DOT_FS|DOT_FS2)
   ;


dataDescriptionEntryFormat3
   : LEVEL_NUMBER_88 entryName? dataValueClause DOT_FS
   ;

entryName
   : (FILLER | dataName)
   ;

dataGroupUsageClause
   : GROUP_USAGE IS? (NATIONAL | UTF_8)
   ;

dataBlankWhenZeroClause
   : BLANK WHEN? (ZERO | ZEROS | ZEROES)
   ;

dataExternalClause
   : IS? EXTERNAL (BY literal)?
   ;

dataGlobalClause
   : IS? GLOBAL
   ;

dataJustifiedClause
   : (JUSTIFIED | JUST) RIGHT?
   ;

dataOccursClause
   : OCCURS integerLiteral dataOccursTo? TIMES? (DEPENDING ON? qualifiedDataName)? dataOccursSort* (INDEXED BY? LOCAL? indexName+)?
   ;

dataOccursTo
   : TO integerLiteral
   ;

dataOccursSort
   : (ASCENDING | DESCENDING) KEY? IS? qualifiedDataName+
   ;

dataPictureClause
   : (PICTURE | PIC) IS2? pictureString+
   ;

pictureString
   : charString
   ;

dataDynamicLengthClause
   : DYNAMIC LENGTH? (LIMIT IS? integerLiteral)?
   ;

dataVolatileClause
   : VOLATILE
   ;

dataRedefinesClause
   : REDEFINES dataName
   ;

dataRenamesClause
   : RENAMES dataName thruDataName?
   ;

thruDataName
   : (THROUGH | THRU) dataName
   ;

dataSignClause
   : (SIGN IS?)? (LEADING | TRAILING) (SEPARATE CHARACTER?)?
   ;

dataSynchronizedClause
   : (SYNCHRONIZED | SYNC) (LEFT | RIGHT)?
   ;

dataUsageClause
   : (USAGE IS?)? usageFormat
   ;

usageFormat
   : BINARY NATIVE?
   | COMP NATIVE?
   | COMP_1 NATIVE?
   | COMP_2 NATIVE?
   | COMP_3 NATIVE?
   | COMP_4 NATIVE?
   | COMP_5 NATIVE?
   | COMPUTATIONAL NATIVE?
   | COMPUTATIONAL_1 NATIVE?
   | COMPUTATIONAL_2 NATIVE?
   | COMPUTATIONAL_3 NATIVE?
   | COMPUTATIONAL_4 NATIVE?
   | COMPUTATIONAL_5 NATIVE?
   | DISPLAY NATIVE?
   | DISPLAY_1 NATIVE?
   | INDEX
   | NATIONAL NATIVE?
   | UTF_8 NATIVE?
   | OBJECT REFERENCE cobolWord?
   | PACKED_DECIMAL NATIVE?
   | POINTER
   | POINTER_32
   | PROCEDURE_POINTER
   | FUNCTION_POINTER
   ;

dataValueClause
   : valueIsToken dataValueClauseLiteral
   ;

valueIsToken
   : valueToken isAreToken?
   ;

valueToken
   : VALUE | VALUES
   ;

isAreToken
   : IS | ARE
   ;

dataValueClauseLiteral
   : dataValueInterval (COMMACHAR? dataValueInterval)*
   ;

dataValueInterval
   : dataValueIntervalFrom dataValueIntervalTo?
   ;

dataValueIntervalFrom
   : literal | cobolWord
   ;

dataValueIntervalTo
   : thruToken literal
   ;

thruToken
   : (THROUGH | THRU)
   ;

// -- schema section ----------------------------------

schemaSection
   : SCHEMA SECTION DOT_FS schemaDBEntry
   ;

schemaDBEntry
   : DB idms_subschema_name WITHIN idms_schema_name versionClause? DOT_FS
   ;

// -- map section ----------------------------------

mapSection
   : MAP SECTION DOT_FS maxFieldListClause? mapClause+
   ;

maxFieldListClause
   :  MAX FIELD LIST IS? integerLiteral DOT_FS?
   ;

mapClause
    : MAP idms_map_name_definition versionClause? (TYPE IS? (STANDARD | EXTENDED) PAGING?)? DOT_FS?
    ;

versionClause
    : VERSION integerLiteral
    ;

// --- procedure division --------------------------------------------------------------------

procedureDivision
   : PROCEDURE DIVISION procedureDivisionUsingClause? procedureDivisionGivingClause? DOT_FS procedureDeclaratives? procedureDivisionBody
   ;

procedureDivisionUsingClause
   : (USING | CHAINING) procedureDivisionUsingParameter (COMMACHAR? procedureDivisionUsingParameter)*
   ;

procedureDivisionGivingClause
   : RETURNING dataName
   ;

procedureDivisionUsingParameter
   : BY? (REFERENCE | VALUE)? generalIdentifier
   ;

procedureDeclaratives
   : DECLARATIVES DOT_FS procedureDeclarative+ END DECLARATIVES DOT_FS
   ;

procedureDeclarative
   : procedureSectionHeader DOT_FS (useStatement DOT_FS) paragraphs
   ;

procedureSectionHeader
   : sectionName SECTION integerLiteral?
   ;

procedureDivisionBody
   : paragraphs procedureSection*
   ;

// -- procedure section ----------------------------------

procedureSection
   : procedureSectionHeader DOT_FS paragraphs
   ;

paragraphs
   : sentence* paragraph*
   ;

paragraph
   : paragraphDefinitionName DOT_FS (alteredGoTo | sentence*)
   ;

sentence
   : statement* endClause | idmsStatements endClause?
   ;

conditionalStatementCall
   : (statement | idmsStatements) SEMICOLON_FS?
   ;

statement
   : acceptStatement | addStatement | alterStatement | callStatement | cancelStatement | closeStatement | computeStatement | continueStatement | deleteStatement |
    disableStatement | displayStatement | divideStatement | enableStatement | entryStatement | evaluateStatement | exhibitStatement | execCicsStatement |
    execSqlStatementInProcedureDivision | execSqlImsStatement | exitStatement | generateStatement | gobackStatement | goToStatement | ifStatement | initializeStatement |
    initiateStatement | inspectStatement | mergeStatement | moveStatement | multiplyStatement | openStatement | performStatement | purgeStatement |
    readStatement | readyResetTraceStatement | receiveStatement | releaseStatement | returnStatement | rewriteStatement | searchStatement | sendStatement |
    serviceReloadStatement | serviceLabelStatement | setStatement | sortStatement | startStatement | stopStatement | stringStatement | subtractStatement |
    terminateStatement | unstringStatement | writeStatement | xmlStatement
   ;

idmsStatements
    : idmsStmtsOptTermOn endClause? idmsOnClause? | idmsStmtsMandTermOn (SEMICOLON_FS idmsOnClause? | DOT_FS)
    ;

idmsStmtsOptTermOn
    : abendCodeStatement | attachTaskCodeStatement | bindStatement | changePriorityStatement | checkTerminalStatement | commitStatement |
     connectStatement | dcStatement | dequeueStatement | disconnectStatement | endStatement | endpageStatement | enqueueStatement | eraseStatement | findStatement |
     finishStatement | freeStatement | getStatement | inquireMapStatement | keepStatement | loadStatement | mapStatement | modifyStatement | obtainStatement |
     postStatement | putStatement | readyStatement |rollbackStatement | snapStatement | startpageStatement | storeStatement | waitStatement
    ;

idmsStmtsMandTermOn
    : transferStatement
    ;

idmsOnClause
    : ON generalIdentifier
    ;

// abend code statement

abendCodeStatement
    : ABEND CODE (literal | generalIdentifier) abendCodeDumpClause? abendCodeExitClause?
    ;

abendCodeDumpClause
    : (DUMP | NODUMP)
    ;

abendCodeExitClause
    : EXITS (INVOKED | IGNORED)
    ;

// accept statement

acceptStatement
   : ACCEPT (acceptIdmsDcClause idmsOnClause? | acceptIdmsDbClause idmsOnClause? |
   (generalIdentifier (acceptFromDateStatement | acceptFromEscapeKeyStatement | acceptFromMnemonicStatement | acceptMessageCountStatement)? onExceptionClause? notOnExceptionClause? END_ACCEPT?))
   ;

acceptFromDateStatement
   : FROM (DATE YYYYMMDD? | DAY YYYYDDD? | DAY_OF_WEEK | TIME | TIMER | TODAYS_DATE MMDDYYYY? | TODAYS_NAME | YEAR | YYYYMMDD | YYYYDDD)
   ;

acceptFromMnemonicStatement
   : FROM mnemonicName
   ;

acceptFromEscapeKeyStatement
   : FROM ESCAPE KEY
   ;

acceptIdmsDcClause
   : acceptTransactionStatisticsClause | ((LTERM ID | PTERM ID | SCREENSIZE | SYSTEM ID | SYSVERSION | TASK CODE | TASK ID | USER ID) INTO generalIdentifier)
   ;

acceptMessageCountStatement
   : MESSAGE? COUNT
   ;

acceptTransactionStatisticsClause
    : TRANSACTION STATISTICS acceptTransactionStatisticsWriteClause? acceptTransactionStatisticsIntoClause? acceptTransactionStatisticsLengthClause?
    ;

acceptTransactionStatisticsWriteClause
    : (WRITE | NOWRITE)
    ;

acceptTransactionStatisticsIntoClause
    : INTO generalIdentifier
    ;

acceptTransactionStatisticsLengthClause
    : LENGTH (integerLiteral | generalIdentifier)
    ;

acceptIdmsDbClause
    : generalIdentifier ((FROM acceptIdmsDbOptions) | FOR idms_db_entity_name)
    ;

acceptIdmsDbOptions
    : (idms_procedure_name PROCEDURE) | currencyPageInfo | (idms_db_entity_name acceptIdmsTypes) |
     (IDMS_STATISTICS (EXTENDED generalIdentifier)?)
    ;

acceptIdmsTypes
    : (BIND | ((NEXT | PRIOR |OWNER)? currencyPageInfo))
    ;

currencyPageInfo
    : CURRENCY (PAGE_INFO generalIdentifier)?
    ;

// add statement

addStatement
   : ADD (addToStatement | addToGivingStatement | addCorrespondingStatement) onSizeErrorPhrase? notOnSizeErrorPhrase? END_ADD?
   ;

addToStatement
   : addFrom (COMMACHAR? addFrom)* TO addTo (COMMACHAR? addTo)*
   ;

addToGivingStatement
   : addFrom (COMMACHAR? addFrom)* (TO addToGiving (COMMACHAR? addToGiving)*)? GIVING addGiving (COMMACHAR? addGiving)*
   ;

addCorrespondingStatement
   : (CORRESPONDING | CORR) generalIdentifier TO addTo
   ;

addFrom
   : literal | generalIdentifier
   ;

addTo
   : generalIdentifier ROUNDED?
   ;

addToGiving
   : literal | generalIdentifier
   ;

addGiving
   : generalIdentifier ROUNDED?
   ;

// altered go to statement

alteredGoTo
   : GO TO? DOT_FS
   ;

// alter statement

alterStatement
   : ALTER alterProceedTo+
   ;

alterProceedTo
   : procedureName TO (PROCEED TO)? procedureName
   ;

// accept transaction statistics statement

attachTaskCodeStatement
    : ATTACH TASK CODE (generalIdentifier | literal) attachTaskCodePriorityClause? idmsWaitNowaitClause?
    ;

attachTaskCodePriorityClause
    : PRIORITY (integerLiteral | generalIdentifier)
    ;

// bind statement

bindStatement
    : BIND (bindTaskClause | bindTransactionClause | bindRunUnitClause | bindMapClause | bindProcedureClause |bindRecordClause)
    ;

bindMapClause
    : MAP idms_map_name (RECORD idms_db_entity_name (TO (NULL | generalIdentifier))?)?
    ;

bindProcedureClause
    : PROCEDURE FOR idms_procedure_name TO generalIdentifier
    ;

bindTaskClause
    : TASK bindTaskStatementNodenameClause?
    ;

bindTaskStatementNodenameClause
    : NODENAME (generalIdentifier | literal)
    ;

bindTransactionClause
    : TRANSACTION STATISTICS
    ;

bindRunUnitClause
    : RUN_UNIT (FOR generalIdentifier)? (DBNODE bindDbNodeName)? (DBNAME bindDbNodeName)? (DICTNODE bindDbNodeName)? (DICTNAME bindDbNodeName)?
    ;

bindRecordClause
    : (idms_db_entity_name (TO generalIdentifier)?) | (generalIdentifier WITH idms_db_entity_name)
    ;

bindDbNodeName
    : literal | generalIdentifier
    ;

// call statement

callStatement
   : CALL (generalIdentifier | literal) callUsingPhrase? callGivingPhrase? onOverflowPhrase? onExceptionClause? notOnExceptionClause? END_CALL?
   ;

callUsingPhrase
   : USING callUsingParameter (COMMACHAR? callUsingParameter)*
   ;

callUsingParameter
   : callByReferencePhrase | callByValuePhrase | callByContentPhrase
   ;

callByReferencePhrase
   : (BY? REFERENCE)? callByReference
   ;

callByReference
   : ((INTEGER | STRING)? literal | generalIdentifier) | OMITTED
   ;

callByValuePhrase
   : BY? VALUE (literal | generalIdentifier)
   ;

callByContentPhrase
   : BY? CONTENT (literal | generalIdentifier | OMITTED)
   ;

callGivingPhrase
   : (GIVING | RETURNING) generalIdentifier
   ;

// cancel statement

cancelStatement
   : CANCEL cancelCall+
   ;

cancelCall
   : libraryName (BYTITLE | BYFUNCTION) | literal | generalIdentifier
   ;

// change priority statement

changePriorityStatement
    : CHANGE PRIORITY TO? (integerLiteral | generalIdentifier)
    ;

// check terminal statement

checkTerminalStatement
    : CHECK TERMINAL checkTerminalGetStorageClause? INTO generalIdentifier (checkTerminalIntoClause | checkTerminalMaxLengthClause) checkTerminalReturnLengthClause?
    ;

checkTerminalGetStorageClause
    : GET STORAGE
    ;

checkTerminalIntoClause
    : TO generalIdentifier
    ;

checkTerminalMaxLengthClause
    : MAX LENGTH (generalIdentifier | integerLiteral)
    ;

checkTerminalReturnLengthClause
    : RETURN LENGTH INTO? generalIdentifier
    ;

// close statement

closeStatement
   : CLOSE closeFile (COMMACHAR? closeFile)*
   ;

closeFile
   : fileName (closeReelUnitStatement | closeRelativeStatement | closePortFileIOStatement)?
   ;

closeReelUnitStatement
   : (REEL | UNIT) (FOR? REMOVAL)? (WITH? (NO REWIND | LOCK))?
   ;

closeRelativeStatement
   : WITH? (NO REWIND | LOCK)
   ;

closePortFileIOStatement
   : (WITH? NO WAIT | WITH WAIT) (USING closePortFileIOUsing+)?
   ;

closePortFileIOUsing
   : closePortFileIOUsingCloseDisposition | closePortFileIOUsingAssociatedData | closePortFileIOUsingAssociatedDataLength
   ;

closePortFileIOUsingCloseDisposition
   : CLOSE_DISPOSITION OF? (ABORT | ORDERLY)
   ;

closePortFileIOUsingAssociatedData
   : ASSOCIATED_DATA (integerLiteral | generalIdentifier)
   ;

closePortFileIOUsingAssociatedDataLength
   : ASSOCIATED_DATA_LENGTH OF? (integerLiteral | generalIdentifier)
   ;

// commit statement

commitStatement
   : COMMIT TASK? ALL?
   ;

// compute statement

computeStatement
   : COMPUTE computeStore+ (EQUALCHAR | EQUAL) COMMACHAR? arithmeticExpression COMMACHAR? onSizeErrorPhrase?
   COMMACHAR? notOnSizeErrorPhrase? END_COMPUTE?
   ;

computeStore
   : generalIdentifier ROUNDED?
   ;

// connect statement

connectStatement
   : CONNECT idms_db_entity_name TO idms_db_entity_name
   ;

// continue statement

continueStatement
   : CONTINUE
   ;

// dc statement

dcStatement
    : DC RETURN dcNextTaskCodeClause? dcOptionClause? dcTimeoutClause? dcNextTaskIntervalClause?
    ;

dcNextTaskCodeClause
    : NEXT TASK CODE (generalIdentifier | literal)
    ;

dcOptionClause
    : (NORMAL | ABORT | CONTINUE | IMMEDIATE)
    ;

dcTimeoutClause
    : TIMEOUT (dcIntervalClause | dcProgramClause)*
    ;

dcNextTaskIntervalClause
    : NEXT TASK INTERVAL (generalIdentifier | integerLiteral) EVENT TYPE (INTERNAL | EXTERNAL) dcEventClause?
    ;

dcIntervalClause
    : INTERVAL (generalIdentifier | integerLiteral)
    ;

dcProgramClause
    : PROGRAM (generalIdentifier | literal)
    ;

dcEventClause
    : (EVENT generalIdentifier) | (EVENT NAME (generalIdentifier | literal))
    ;

// delete statement

deleteStatement
   : DELETE (deleteFilenameClause | deleteIdmsDCStatement idmsOnClause?)
   ;

deleteIdmsDCStatement
   : deleteQueueClause | deleteScratchClause | deleteTableClause
   ;

deleteFilenameClause
   : fileName RECORD? invalidKeyPhrase? notInvalidKeyPhrase? END_DELETE?
   ;

deleteQueueClause
   : QUEUE deleteQueueIdClause? (CURRENT | ALL)?
   ;

deleteQueueIdClause
   : ID (generalIdentifier | literal)
   ;

deleteScratchClause
   : SCRATCH deleteScratchIdClause? (CURRENT | FIRST | LAST | NEXT | PRIOR | ALL | RECORD ID generalIdentifier)? (RETURN RECORD ID INTO? generalIdentifier)?
   ;

deleteScratchIdClause
   : AREA ID (generalIdentifier | literal)
   ;

deleteTableClause
   : TABLE FROM? (generalIdentifier | idms_table_name) idmsDictnodeClause? idmsDictnameClause? (LOADLIB (generalIdentifier | literal))?
   ;

// dequeue statement

dequeueStatement
    : DEQUEUE (ALL | dequeueNameStatement+)
    ;

dequeueNameStatement
    : NAME generalIdentifier LENGTH (generalIdentifier | integerLiteral)
    ;

// disable statement

disableStatement
   : DISABLE (INPUT TERMINAL? | I_O TERMINAL | OUTPUT) cdName WITH? KEY (literal | generalIdentifier)
   ;

// disconnect statement

disconnectStatement
   : DISCONNECT idms_db_entity_name FROM idms_db_entity_name
   ;

// display statement

displayStatement
   : DISPLAY displayOperand (COMMACHAR? displayOperand)* displayAt? displayUpon? displayWith?
   ;

displayOperand
   : literal | generalIdentifier
   ;

displayAt
   : AT (literal | generalIdentifier)
   ;

displayUpon
   : UPON cobolWord
   ;

displayWith
   : WITH? NO ADVANCING
   ;

// divide statement

divideStatement
   : DIVIDE (literal | generalIdentifier) (divideIntoStatement | divideIntoGivingStatement | divideByGivingStatement) divideRemainder? onSizeErrorPhrase? notOnSizeErrorPhrase? END_DIVIDE?
   ;

divideIntoStatement
   : INTO divideInto+
   ;

divideIntoGivingStatement
   : INTO (literal | generalIdentifier) divideGivingPhrase?
   ;

divideByGivingStatement
   : BY (literal | generalIdentifier) divideGivingPhrase?
   ;

divideGivingPhrase
   : GIVING divideGiving+
   ;

divideInto
   : generalIdentifier ROUNDED?
   ;

divideGiving
   : generalIdentifier ROUNDED?
   ;

divideRemainder
   : REMAINDER generalIdentifier
   ;

// enable statement

enableStatement
   : ENABLE (INPUT TERMINAL? | I_O TERMINAL | OUTPUT) cdName WITH? KEY (literal | generalIdentifier)
   ;

// end statement

endStatement
   : END (endLineClause | endTransactionClause)
   ;

endLineClause
   : LINE TERMINAL SESSION?
   ;

endTransactionClause
   : TRANSACTION STATISTICS endTransactionWriteClause? endTransactionIntoClause? endTransactionLengthClause?
   ;

endTransactionWriteClause
   : (WRITE | NOWRITE)
   ;

endTransactionIntoClause
   : INTO generalIdentifier
   ;

endTransactionLengthClause
   : LENGTH (generalIdentifier | integerLiteral)
   ;

// endpage statement

endpageStatement
   : ENDPAGE SESSION?
   ;

// enqueue statement

enqueueStatement
   : ENQUEUE (WAIT | NOWAIT | TEST)? enqueueNameClause*
   ;

enqueueNameClause
   : NAME generalIdentifier LENGTH (generalIdentifier | integerLiteral) (EXCLUSIVE | SHARED)?
   ;

// entry statement

entryStatement
   : ENTRY literal (USING generalIdentifier (COMMACHAR? generalIdentifier)*)?
   ;
// erase statement

eraseStatement
   : ERASE idms_db_entity_name ((PERMANENT | SELECTIVE | ALL) MEMBERS)?
   ;

// evaluate statement

evaluateStatement
   : EVALUATE evaluateSelect evaluateAlsoSelect* evaluateWhenPhrase+ evaluateWhenOther? END_EVALUATE?
   ;

evaluateSelect
   : arithmeticExpression | condition
   ;

evaluateAlsoSelect
   : ALSO evaluateSelect
   ;

evaluateWhenPhrase
   : evaluateWhen+ (COMMACHAR? conditionalStatementCall)*
   ;

evaluateWhen
   : WHEN evaluateCondition evaluateAlsoCondition*
   ;

evaluateCondition
   : ANY | NOT? evaluateValue evaluateThrough? | condition | booleanLiteral
   ;

evaluateThrough
   : (THROUGH | THRU) evaluateValue
   ;

evaluateAlsoCondition
   : ALSO evaluateCondition
   ;

evaluateWhenOther
   : WHEN OTHER (COMMACHAR? conditionalStatementCall)*
   ;

evaluateValue
   : arithmeticExpression
   ;

// exec cics statement
execCicsStatement
   : EXEC CICS cicsRules END_EXEC
   ;

cicsRules
   : ~END_EXEC*?
   ;

// exec sql statement for specific divisions or sections of COBOL program
execSqlStatementInProcedureDivision
   : execSqlStatement
   ;

execSqlStatementInWorkingStorage
   : execSqlStatement DOT_FS
   ;

execSqlStatementInWorkingStorageAndLinkageSection
   : execSqlStatement DOT_FS
   ;

execSqlStatementInDataDivision
   : execSqlStatement DOT_FS
   ;

execSqlStatement
   : EXEC_SQL sqlCode END_EXEC
   | {notifyError("cobolParser.missingSqlKeyword");} (EXEC | SQL) sqlCode END_EXEC
   ;

sqlCode
   : ~END_EXEC*?
   ;

// exec sql ims statement

execSqlImsStatement
   : EXEC SQLIMS ~END_EXEC*? END_EXEC DOT_FS?
   ;

// exhibit statement

exhibitStatement
   : EXHIBIT NAMED? CHANGED? exhibitOperand+
   ;

exhibitOperand
   : literal | generalIdentifier
   ;

// exit statement

exitStatement
   : EXIT PROGRAM?
   ;

// find statement

findStatement
   : FIND keepClause? findObtainClause
   ;

// free statement

freeStatement
    : FREE STORAGE (freeStgidClause | freeForClause)
    ;

freeStgidClause
    : STGID (generalIdentifier | literal)
    ;

freeForClause
    : FOR generalIdentifier (FROM generalIdentifier)?
    ;

keepClause
    : KEEP EXCLUSIVE?
    ;

findObtainClause
    : calcClause | currentClause | ownerClause | recnameClause | dbkeyClause | positionClause
    ;

calcClause
    : (CALC | ANY | DUPLICATE) idms_db_entity_name
    ;

currentClause
    : CURRENT idms_db_entity_name? (WITHIN idms_db_entity_name)?
    ;

ownerClause
    : OWNER WITHIN idms_db_entity_name
    ;

recnameClause
    : idms_db_entity_name (DB_KEY IS? generalIdentifier | WITHIN idms_db_entity_name CURRENT? USING generalIdentifier)
    ;

dbkeyClause
    : DB_KEY IS? generalIdentifier (PAGE_INFO generalIdentifier)?
    ;

positionClause
    : (orderClause | integerLiteral | generalIdentifier) idms_db_entity_name? WITHIN idms_db_entity_name
    ;

orderClause
    : ( NEXT | PRIOR | FIRST | LAST )
    ;

// finish statement

finishStatement
   : FINISH TASK?
   ;

// generate statement

generateStatement
   : GENERATE reportName
   ;

// get statement
getStatement
    : GET (getTimeClause | idms_db_entity_name | getQueueClause | getScratchClause | getStorageClause)?
    ;

getQueueClause
    : QUEUE (ID (generalIdentifier | literal))? getQueueTypeClause? getStatClause? getQueueLockClause?  idmsWaitNowaitClause? INTO generalIdentifier getLengthClause getReturnClause?
    ;

getQueueTypeClause
    : (NEXT | FIRST | LAST | PRIOR | (SEQUENCE (generalIdentifier | integerLiteral)) | (RECORD ID (generalIdentifier | literal)))
    ;

getStatClause
    : (DELETE | KEEP)
    ;

getQueueLockClause
    : (LOCK | NOLOCK)
    ;

getLengthClause
    : ((TO generalIdentifier) | (MAX LENGTH (generalIdentifier | literal)))
    ;

getReturnClause
    : RETURN LENGTH INTO generalIdentifier
    ;

getScratchClause
    : SCRATCH getScratchAreaClause? getScratchNextClause? getStatClause? INTO generalIdentifier getLengthClause getReturnClause?
    ;

getScratchAreaClause
    : AREA ID (generalIdentifier | literal)?
    ;

getScratchNextClause
    : (NEXT | FIRST | LAST | PRIOR | CURRENT | (RECORD ID generalIdentifier))
    ;

getStorageClause
    : STORAGE FOR generalIdentifier (TO generalIdentifier)? (LENGTH generalIdentifier)? (POINTER generalIdentifier)?
    idmsWaitNowaitClause? KEEP? (LONG | SHORT)? (USER | SHARED)? (STGID (generalIdentifier | literal))?
    getStorageValueClause? getStorageLocClause?
    ;

getStorageValueClause
    : VALUE IS (LOW_VALUE | HIGH_VALUE | generalIdentifier)
    ;

getStorageLocClause
    : LOCATION IS? (ANY | BELOW)?
    ;

getTimeClause
    : TIME getTimeIntoClause? (DATE INTO generalIdentifier)?
    ;

getTimeIntoClause
    : INTO generalIdentifier (COMP | COMP_3 | EDIT)
    ;

// goback statement

gobackStatement
   : GOBACK
   ;

// goto statement

goToStatement
   : GO TO? procedureName+ (DEPENDING ON? generalIdentifier)?
   ;

// if statement

ifStatement
   : IF (idmsIfCondition | condition) ifThen ifElse? END_IF?
   ;

ifThen
   : THEN? (NEXT SENTENCE | conditionalStatementCall+)
   ;

ifElse
   : ELSE (NEXT SENTENCE | conditionalStatementCall+)
   ;

idmsIfCondition
   : (idms_db_entity_name idmsIfEmpty) | (idmsIfMember)
   ;

idmsIfEmpty
    : IS? NOT? EMPTY
    ;

idmsIfMember
    : NOT? idms_db_entity_name MEMBER
    ;

// initialize statement

initializeStatement
   : INITIALIZE generalIdentifier (COMMACHAR? generalIdentifier)* initializeReplacingPhrase?
   ;

initializeReplacingPhrase
   : REPLACING initializeReplacingBy+
   ;

initializeReplacingBy
   : (ALPHABETIC | ALPHANUMERIC | ALPHANUMERIC_EDITED | NATIONAL | NATIONAL_EDITED | NUMERIC | NUMERIC_EDITED | DBCS | EGCS) DATA? BY (literal | generalIdentifier)
   ;

// initiate statement

initiateStatement
   : INITIATE reportName+
   ;

// inquire map statement

inquireMapStatement
   : INQUIRE MAP idms_map_name (MOVE inqMapMovePhrase | IF inqMapIfPhrase)
   ;

inqMapMovePhrase
   : (AID TO generalIdentifier) | (CURSOR TO generalIdentifier generalIdentifier) | (IN LENGTH FOR generalIdentifier TO generalIdentifier)
   ;

inqMapIfPhrase
   : (INPUT (UNFORMATTED | TRUNCATED | CHANGED | EXTRANEOUS) | (CURSOR AT? DFLD generalIdentifier) |
   (inqMapWhichFields | inqMapWhichDflds) inqMapFieldTestPhrase) ifThen ifElse?
   ;

inqMapWhichFields
   : CURRENT | ALL | NONE | ANY | SOME | ALL (BUT | EXCEPT) CURRENT
   ;

inqMapWhichDflds
   : (ALL | NONE | ANY | SOME | ALL (BUT | EXCEPT))? (DFLD generalIdentifier)+
   ;

inqMapFieldTestPhrase
   : DATA IS? (YES | NO | ERASE | TRUNCATED | IDENTICAL | DIFFERENT) | mapEditPhrase
   ;

mapEditPhrase
   : EDIT IS? (ERROR | CORRECT)
   ;

// inspect statement

inspectStatement
   : INSPECT generalIdentifier (inspectTallyingPhrase | inspectReplacingPhrase | inspectTallyingReplacingPhrase | inspectConvertingPhrase)
   ;

inspectTallyingPhrase
   : TALLYING inspectFor+
   ;

inspectReplacingPhrase
   : REPLACING (inspectReplacingCharacters | inspectReplacingAllLeadings)+
   ;

inspectTallyingReplacingPhrase
   : TALLYING inspectFor+ inspectReplacingPhrase+
   ;

inspectConvertingPhrase
   : CONVERTING (literal | generalIdentifier) inspectTo inspectBeforeAfter*
   ;

inspectFor
   : generalIdentifier FOR (inspectCharacters | inspectAllLeadings)+
   ;

inspectCharacters
   : CHARACTERS inspectBeforeAfter*
   ;

inspectReplacingCharacters
   : CHARACTERS inspectBy inspectBeforeAfter*
   ;

inspectAllLeadings
   : (ALL | LEADING) inspectAllLeading+
   ;

inspectReplacingAllLeadings
   : (ALL | LEADING | FIRST) inspectReplacingAllLeading+
   ;

inspectAllLeading
   : (literal | generalIdentifier) inspectBeforeAfter*
   ;

inspectReplacingAllLeading
   : (literal | generalIdentifier) inspectBy inspectBeforeAfter*
   ;

inspectBy
   : BY (literal | generalIdentifier)
   ;

inspectTo
   : TO (literal | generalIdentifier)
   ;

inspectBeforeAfter
   : (BEFORE | AFTER) INITIAL? (literal | generalIdentifier)
   ;

// keep statement

keepStatement
    : KEEP (keepCurrentClause | keepLongtermClause)
    ;

keepCurrentClause
    :  EXCLUSIVE? currentClause
    ;

keepLongtermClause
    : LONGTERM (ALL | (generalIdentifier | literal)) keepLongtermRestClause
    ;

keepLongtermRestClause
    : (keepLongtermNotifyClause | keepLongtermLockClause | keepLongtermTestClause | RELEASE)
    ;

keepLongtermNotifyClause
    : NOTIFY CURRENT idms_db_entity_name
    ;

keepLongtermLockClause
    : ((UPGRADE (SHARE | EXCLUSIVE) (RETURN NOTIFICATION INTO? generalIdentifier)) | ((SHARE | EXCLUSIVE) CURRENT idms_db_entity_name)) (WAIT | NOWAIT | NODEADLOCK)?
    ;

keepLongtermTestClause
    : TEST (RETURN NOTIFICATION INTO? generalIdentifier)?
    ;

// load Statement

loadStatement
    : LOAD TABLE (generalIdentifier | idms_table_name) INTO generalIdentifier loadLocationClause idmsDictnodeClause? idmsDictnameClause? loadLoadlibClause? idmsWaitNowaitClause
    ;

loadLocationClause
    : (TO | POINTER) generalIdentifier
    ;

loadLoadlibClause
    : LOADLIB (generalIdentifier | literal)
    ;

// map statement

mapStatement
    : MAP (mapInClause | mapOutClause | mapOutInClause)
    ;

mapInClause
    : IN USING idms_map_name mapIoInputPhrase? mapDetailPhrase?
    ;

mapIoInputPhrase
    : mapInIoPhrase | mapInputPhrase
    ;

mapInIoPhrase
    : (IO mapInputPhrase? | (NOIO DATASTREAM idmsDmlFromClause))
    ;

mapInputPhrase
    : INPUT DATA IS? (YES | NO)
    ;

mapDetailPhrase
    : ((DETAIL mapDetailOptions?) | HEADER ) ((PAGE IS? generalIdentifier) | MODIFIED)*
    ;

mapDetailOptions
    : (NEXT | FIRST | (SEQUENCE NUMBER IS? generalIdentifier) | (KEY IS? generalIdentifier))
    (RETURNKEY IS? generalIdentifier)?
    ;

mapOutClause
    : OUT USING idms_map_name  idmsWaitNowaitClause?  mapOutIoPhrase? mapOutputPhrase? mapMessagePhrase? mapOutDetailPhrase?
    ;

mapOutIoPhrase
    : (IO | (NOIO DATASTREAM mapOutIntoClause))
    ;

mapOutIntoClause
    : INTO? generalIdentifier ((TO generalIdentifier) | (MAX? LENGTH (generalIdentifier | integerLiteral)))
      (RETURN LENGTH INTO? generalIdentifier)?
    ;

mapOutputPhrase
    : OUTPUT ((DATA IS? (YES | NO | ERASE | ATTRIBUTE))? (NEWPAGE | ERASE)? LITERALS?)
    ;

mapMessagePhrase
    : MESSAGE IS? generalIdentifier idmsDmlLengthClause
    ;

mapOutDetailPhrase
    : (DETAIL (NEW | CURRENT)? (KEY IS? generalIdentifier)?) |
      (RESUME (PAGE IS? (CURRENT | NEXT | PRIOR | FIRST | LAST | generalIdentifier))?)
    ;

mapOutInClause
    : OUTIN USING idms_map_name mapOutputPhrase? mapInputPhrase? mapMessagePhrase?
    ;

idmsDictnameClause
    : DICTNAME (generalIdentifier | idms_dictionary_name)
    ;


idmsDictnodeClause
    : DICTNODE (generalIdentifier | idms_node_name)
    ;

idmsDmlFromClause
    : FROM generalIdentifier idmsDmlLengthClause
    ;

idmsDmlLengthClause
   : ((TO generalIdentifier) | (LENGTH (generalIdentifier | integerLiteral)))
   ;

idmsWaitNowaitClause
    : (WAIT | NOWAIT)
    ;

// merge statement

mergeStatement
   : MERGE fileName mergeOnKeyClause+ mergeCollatingSequencePhrase? mergeUsing* mergeOutputProcedurePhrase? mergeGivingPhrase*
   ;

mergeOnKeyClause
   : ON? (ASCENDING | DESCENDING) KEY? qualifiedDataName+
   ;

mergeCollatingSequencePhrase
   : COLLATING? SEQUENCE IS? alphabetName+ mergeCollatingAlphanumeric? mergeCollatingNational?
   ;

mergeCollatingAlphanumeric
   : FOR? ALPHANUMERIC IS alphabetName
   ;

mergeCollatingNational
   : FOR? NATIONAL IS? alphabetName
   ;

mergeUsing
   : USING fileName+
   ;

mergeOutputProcedurePhrase
   : OUTPUT PROCEDURE IS? procedureName mergeOutputThrough?
   ;

mergeOutputThrough
   : (THROUGH | THRU) procedureName
   ;

mergeGivingPhrase
   : GIVING mergeGiving+
   ;

mergeGiving
   : fileName (LOCK | SAVE | NO REWIND | CRUNCH | RELEASE | WITH REMOVE CRUNCH)?
   ;

// modify statement
modifyStatement
    : MODIFY  ((MAP modifyMapClause) | idms_db_entity_name )
    ;
// modify map statement
modifyMapClause
    : idms_map_name (PERMANENT | TEMPORARY)?
     (CURSOR AT? ((DFLD generalIdentifier) | (generalIdentifier | integerLiteral) (generalIdentifier | integerLiteral)))?
     (WCC ((RESETMDT | NOMDT) | (RESETKBD | NOKBD) | (ALARM | NOALARM) | (STARTPRT | NOPRT) |
     (NLCR | FORTYCR | SIXTYFOURCR | EIGHTYCR))+)? (modifyMapForClause modifyMapFieldOptionsClause)?
    ;

modifyMapForClause
    : FOR ((ALL ((BUT | EXCEPT) (CURRENT | (DFLD generalIdentifier)+) | (ERROR | CORRECT)? FIELDS)) |
      (ALL? (DFLD generalIdentifier)+))
    ;

modifyMapFieldOptionsClause
    : (BACKSCAN | NOBACKSCAN)? (OUTPUT DATA IS? (YES | NO | ERASE | ATTRIBUTE))? mapInputPhrase?
    ((RIGHT | LEFT)? JUSTIFY)? (PAD (LOW_VALUE | HIGH_VALUE | (literal | generalIdentifier)))?
    mapEditPhrase? (REQUIRED | OPTIONAL)? (ERROR MESSAGE IS? (ACTIVE | SUPPRESS))? (ATTRIBUTES (attributeList)+)?
    ;

attributeList
    : SKIPCHAR | ALPHANUMERIC | NUMERIC | PROTECTED | UNPROTECTED | DISPLAY | DARK | BRIGHT | DETECT | NOMDT | MDT | BLINK | NOBLINK | REVERSE_VIDEO |
    NORMAL_VIDEO | UNDERSCORE | NOUNDERSCORE | NOCOLOR | BLUE | RED | PINK | GREEN | TURQUOISE | YELLOW | WHITE
    ;

// move statement

moveStatement
   : MOVE ALL? (moveToStatement | moveCorrespondingToStatement)
   ;

moveToStatement
   : moveToSendingArea TO generalIdentifier (COMMACHAR? generalIdentifier)*
   ;

moveToSendingArea
   : literal | generalIdentifier
   ;

moveCorrespondingToStatement
   : (CORRESPONDING | CORR) moveCorrespondingToSendingArea TO generalIdentifier (COMMACHAR? generalIdentifier)*
   ;

moveCorrespondingToSendingArea
   : generalIdentifier
   ;

// multiply statement

multiplyStatement
   : MULTIPLY (literal | generalIdentifier) BY (multiplyRegular | multiplyGiving) onSizeErrorPhrase? notOnSizeErrorPhrase? END_MULTIPLY?
   ;

multiplyRegular
   : multiplyRegularOperand+
   ;

multiplyRegularOperand
   : generalIdentifier ROUNDED?
   ;

multiplyGiving
   : multiplyGivingOperand GIVING multiplyGivingResult+
   ;

multiplyGivingOperand
   : literal | generalIdentifier
   ;

multiplyGivingResult
   : generalIdentifier ROUNDED?
   ;

// obtain statement

obtainStatement
   : OBTAIN keepClause? findObtainClause
   ;

// open statement

openStatement
   : OPEN (openInputStatement | openOutputStatement | openIOStatement | openExtendStatement)+
   ;

openInputStatement
   : INPUT openInput (COMMACHAR? openInput)*
   ;

openInput
   : fileName (REVERSED | WITH? NO REWIND)?
   ;

openOutputStatement
   : OUTPUT openOutput (COMMACHAR? openOutput)*
   ;

openOutput
   : fileName (WITH? NO REWIND)?
   ;

openIOStatement
   : I_O fileName (COMMACHAR? fileName)*
   ;

openExtendStatement
   : EXTEND fileName (COMMACHAR? fileName)*
   ;

// perform statement

performStatement
   : PERFORM (performProcedureStatement | performInlineStatement)
   ;

performInlineStatement
   : performType? conditionalStatementCall*? END_PERFORM
   ;

performProcedureStatement
   : procedureName ((THROUGH | THRU) procedureName)? performType?
   ;

performType
   : performTimes | performUntil | performVarying
   ;

performTimes
   : (integerLiteral | generalIdentifier) TIMES
   ;

performUntil
   : performTestClause? UNTIL condition
   ;

performVarying
   : performTestClause performVaryingClause | performVaryingClause performTestClause?
   ;

performVaryingClause
   : VARYING performVaryingPhrase performAfter*
   ;

performVaryingPhrase
   : (literal | generalIdentifier) performFrom performBy performUntil
   ;

performAfter
   : AFTER performVaryingPhrase
   ;

performFrom
   : FROM (literal | generalIdentifier)
   ;

performBy
   : BY (literal | generalIdentifier)
   ;

performTestClause
   : WITH? TEST (BEFORE | AFTER)
   ;

// IDMS post statement

postStatement
   : POST ((EVENT generalIdentifier) | (EVENT NAME (generalIdentifier | literal) CLEAR?))
   ;

// purge statement

purgeStatement
   : PURGE cdName+
   ;

// IDMS put statement

putStatement
   : PUT (putQueueStatement | putScratchClause)
   ;

putQueueStatement
   : QUEUE (ID (generalIdentifier | literal))? (FIRST | LAST)? idmsDmlFromClause putReturnClause? putRetentionClause?
   ;

putReturnClause
   : RETURN RECORD ID INTO generalIdentifier?
   ;

putRetentionClause
   : RETENTION (generalIdentifier | integerLiteral)
   ;

putScratchClause
   : SCRATCH putAreaIdClause? idmsDmlFromClause putRecordClause? putReturnClause
   ;

putAreaIdClause
   : AREA ID (generalIdentifier | literal)
   ;

putRecordClause
   : RECORD ID (generalIdentifier | integerLiteral) REPLACE?
   ;

// read statement

readStatement
   : READ (readFilenameClause | readIdmsDcStatement idmsOnClause?)
   ;

readIdmsDcStatement
   : readLineFromTerminalClause | readTerminalClause
   ;

readFilenameClause
   : fileName NEXT? RECORD? readInto? readWith? readKey? invalidKeyPhrase? notInvalidKeyPhrase? atEndPhrase? notAtEndPhrase? END_READ?
   ;

readInto
   : INTO generalIdentifier
   ;

readWith
   : WITH? ((KEPT | NO) LOCK | WAIT)
   ;

readKey
   : KEY IS? qualifiedDataName
   ;

readTerminalClause
   : TERMINAL idmsWaitNowaitClause? (BUFFER | (MODIFIED FROM POSITION (generalIdentifier | literal)))? (GET STORAGE)? INTO generalIdentifier ((TO generalIdentifier) | (MAX LENGTH (generalIdentifier | integerLiteral))) (RETURN LENGTH INTO? generalIdentifier)?
   ;

readLineFromTerminalClause
   : LINE FROM? TERMINAL ECHO? NOBACKPAGE? INTO generalIdentifier ((TO generalIdentifier) | (MAX LENGTH (generalIdentifier | integerLiteral))) (RETURN LENGTH INTO? generalIdentifier)?
   ;

// ready statement
readyStatement
    : READY idms_db_entity_name? (USAGE_MODE IS? (PROTECTED | EXCLUSIVE)? (RETRIEVAL | UPDATE))?
    ;

// READY/RESET TRACE statement
readyResetTraceStatement
    : (READY | RESET) TRACE
    ;

// receive statement

receiveStatement
   : RECEIVE (receiveFromStatement | receiveIntoStatement) onExceptionClause? notOnExceptionClause? END_RECEIVE?
   ;

receiveFromStatement
   : dataName FROM receiveFrom (receiveBefore | receiveWith | receiveThread | receiveSize | receiveStatus)*
   ;

receiveFrom
   : THREAD dataName | LAST THREAD | ANY THREAD
   ;

receiveIntoStatement
   : cdName (MESSAGE | SEGMENT) INTO? generalIdentifier receiveNoData? receiveWithData?
   ;

receiveNoData
   : NO DATA conditionalStatementCall (COMMACHAR? conditionalStatementCall)
   ;

receiveWithData
   : WITH DATA conditionalStatementCall (COMMACHAR? conditionalStatementCall)
   ;

receiveBefore
   : BEFORE TIME? (numericLiteral | generalIdentifier)
   ;

receiveWith
   : WITH? NO WAIT
   ;

receiveThread
   : THREAD IN? dataName
   ;

receiveSize
   : SIZE IN? (numericLiteral | generalIdentifier)
   ;

receiveStatus
   : STATUS IN? (generalIdentifier)
   ;

// release statement

releaseStatement
   : RELEASE recordName (FROM qualifiedDataName)?
   ;

// return statement

returnStatement
   : RETURN (cobolReturn | idmsReturn idmsOnClause?)
   ;

cobolReturn
   : fileName RECORD? returnInto? atEndPhrase notAtEndPhrase? END_RETURN?
   ;

returnInto
   : INTO qualifiedDataName
   ;

idmsReturn
    : generalIdentifier FROM idms_db_entity_name (CURRENCY | orderClause CURRENCY? | USING generalIdentifier)
      (KEY INTO? generalIdentifier)?
    ;

// rewrite statement

rewriteStatement
   : REWRITE recordName rewriteFrom? invalidKeyPhrase? notInvalidKeyPhrase? END_REWRITE?
   ;

rewriteFrom
   : FROM generalIdentifier
   ;

// rollback statement
rollbackStatement
    : ROLLBACK TASK? CONTINUE?
    ;

// search statement

searchStatement
   : SEARCH ALL? qualifiedDataName searchVarying? atEndPhrase? searchWhen+ END_SEARCH?
   ;

searchVarying
   : VARYING qualifiedDataName
   ;

searchWhen
   : WHEN condition (NEXT SENTENCE | conditionalStatementCall (COMMACHAR? conditionalStatementCall)*)
   ;

// send statement

sendStatement
   : SEND (((sendStatementSync | sendStatementAsync) onExceptionClause? notOnExceptionClause?) | sendIdmsClause)
   ;

sendStatementSync
   : (literal | generalIdentifier) sendFromPhrase? sendWithPhrase? sendReplacingPhrase? sendAdvancingPhrase?
   ;

sendStatementAsync
   : TO (TOP | BOTTOM) generalIdentifier
   ;

sendFromPhrase
   : FROM generalIdentifier
   ;

sendWithPhrase
   : WITH (EGI | EMI | ESI | generalIdentifier)
   ;

sendReplacingPhrase
   : REPLACING LINE?
   ;

sendAdvancingPhrase
   : (BEFORE | AFTER) ADVANCING? (sendAdvancingPage | sendAdvancingLines | sendAdvancingMnemonic)
   ;

sendAdvancingPage
   : PAGE
   ;

sendAdvancingLines
   : (literal | generalIdentifier) (LINE | LINES)?
   ;

sendAdvancingMnemonic
   : mnemonicName
   ;

sendIdmsClause
   : MESSAGE (ONLY | ALWAYS)? TO sendIdmsToClause idmsDmlFromClause
   ;

sendIdmsToClause
   : (DEST ID (generalIdentifier | literal)) | (USER ID generalIdentifier) | (LTERM ID (generalIdentifier | literal))
   ;

// set statement

setStatement
   : SET (setToOnOff+ | setToBoolean | setToStatement | setUpDownByStatement | setToEntry | setIdmsDcStatement idmsOnClause?)
   ;

setIdmsDcStatement
   : setAbendExitStatement | setTimerStatement
   ;

setToStatement
   : receivingField+ TO sendingField
   ;

setUpDownByStatement
   : receivingField+ (UP BY | DOWN BY) sendingField
   ;

setToBoolean
   : receivingField+ TO booleanLiteral
   ;

setToOnOff
   : receivingField+ TO (ON | OFF)
   ;

setToEntry
   : receivingField+ TO ENTRY sendingField
   ;

receivingField
   : generalIdentifier
   ;

sendingField
   : literal | generalIdentifier
   ;

setAbendExitStatement
   : ABEND EXIT ((ON? PROGRAM (generalIdentifier | literal)) | OFF)
   ;

setTimerStatement
   : TIMER (setTimerWaitClause | setTimerPostClause | setTimerStartClause | (CANCEL setTimerIdClause))
   ;

setTimerWaitClause
   : WAIT setTimerIntervalClause
   ;

setTimerPostClause
   : POST setTimerIntervalClause setTimerEventClause? setTimerIdClause?
   ;

setTimerStartClause
   : START setTimerIntervalClause (TASK CODE (generalIdentifier | literal) (PRIORITY (generalIdentifier | integerLiteral))?)? setTimerIdClause? setTimerDataClause?
   ;

setTimerIntervalClause
   : INTERVAL (generalIdentifier | integerLiteral) SECONDS?
   ;

setTimerEventClause
   : EVENT generalIdentifier
   ;

setTimerIdClause
   : TIMER ID generalIdentifier
   ;

setTimerDataClause
   : DATA idmsDmlFromClause
   ;

// service statement

serviceLabelStatement
   : SERVICE LABEL
   ;

serviceReloadStatement
   : SERVICE RELOAD generalIdentifier
   ;

// snap statement

snapStatement
   : (SNAP | SNAP_TITLE IS? generalIdentifier) (ALL | SYSTEM | TASK)? idmsDmlFromClause*
   ;

// sort statement

sortStatement
   : SORT fileName sortOnKeyClause+ sortDuplicatesPhrase? sortCollatingSequencePhrase? sortInputProcedurePhrase? sortUsing* sortOutputProcedurePhrase? sortGivingPhrase*
   ;

sortOnKeyClause
   : ON? (ASCENDING | DESCENDING) KEY? qualifiedDataName+
   ;

sortDuplicatesPhrase
   : WITH? DUPLICATES IN? ORDER?
   ;

sortCollatingSequencePhrase
   : COLLATING? SEQUENCE IS? alphabetName+ sortCollatingAlphanumeric? sortCollatingNational?
   ;

sortCollatingAlphanumeric
   : FOR? ALPHANUMERIC IS alphabetName
   ;

sortCollatingNational
   : FOR? NATIONAL IS? alphabetName
   ;

sortInputProcedurePhrase
   : INPUT PROCEDURE IS? procedureName sortInputThrough?
   ;

sortInputThrough
   : (THROUGH | THRU) procedureName
   ;

sortUsing
   : USING fileName+
   ;

sortOutputProcedurePhrase
   : OUTPUT PROCEDURE IS? procedureName sortOutputThrough?
   ;

sortOutputThrough
   : (THROUGH | THRU) procedureName
   ;

sortGivingPhrase
   : GIVING sortGiving+
   ;

sortGiving
   : fileName (LOCK | SAVE | NO REWIND | CRUNCH | RELEASE | WITH REMOVE CRUNCH)?
   ;

// startpage statement

startpageStatement
    : STARTPAGE SESSION? idms_map_name (WAIT | NOWAIT | RETURN)? (BACKPAGE | NOBACKPAGE)? (UPDATE | BROWSE)?
     (AUTODISPLAY | NOAUTODISPLAY)?
    ;

// startPosition statement

startStatement
   : START fileName startKey? invalidKeyPhrase? notInvalidKeyPhrase? END_START?
   ;

startKey
   : KEY IS? (EQUAL TO? | EQUALCHAR | GREATER THAN? | MORETHANCHAR | NOT LESS THAN? | NOT LESSTHANCHAR | GREATER THAN? OR EQUAL TO? | MORETHANOREQUAL) qualifiedDataName
   ;

// stopPosition statement

stopStatement
   : STOP (RUN | literal | stopStatementGiving)
   ;

stopStatementGiving
   : RUN (GIVING | RETURNING) (integerLiteral | generalIdentifier)
   ;

// store statement
storeStatement
    : STORE idms_db_entity_name
    ;

// string statement

stringStatement
   : STRING stringSendingPhrase+ stringIntoPhrase stringWithPointerPhrase? onOverflowPhrase? notOnOverflowPhrase? END_STRING?
   ;

stringSendingPhrase
   : stringSending (COMMACHAR? stringSending)* (stringDelimitedByPhrase | stringForPhrase)
   ;

stringSending
   : literal | generalIdentifier
   ;

stringDelimitedByPhrase
   : DELIMITED BY? (SIZE | literal | generalIdentifier)
   ;

stringForPhrase
   : FOR (literal | generalIdentifier)
   ;

stringIntoPhrase
   : INTO generalIdentifier
   ;

stringWithPointerPhrase
   : WITH? POINTER qualifiedDataName
   ;

// subtract statement

subtractStatement
   : SUBTRACT (subtractFromStatement | subtractFromGivingStatement | subtractCorrespondingStatement) onSizeErrorPhrase? notOnSizeErrorPhrase? END_SUBTRACT?
   ;

subtractFromStatement
   : subtractSubtrahend (COMMACHAR? subtractSubtrahend)* FROM subtractMinuend (COMMACHAR? subtractMinuend)*
   ;

subtractFromGivingStatement
   : subtractSubtrahend (COMMACHAR? subtractSubtrahend)* FROM subtractMinuendGiving GIVING subtractGiving (COMMACHAR? subtractGiving)*
   ;

subtractCorrespondingStatement
   : (CORRESPONDING | CORR) qualifiedDataName FROM subtractMinuendCorresponding
   ;

subtractSubtrahend
   : literal | generalIdentifier
   ;

subtractMinuend
   : generalIdentifier ROUNDED?
   ;

subtractMinuendGiving
   : literal | generalIdentifier
   ;

subtractGiving
   : generalIdentifier ROUNDED?
   ;

subtractMinuendCorresponding
   : qualifiedDataName ROUNDED?
   ;

// terminate statement

terminateStatement
   : TERMINATE reportName
   ;

// transfer statement

transferStatement
   : TRANSFER CONTROL? TO? (generalIdentifier | idms_program_name) (RETURN | LINK | NORETURN | XCTL)?
   (USING generalIdentifier (COMMACHAR? generalIdentifier)*)?
   ;

// unstring statement

unstringStatement
   : UNSTRING unstringSendingPhrase COMMACHAR? unstringIntoPhrase COMMACHAR? unstringWithPointerPhrase?
   COMMACHAR? unstringTallyingPhrase? COMMACHAR? onOverflowPhrase? COMMACHAR? notOnOverflowPhrase? END_UNSTRING?
   ;

unstringSendingPhrase
   : generalIdentifier (unstringDelimitedByPhrase unstringOrAllPhrase*)?
   ;

unstringDelimitedByPhrase
   : DELIMITED BY? ALL? (literal | generalIdentifier)
   ;

unstringOrAllPhrase
   : OR ALL? (literal | generalIdentifier)
   ;

unstringIntoPhrase
   : INTO unstringInto (COMMACHAR? unstringInto)*
   ;

unstringInto
   : generalIdentifier unstringDelimiterIn? unstringCountIn?
   ;

unstringDelimiterIn
   : DELIMITER IN? generalIdentifier
   ;

unstringCountIn
   : COUNT IN? generalIdentifier
   ;

unstringWithPointerPhrase
   : WITH? POINTER qualifiedDataName
   ;

unstringTallyingPhrase
   : TALLYING IN? qualifiedDataName
   ;

// use statement

useStatement
   : USE (useAfterClause | useDebugClause)
   ;

useAfterClause
   : GLOBAL? AFTER STANDARD? (EXCEPTION | ERROR) PROCEDURE ON? useAfterOn
   ;

useAfterOn
   : INPUT | OUTPUT | I_O | EXTEND | fileName (COMMACHAR? fileName)*
   ;

useDebugClause
   : FOR? DEBUGGING ON? useDebugOn (COMMACHAR? useDebugOn)*
   ;

useDebugOn
   : ALL PROCEDURES | ALL REFERENCES? OF? generalIdentifier | procedureName
   ;

// wait statement

waitStatement
   : WAIT (((LONG | SHORT)? (waitEventTypeClause | waitEventListClause (COMMACHAR? waitEventListClause)*)) | (REDISPATCH (waitEventTypeClause | waitEventListClause (COMMACHAR? waitEventListClause)*)?))
   ;

waitEventTypeClause
   : EVENT NAME (generalIdentifier | literal)
   ;

waitEventListClause
   : EVENT generalIdentifier
   ;

// write statement

writeStatement
  : WRITE (writeStatementClause | writeIdmsDCStatement idmsOnClause?)
  ;

writeIdmsDCStatement
    : writeJournalClause | writeLineClause | writeLogClause | writePrinterClause | writeTerminalClause | writeThenReadClause
    ;

writeStatementClause
   : recordName writeFromPhrase? writeAdvancingPhrase? writeAtEndOfPagePhrase? writeNotAtEndOfPagePhrase? invalidKeyPhrase? notInvalidKeyPhrase? END_WRITE?
   ;

writeFromPhrase
   : FROM (literal | generalIdentifier)
   ;

writeAdvancingPhrase
   : (BEFORE | AFTER) ADVANCING? (writeAdvancingPage | writeAdvancingLines)
   ;

writeAdvancingPage
   : PAGE
   ;

writeAdvancingLines
   : (literal | generalIdentifier) (LINE | LINES)?
   ;

writeAtEndOfPagePhrase
   : AT? (END_OF_PAGE | EOP) conditionalStatementCall (COMMACHAR? conditionalStatementCall)*
   ;

writeNotAtEndOfPagePhrase
   : NOT AT? (END_OF_PAGE | EOP) conditionalStatementCall (COMMACHAR? conditionalStatementCall)*
   ;

writeJournalClause
   : JOURNAL idmsWaitNowaitClause? (SPAN | NOSPAN)? idmsDmlFromClause
   ;

writeLineClause
   : LINE TO? TERMINAL idmsWaitNowaitClause? (NEWPAGE | ERASE)? NOBACKPAGE? idmsDmlFromClause (HEADER (generalIdentifier | integerLiteral))?
   ;

writeLogClause
   : LOG MESSAGE ID (generalIdentifier | integerLiteral) writeLogParmsClause? writeLogReplyClause? writeLogMessagePrefixClause? writeLogTextClause?
   ;

writeLogParmsClause
   : PARMS idmsDmlFromClause+
   ;

writeLogReplyClause
   : REPLY INTO generalIdentifier ((TO generalIdentifier) | (MAX LENGTH (generalIdentifier | integerLiteral)))
   ;

writeLogMessagePrefixClause
   : MESSAGE PREFIX IS (generalIdentifier | literal)
   ;

writeLogTextClause
   : TEXT INTO? generalIdentifier ((TO generalIdentifier) | (MAX LENGTH (generalIdentifier | integerLiteral))) (MESSAGE? PREFIX IS? (YES | NO))? (TEXT IS? ONLY)?
   ;

writePrinterClause
   : PRINTER (NEWPAGE | ERASE)? ENDRPT? (SCREEN CONTENTS | writePrinterNativeClause) (COPIES (generalIdentifier | integerLiteral))? (REPORT ID (generalIdentifier | integerLiteral))? writePrinterTypeClause? HOLD? KEEP?
   ;

writePrinterNativeClause
   : NATIVE? idmsDmlFromClause
   ;

writePrinterTypeClause
   : (CLASS (generalIdentifier | integerLiteral)) | (DESTINATION (generalIdentifier | literal) ALL?)
   ;

writeTerminalClause
   : TERMINAL idmsWaitNowaitClause? writeTerminalEraseClause? (FREE STORAGE)? idmsDmlFromClause
   ;

writeTerminalEraseClause
   : NEWPAGE | ERASE | EAU | (ERASE ALL UNPROTECTED)
   ;

writeThenReadClause
   : THEN READ TERMINAL idmsWaitNowaitClause? writeTerminalEraseClause? (FREE STORAGE)? idmsDmlFromClause ((MODIFIED | BUFFER) FROM POSITION (generalIdentifier | literal))? (GET STORAGE)? INTO generalIdentifier ((TO generalIdentifier) | (MAX LENGTH (generalIdentifier | integerLiteral))) (RETURN LENGTH INTO? generalIdentifier)?
   ;

// xml statement

xmlStatement
   : XML PARSE generalIdentifier xmlEncoding?  xmlNational?  xmlValidating? xmlProcessinProcedure xmlThru?  onExceptionClause?  notOnExceptionClause? END_XML?
   ;

xmlEncoding
   : WITH? ENCODING  integerLiteral
   ;

xmlNational
   : RETURNING NATIONAL
   ;

xmlValidating
   : VALIDATING WITH? (generalIdentifier | FILE literal)
   ;

xmlThru
   : (THROUGH | THRU) procedureName
   ;

xmlProcessinProcedure
   : PROCESSING PROCEDURE IS? procedureName
   ;

// statement phrases ----------------------------------

atEndPhrase
   : AT? END (COMMACHAR? conditionalStatementCall)+
   ;

notAtEndPhrase
   : NOT AT? END (COMMACHAR? conditionalStatementCall)+
   ;

invalidKeyPhrase
   : INVALID KEY? (COMMACHAR? conditionalStatementCall)+
   ;

notInvalidKeyPhrase
   : NOT INVALID KEY? (COMMACHAR? conditionalStatementCall)+
   ;

onOverflowPhrase
   : ON? OVERFLOW (COMMACHAR? conditionalStatementCall)+
   ;

notOnOverflowPhrase
   : NOT ON? OVERFLOW (COMMACHAR? conditionalStatementCall)+
   ;

onSizeErrorPhrase
   : ON? SIZE ERROR (COMMACHAR? conditionalStatementCall)+
   ;

notOnSizeErrorPhrase
   : NOT ON? SIZE ERROR (COMMACHAR? conditionalStatementCall)+
   ;

// statement clauses ----------------------------------

onExceptionClause
   : ON? EXCEPTION (COMMACHAR? conditionalStatementCall)+
   ;

notOnExceptionClause
   : NOT ON? EXCEPTION (COMMACHAR? conditionalStatementCall)+
   ;

// condition ----------------------------------

condition
   : NOT? (simpleCondition | nestedCondition)
    ((AND | OR) NOT? (simpleCondition | nestedCondition | relationCombinedComparison))*
   ;

simpleCondition
   : arithmeticExpression (relationCombinedComparison | fixedComparison)?
   ;

nestedCondition
   : LPARENCHAR condition RPARENCHAR
   ;

relationCombinedComparison
   : relationalOperator (arithmeticExpression
   | LPARENCHAR arithmeticExpression ((AND | OR) arithmeticExpression)+ RPARENCHAR)
   ;

fixedComparison
   : IS? NOT? (NUMERIC | ALPHABETIC | ALPHABETIC_LOWER | ALPHABETIC_UPPER | DBCS | KANJI | POSITIVE | NEGATIVE | ZERO
   | className)
   ;

relationalOperator
   : (IS | ARE)? (NOT? (GREATER THAN? | MORETHANCHAR | LESS THAN? | LESSTHANCHAR | EQUAL TO? | EQUALCHAR)
   | NOTEQUALCHAR | GREATER THAN? OR EQUAL TO? | MORETHANOREQUAL | LESS THAN? OR EQUAL TO? | LESSTHANOREQUAL)
   ;

idms_map_name
    : T=dataName {validateLength($T.text, "map name", 8);}
    ;

idms_map_name_definition
    : T=dataName {validateLength($T.text, "map name", 8);}
    ;

idms_db_entity_name
    : T=dataName {validateLength($T.text, "db entity name", 16);}
    ;

idms_dictionary_name
    : T=literal {validateLength($T.text.substring(1, $T.text.length() -1), "dictionary name", 8);}
    ;

idms_node_name
    : T=literal {validateLength($T.text.substring(1, $T.text.length() -1), "node name", 8);}
    ;

idms_procedure_name
    : T=dataName {validateLength($T.text, "procedure name", 8);}
    ;

idms_program_name
    : T=literal {validateLength($T.text.substring(1, $T.text.length() -1), "program name", 8);}
    ;

idms_schema_name
    : T=dataName {validateLength($T.text, "schema name", 8);}
    ;

idms_subschema_name
    : T=dataName {validateLength($T.text, "subschema name", 8);}
    ;

idms_table_name
    : T=literal {validateLength($T.text.substring(1, $T.text.length() -1), "table name", 8);}
    ;

// identifier ----------------------------------

generalIdentifier
   : specialRegister | qualifiedDataName | functionCall
   ;

functionCall
   : FUNCTION functionName (LPARENCHAR argument (COMMACHAR? argument)* RPARENCHAR)* referenceModifier?
   ;

referenceModifier
   : LPARENCHAR characterPosition COLONCHAR length? RPARENCHAR
   ;

characterPosition
   : arithmeticExpression
   ;

length
   : arithmeticExpression
   ;

argument
   : arithmeticExpression
   ;

// qualified data name ----------------------------------

qualifiedDataName
   : dataName tableCall? referenceModifier? inData*
   ;

tableCall
   : LPARENCHAR (ALL | arithmeticExpression) (COMMACHAR? (ALL | arithmeticExpression))* RPARENCHAR
   ;

specialRegister
   : ADDRESS OF generalIdentifier
   | DATE | DAY | DAY_OF_WEEK | DEBUG_CONTENTS | DEBUG_ITEM | DEBUG_LINE | DEBUG_NAME | DEBUG_SUB_1 | DEBUG_SUB_2 | DEBUG_SUB_3
   | LENGTH OF? generalIdentifier | LINAGE_COUNTER | LINE_COUNTER
   | PAGE_COUNTER
   | RETURN_CODE
   | SHIFT_IN | SHIFT_OUT | SORT_CONTROL | SORT_CORE_SIZE | SORT_FILE_SIZE | SORT_MESSAGE | SORT_MODE_SIZE | SORT_RETURN
   | TALLY | TIME
   | WHEN_COMPILED
   ;

// in ----------------------------------

inData
   : (IN | OF) dataName tableCall? referenceModifier?
   ;

inSection
   : (IN | OF) sectionName
   ;

// names ----------------------------------

alphabetName
   : cobolWord
   ;

assignmentName
   : systemName
   ;

cdName
   : cobolWord
   ;

className
   : cobolWord
   ;

computerName
   : systemName
   ;

dataName
   : cobolWord
   ;

environmentName
   : systemName
   ;

fileName
   : cobolWord
   ;

functionName
   : INTEGER | LENGTH | RANDOM | SUM | WHEN_COMPILED | cobolWord
   ;

indexName
   : cobolWord
   ;

libraryName
   : cobolWord
   ;

mnemonicName
   : cobolWord
   ;

paragraphName
   : cobolWord | integerLiteral
   ;

paragraphDefinitionName
   : cobolWord | integerLiteral
   ;

procedureName
   : paragraphName inSection?
   ;

programName
   : literal | cobolWord | OR | AND
   ;

recordName
   : qualifiedDataName
   ;

reportName
   : qualifiedDataName
   ;

sectionName
   : cobolWord | integerLiteral
   ;

systemName
   : cobolWord
   ;

symbolicCharacter
   : cobolWord
   ;

figurativeConstant
   : ALL literal | HIGH_VALUE | HIGH_VALUES | LOW_VALUE | LOW_VALUES | NULL | NULLS | QUOTE | QUOTES | SPACE | SPACES | ZEROS | ZEROES
   ;

booleanLiteral
   : TRUE | FALSE
   ;

numericLiteral
   : NUMERICLITERAL | ZERO | integerLiteral
   ;

integerLiteral
   : INTEGERLITERAL | LEVEL_NUMBER | LEVEL_NUMBER_66 | LEVEL_NUMBER_77 | LEVEL_NUMBER_88
   ;

cicsDfhRespLiteral
   : DFHRESP LPARENCHAR (cics_conditions | cobolWord | literal) RPARENCHAR
   ;

cicsDfhValueLiteral
   : DFHVALUE LPARENCHAR (cics_conditions | cobolWord | literal) RPARENCHAR
   ;

cics_conditions: EOC | EODS | INVMPSZ | INVPARTN | INVREQ | MAPFAIL | PARTNFAIL | RDATT | UNEXPIN;

literal
   : NONNUMERICLITERAL | figurativeConstant | numericLiteral | booleanLiteral | charString | cicsDfhRespLiteral | cicsDfhValueLiteral
   ;

charString
   : FINALCHARSTRING
   ;

// arithmetic expression ----------------------------------

arithmeticExpression
   : multDivs plusMinus*
   ;

plusMinus
   : (PLUSCHAR | MINUSCHAR) multDivs
   ;

multDivs
   : powers multDiv*
   ;

multDiv
   : (ASTERISKCHAR | SLASHCHAR) powers
   ;

powers
   : (PLUSCHAR | MINUSCHAR)? basis power*
   ;

power
   : DOUBLEASTERISKCHAR basis
   ;

basis
   : generalIdentifier | literal | LPARENCHAR arithmeticExpression RPARENCHAR
   ;

cobolWord
   : IDENTIFIER | idms_only_words | cobolCompilerDirectivesKeywords | cobolKeywords
   ;

cobolKeywords
   : ABEND | ADDRESS | BOTTOM | BUFFER | CHECK | COUNT | CR | FIELD | FIRST | HEADER | LINK | MMDDYYYY | PRINTER
   | REMARKS | RESUME | TIMER | TODAYS_DATE | TODAYS_NAME | TOP | UPDATE | YEAR | YYYYDDD | YYYYMMDD
   ;

cobolCompilerDirectivesKeywords
   : ADATA | ADV | ANSI | APOST | AR | ARITH | AWO | ALIAS | ANY | AUTO
   | BIN | BLOCK0 | BUF | BUFSIZE
   | C_CHAR | CBLCARD | CO | COBOL2 | COBOL3 | CODEPAGE | COMPAT | COMPILE | CP | CPP | CPSM | CICS | CS | CURR | CURRENCY
   | D_CHAR | DATEPROC | DBCS | DD | DEBUG | DECK | DIAGTRUNC | DLL | DP | DTR | DU | DUMP | DYNAM | DYN
   | E_CHAR | EDF | EJPD | EN | ENGLISH | EPILOG | EXTEND | EXIT | EXP | EXPORTALL
   | F_CHAR | FASTSRT | FEPI | FLAG | FLAGSTD | FSRT | FULL
   | GDS | GRAPHIC
   | H_CHAR | HOOK
   | I_CHAR | INTDATE
   | JA | JP
   | KA
   | LANG | LANGUAGE | LC | LEASM | LILIAN | LIN | LINECOUNT | LIST | LM | LONGMIXED | LONGUPPER | LU
   | M_CHAR | MAP | MARGINS | MAX | MDECK | MD | MIG | MIXED
   | N_CHAR | NAME | NAT | NATLANG | NN | NS | NSEQ | NSYMBOL
   | NOALIAS | NOADATA | NOADV | NOAWO
   | NOBLOCK0
   | NOC | NOCOMPILE | NOCBLCARD | NOCICS | NOCMPR2 | NOCPSM | NOCURRENCY | NOCURR
   | NODATEPROC | NODP | NODBCS | NODEBUG | NODECK | NOD | NODLL | NODE| NODUMP | NODU | NODIAGTRUNC | NODTR | NODYNAM | NODYN
   | NOEDF | NOEPILOG | NOEXIT | NOEXPORTALL | NOEXP | NOEJPD
   | NOFLAG | NOFASTSRT | NOFSRT | NOFEPI | NOF | NOFLAGMIG | NOFLAGSTD
   | NOGRAPHIC
   | NOHOOK
   | NOLENGTH | NOLIB | NOLINKAGE | NOLIST
   | NOMAP | NOMDECK | NOMD | NONUMBER | NONUM
   | NONAME
   | NOOBJECT | NOOBJ | NOOFFSET | NOOFF | NOOPSEQUENCE | NOOPTIMIZE | NOOPT | NOOPTIONS | NOP
   | NOPROLOG | NOPFD
   | NORENT
   | NOSEQUENCE | NOSEQ | NOSOURCE | NOS | NOSPIE | NOSQL | NOSQLCCSID | NOSQLC | NOSSRANGE | NOSSR | NOSTDTRUNC
   | NOTRIG | NOTERMINAL | NOTERM | NOTEST | NOTHREAD
   | NOVBREF
   | NOWORD | NOWD
   | NOXREF | NOX
   | NOZWB
   | NUMBER | NUM | NUMPROC
   | OBJECT | OBJ | OFFSET | OFF | OPMARGINS | OPSEQUENCE | OPTIMIZE | OPT | OPTFILE | OPTIONS | OP | OUTDD | OUT
   | PFD | PGMNAME | PGMN | PROLOG
   | RENT | RES | RMODE
   | S_CHAR | SS | SP | SZ | STD | SSR | SEQ | SEP
   | SOURCE | SPIE | SQLCCSID | SQLC | SSRANGE | SYSEIB | SEQUENCE| SIZE | SEPARATE | SHORT
   | Q_CHAR | QUOTE
   | TRIG | TERMINAL | TERM | TEST | THREAD | TRUNC
   | U_CHAR | UE | UPPER
   | VBREF
   | W_CHAR | WORD | WD
   | X_CHAR | XMLPARSE | XMLSS | XP | XREF
   | YEARWINDOW | YW
   | ZWB
   ;

idms_only_words
    : ATTRIBUTE | AUTODISPLAY
    | BACKPAGE | BACKSCAN | BLINK
    | BLUE | BRIGHT | BROWSE | BUT
    | CALC | CONTENTS | COPIES | CORRECT
    | DARK | DATASTREAM
    | DBNAME | DBNODE | DB_KEY
    | DC | DEQUEUE | DEST | DETECT | DFLD
    | DICTNAME | DICTNODE | DIFFERENT | DUPLICATE
    | EAU | ECHO | EDIT | EIGHTYCR | ENDPAGE | ENDRPT
    | ENQUEUE | EXITS | EXTRANEOUS
    | FIELDS | FIND | FORTYCR
    | GREEN
    | IDENTICAL | IDMS | INTERNAL
    | JOURNAL
    | LOADLIB | LOCATION | LOG | LONGTERM
    | MAPS | MDT | MEMBERS
    | MODIFIED | MODIFY
    | NEWPAGE | NOALARM | NOAUTODISPLAY
    | NOBACKPAGE | NOBACKSCAN | NOBLINK | NOCOLOR | NODEADLOCK
    | NODENAME | NOIO | NOKBD | NOLOCK | NOMDT
    | NOPRT | NORETURN | NORMAL
    | NORMAL_VIDEO | NOSPAN | NOTIFICATION | NOTIFY | NOUNDERSCORE
    | OBTAIN | OUTIN | OWNER
    | PAGE_INFO | PARMS | PERMANENT | PINK | PROTECTED
    | RED | REDISPATCH | RESETKBD | RESETMDT | RETENTION | RETRIEVAL | REPLY
    | RETURNKEY | REVERSE_VIDEO | RUN_UNIT
    | SCREEN | SELECTIVE | SHORT | SIXTYFOURCR | SPAN
    | STARTPAGE | STARTPRT | STGID | STORE | SCHEMA
    | TURQUOISE
    | UNDERSCORE | UNFORMATTED | UNPROTECTED
    | UPGRADE | USAGE_MODE
    | WCC | WHITE | WITHIN | YELLOW
    ;<|MERGE_RESOLUTION|>--- conflicted
+++ resolved
@@ -388,15 +388,11 @@
    ;
 
 fileControlEntry
-<<<<<<< HEAD
-   : selectClause fileControlClause* DOT_FS
-=======
-   : selectClause fileControlClauses
+   : selectClause fileControlClauses DOT_FS
    ;
 
 fileControlClauses
    : fileControlClause*
->>>>>>> b7b67beb
    ;
 
 selectClause
@@ -3308,7 +3304,7 @@
     | PAGE_INFO | PARMS | PERMANENT | PINK | PROTECTED
     | RED | REDISPATCH | RESETKBD | RESETMDT | RETENTION | RETRIEVAL | REPLY
     | RETURNKEY | REVERSE_VIDEO | RUN_UNIT
-    | SCREEN | SELECTIVE | SHORT | SIXTYFOURCR | SPAN
+    | SCREEN | SELECTIVE | SHORT | SIXTYFOURCR | SPAN | SCRATCH
     | STARTPAGE | STARTPRT | STGID | STORE | SCHEMA
     | TURQUOISE
     | UNDERSCORE | UNFORMATTED | UNPROTECTED
