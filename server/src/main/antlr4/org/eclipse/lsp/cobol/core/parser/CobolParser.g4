/*
* Copyright (C) 2017, Ulrich Wolffgang <ulrich.wolffgang@proleap.io>
* All rights reserved.
*
* This software may be modified and distributed under the terms
* of the MIT license. See the LICENSE file for details.
*/

parser grammar CobolParser;
options {tokenVocab = CobolLexer; superClass = MessageServiceParser;}

startRule : compilationUnit EOF;

compilationUnit
   : programUnit+
   ;

programUnit
   : compilerOptions* identificationDivision environmentDivision? dataDivision? procedureDivision? programUnit* endProgramStatement?
   ;

endProgramStatement
   : END PROGRAM programName DOT_FS
   ;

// compiler options
compilerOptions
   : (PROCESS | CBL) (COMMACHAR? compilerOption)+
   ;

// https://www.ibm.com/docs/en/cobol-zos/6.3?topic=program-compiler-options
compilerOption
   : ADATA | NOADATA
   | ADV | NOADV
   | AFP LPARENCHAR (NOVOLATILE | VOLATILE) RPARENCHAR
   | APOST | QUOTE | Q_CHAR
   | ARCH LPARENCHAR integerLiteral RPARENCHAR
   | (ARITH | AR) LPARENCHAR (EXTEND | E_CHAR | COMPAT | C_CHAR) RPARENCHAR
   | AWO | NOAWO
   | BLOCK0 | NOBLOCK0
   | (BUFSIZE | BUF) LPARENCHAR (integerLiteral | INTEGERLITERAL_WITH_K) RPARENCHAR
   | CICS (LPARENCHAR literal RPARENCHAR)? | NOCICS
   | (CODEPAGE | CP) LPARENCHAR integerLiteral RPARENCHAR
   | COMPILE | C_CHAR | (NOCOMPILE | NOC) (LPARENCHAR (S_CHAR | E_CHAR | W_CHAR) RPARENCHAR)?
   | (COPYLOC | CPLC) LPARENCHAR ((SYSLIB | dataName) COMMACHAR)? (DSN | PATH) LPARENCHAR (literal | dataSetName) RPARENCHAR RPARENCHAR
   | NOCOPYLOC | NOCPLC
   | (COPYRIGHT | CPYR) LPARENCHAR literal RPARENCHAR | NOCOPYRIGHT | NOCPYR
   | (CURRENCY | CURR) LPARENCHAR CURRENCY_SYMBOL RPARENCHAR | NOCURRENCY | NOCURR
   | DATA LPARENCHAR integerLiteral RPARENCHAR
   | DBCS | NODBCS
   | DECK | D_CHAR | NODECK | NOD
   | (DEFINE | DEF) LPARENCHAR dataName ((COMMACHAR | EQUALCHAR) dataName)? RPARENCHAR | NODEFINE | NODEF
   | DIAGTRUNC | DTR | NODIAGTRUNC | NODTR
   | (DISPSIGN | DS) LPARENCHAR (COMPAT | SEP | C_CHAR | S_CHAR) RPARENCHAR
   | DLL | NODLL
   | DUMP | DU | NODUMP | NODU
   | DYNAM | DYN | NODYNAM | NODYN
   | (EXIT | EX) LPARENCHAR (
        ((INEXIT | INX | LIBEXIT | LIBX | PRTEXIT | PRTX | ADEXIT | ADX | MSGEXIT | MSGX)
            LPARENCHAR dataName (COMMACHAR dataName)? RPARENCHAR)
        | (NOINEXIT | NOINX | NOLIBEXIT | NOLIBX | NOPRTEXIT | NOPRTX | NOADEXIT | NOADX | NOMSGEXIT | NOMSGX)
      )* RPARENCHAR
   | NOEXIT | NOEX
   | EXPORTALL | EXP | NOEXPORTALL | NOEXP
   | FASTSRT | FSRT | NOFASTSRT | NOFSRT
   | (FLAG | F_CHAR) LPARENCHAR (E_CHAR | I_CHAR | S_CHAR | U_CHAR | W_CHAR) (COMMACHAR (E_CHAR | I_CHAR | S_CHAR | U_CHAR | W_CHAR))? RPARENCHAR
   | NOFLAG | NOF
   | FLAGSTD LPARENCHAR (M_CHAR | I_CHAR | H_CHAR) (D_CHAR | N_CHAR | S_CHAR | DN | DS | ND | NS | SD | SN)? (COMMACHAR O_CHAR)? RPARENCHAR
   | NOFLAGSTD
   | HGPR LPARENCHAR (PRESERVE | NOPRESERVE) RPARENCHAR
   | (INITCHECK | IC) (LPARENCHAR (LAX | STRICT)? RPARENCHAR)? | NOINITCHECK | NOIC
   | INITIAL | NOINITIAL
   | INLINE | INL | NOINLINE | NOINL
   | INTDATE LPARENCHAR (ANSI | LILIAN) RPARENCHAR
   | (INVDATA | INVD) (LPARENCHAR invdataSuboptions (COMMACHAR invdataSuboptions)* RPARENCHAR)? | NOINVDATA | NOINVD
   | (LANGUAGE | LANG) LPARENCHAR (ENGLISH | EN | JAPANESE | JA | JP | UENGLISH | UE) RPARENCHAR
   | (LINECOUNT | LC) LPARENCHAR integerLiteral RPARENCHAR
   | LIST | NOLIST
   | LP LPARENCHAR integerLiteral RPARENCHAR
   | MAP (LPARENCHAR (HEX | DEC) RPARENCHAR)? | NOMAP
   | MAXPCF LPARENCHAR integerLiteral RPARENCHAR
   | (MDECK | MD) (LPARENCHAR (C_CHAR | COMPILE | NOC | NOCOMPILE) RPARENCHAR)? | NOMDECK | NOMD
   | NAME (LPARENCHAR (ALIAS | NOALIAS) RPARENCHAR)? | NONAME
   | (NSYMBOL | NS) LPARENCHAR (NATIONAL | NAT | DBCS) RPARENCHAR
   | NUMBER | NUM | NONUMBER | NONUM
   | (NUMCHECK | NC) (LPARENCHAR numcheckSuboptions (COMMACHAR numcheckSuboptions)* RPARENCHAR)? | NONUMCHECK | NONC
   | NUMPROC LPARENCHAR (NOPFD | PFD) RPARENCHAR
   | OBJECT | OBJ | NOOBJECT | NOOBJ
   | OFFSET | OFF | NOOFFSET | NOOFF
   | OPTFILE
   | (OPTIMIZE | OPT) (LPARENCHAR integerLiteral RPARENCHAR)
   | (OUTDD | OUT) LPARENCHAR dataSetName RPARENCHAR
   | (PARMCHECK | PC) (LPARENCHAR (MSG | ABD) (COMMACHAR integerLiteral)? RPARENCHAR)? | NOPARMCHECK | NOPC
   | (PGMNAME | PGMN) LPARENCHAR (CO | COMPAT | LM | LONGMIXED | LONGUPPER | LU | M_CHAR | MIXED | U_CHAR | UPPER) RPARENCHAR
   | (QUALIFY | QUA) LPARENCHAR (COMPAT | C_CHAR | EXTEND | E_CHAR) RPARENCHAR
   | RENT | NORENT
   | RMODE LPARENCHAR (ANY | AUTO | integerLiteral) RPARENCHAR
   | RULES LPARENCHAR rulesSuboptions (COMMACHAR rulesSuboptions)* RPARENCHAR | NORULES
   | SEQUENCE | SEQ | NOSEQUENCE | NOSEQ
   | (SERVICE | SERV) LPARENCHAR literal RPARENCHAR | NOSERVICE | NOSERV
   | (SOURCE | S_CHAR) (LPARENCHAR (HEX | DEC) RPARENCHAR)? | NOSOURCE | NOS
   | SPACE LPARENCHAR integerLiteral RPARENCHAR
   | SQL (LPARENCHAR literal RPARENCHAR)? | NOSQL
   | SQLCCSID | SQLC | NOSQLCCSID | NOSQLC
   | SQLIMS (LPARENCHAR literal RPARENCHAR)? | NOSQLIMS
   | (SSRANGE | SSR) LPARENCHAR (ssrangeSuboptions (COMMACHAR ssrangeSuboptions)*)? RPARENCHAR | (NOSSRANGE | NOSSR)
   | STGOPT | SO | NOSTGOPT | NOSO
   | SUPPRESS | SUPP | NOSUPPRESS | NOSUPP
   | TERMINAL | TERM | NOTERMINAL | NOTERM
   | (TEST | NOTEST) (LPARENCHAR (testSuboptions (COMMACHAR testSuboptions)*)? RPARENCHAR)?
   | THREAD | NOTHREAD
   | TRUNC LPARENCHAR (BIN | OPT | STD) RPARENCHAR
   | TUNE LPARENCHAR integerLiteral RPARENCHAR
   | VBREF | NOVBREF
   | VLR LPARENCHAR (STANDARD | S_CHAR | COMPAT | C_CHAR) RPARENCHAR
   | (VSAMOPENFS | VS) LPARENCHAR (SUCC | S_CHAR | COMPAT | C_CHAR) RPARENCHAR
   | (WORD | WD) LPARENCHAR (integerLiteral | cobolWord) RPARENCHAR | NOWORD | NOWD
   | (XMLPARSE | XP) LPARENCHAR (COMPAT | C_CHAR | XMLSS | X_CHAR) RPARENCHAR
   | (XREF | X_CHAR) (LPARENCHAR (FULL | SHORT) RPARENCHAR)? | NOXREF | NOX
   | (ZONECHECK | ZC) LPARENCHAR (MSG | ABD) RPARENCHAR | NOZONECHECK | NOZC
   | (ZONEDATA | ZD) LPARENCHAR (PFD | MIG | NOPFD) RPARENCHAR
   | ZWB | NOZWB
   ;

invdataSuboptions
   : CLEANSIGN | CS | NOCLEANSIGN | NOCS | FORCENUMCMP | FNC | NOFORCENUMCMP | NOFNC
   ;

numcheckSuboptions
   : ZON (LPARENCHAR numcheckZonSuboptions (COMMACHAR numcheckZonSuboptions)* RPARENCHAR)? | NOZON
   | PAC | NOPAC
   | BIN (LPARENCHAR (TRUNCBIN | NOTRUNCBIN) RPARENCHAR)? | NOBIN
   | MSG | ABD
   ;

numcheckZonSuboptions
   : ALPHNUM | NOALPHNUM | LAX | STRICT
   ;

rulesSuboptions
   : ENDPERIOD | ENDP | NOENDPERIOD
   | EVENPACK | EVENP | NOEVENPACK
   | LAXPERF | LXPRF | NOLAXPERF
   | SLACKBYTES | SLCKB | NOSLACKBYTES
   | OMITODOMIN | OOM | NOOMITODOMIN
   | UNREF | NOUNREFALL | NOUNRA | NOUNREFSOURCE | NOUNRS
   | LAXREDEF | LXRDF | NOLAXREDEF
   ;

ssrangeSuboptions
   : NOZLEN | ZLEN | ABD | MSG
   ;

testSuboptions
   : DWARF | NODWARF
   | EJPD | NOEJPD
   | (SEPARATE | SEP) (LPARENCHAR (DSNAME | NODSNAME) RPARENCHAR)? | NOSEPARATE | NOSEP
   | SOURCE | SO | NOSOURCE | NOSO
   ;

// --- identification division --------------------------------------------------------------------

identificationDivision
   : (IDENTIFICATION | ID) DIVISION DOT_FS programIdParagraph identificationDivisionBody*
   ;

identificationDivisionBody
   : authorParagraph | installationParagraph | dateWrittenParagraph | dateCompiledParagraph | securityParagraph | remarksParagraph
   ;

// - program id paragraph ----------------------------------

programIdParagraph
   : PROGRAM_ID DOT_FS programName (IS? (COMMON | INITIAL | LIBRARY | DEFINITION | RECURSIVE) PROGRAM?)? DOT_FS?
   ;

// - author paragraph ----------------------------------

authorParagraph
   : AUTHOR DOT_FS? optionalParagraphTermination
   ;

// - installation paragraph ----------------------------------

installationParagraph
   : INSTALLATION DOT_FS? optionalParagraphTermination
   ;

// - date written paragraph ----------------------------------

dateWrittenParagraph
   : DATE_WRITTEN DOT_FS? optionalParagraphTermination
   ;

// - date compiled paragraph ----------------------------------

dateCompiledParagraph
   : DATE_COMPILED DOT_FS? optionalParagraphTermination
   ;

// - security paragraph ----------------------------------

securityParagraph
   : SECURITY DOT_FS? optionalParagraphTermination
   ;

// remarks paragraph

remarksParagraph
   : {notifyError("cobolParser.remarksUnsupported");} REMARKS DOT_FS? optionalParagraphTermination
   ;

// - end of comment entry
optionalParagraphTermination
   : ~(AUTHOR | CBL| DATE_COMPILED | DATE_WRITTEN | IDENTIFICATION | INSTALLATION
   | DATA | END | ENVIRONMENT | ID | PROCEDURE | PROCESS | SECURITY | REMARKS)*?
   ;

// --- environment division --------------------------------------------------------------------

environmentDivision
   : ENVIRONMENT DIVISION DOT_FS environmentDivisionBody*
   ;

environmentDivisionBody
   : configurationSection | inputOutputSection | idmsControlSection
   ;

// -- configuration section ----------------------------------

configurationSection
   : CONFIGURATION SECTION DOT_FS configurationSectionParagraph*
   ;

// - configuration section paragraph ----------------------------------

configurationSectionParagraph
   : sourceComputerParagraph | objectComputerParagraph | specialNamesParagraph
   // strictly, specialNamesParagraph does not belong into configurationSectionParagraph, but IBM-COBOL allows this
   ;

// - source computer paragraph ----------------------------------

sourceComputerParagraph
   : SOURCE_COMPUTER DOT_FS (computerName (WITH? DEBUGGING MODE)? DOT_FS)?
   ;

// - object computer paragraph ----------------------------------

objectComputerParagraph
   : OBJECT_COMPUTER DOT_FS (computerName objectComputerClause* DOT_FS)?
   ;

objectComputerClause
   : memorySizeClause | diskSizeClause | collatingSequenceClause | segmentLimitClause | characterSetClause
   ;

memorySizeClause
   : MEMORY SIZE? (integerLiteral | cobolWord) (WORDS | CHARACTERS | MODULES)?
   ;

diskSizeClause
   : DISK SIZE? IS? (integerLiteral | cobolWord) (WORDS | MODULES)?
   ;

collatingSequenceClause
   : PROGRAM? COLLATING? SEQUENCE IS? alphabetName+ collatingSequenceClauseAlphanumeric? collatingSequenceClauseNational?
   ;

collatingSequenceClauseAlphanumeric
   : FOR? ALPHANUMERIC IS? alphabetName
   ;

collatingSequenceClauseNational
   : FOR? NATIONAL IS? alphabetName
   ;

segmentLimitClause
   : SEGMENT_LIMIT IS? integerLiteral
   ;

characterSetClause
   : CHARACTER SET DOT_FS
   ;

// - special names paragraph ----------------------------------

specialNamesParagraph
   : SPECIAL_NAMES DOT_FS (specialNameClause+ DOT_FS)?
   ;

specialNameClause
   : channelClause | odtClause | alphabetClause | classClause | currencySignClause
   | decimalPointClause | symbolicCharactersClause | environmentSwitchNameClause
   | environmentSwitchNameSpecialNamesStatusPhrase | defaultDisplaySignClause | defaultComputationalSignClause
   | reserveNetworkClause
   ;

alphabetClause
   : ALPHABET (alphabetClauseFormat1 | alphabetClauseFormat2)
   ;

alphabetClauseFormat1
   : alphabetName (FOR ALPHANUMERIC)? IS? (EBCDIC | ASCII | STANDARD_1 | STANDARD_2 | NATIVE | cobolWord | alphabetLiterals+)
   ;

alphabetLiterals
   : literal (alphabetThrough | (ALSO? literal)+)?
   ;

alphabetThrough
   : (THROUGH | THRU) literal
   ;

alphabetClauseFormat2
   : alphabetName FOR? NATIONAL IS? (NATIVE | CCSVERSION literal)
   ;

channelClause
   : CHANNEL integerLiteral IS? mnemonicName
   ;

classClause
   : CLASS className (FOR? (ALPHANUMERIC | NATIONAL))? IS? classClauseThrough+
   ;

classClauseThrough
   : classClauseFrom ((THROUGH | THRU) classClauseTo)?
   ;

classClauseFrom
   : literal | generalIdentifier
   ;

classClauseTo
   : literal | generalIdentifier
   ;

currencySignClause
   : CURRENCY SIGN? IS? literal (WITH? PICTURE SYMBOL literal)?
   ;

decimalPointClause
   : DECIMAL_POINT IS? COMMA
   ;

defaultComputationalSignClause
   : DEFAULT (COMPUTATIONAL | COMP)? (SIGN IS?)? (LEADING | TRAILING)? (SEPARATE CHARACTER?)
   ;

defaultDisplaySignClause
   : DEFAULT_DISPLAY (SIGN IS?)? (LEADING | TRAILING) (SEPARATE CHARACTER?)?
   ;

environmentSwitchNameClause
   : environmentName IS? mnemonicName
   ;

environmentSwitchNameSpecialNamesStatusPhrase
   : (ON | OFF) STATUS? IS? condition
   ;

odtClause
   : ODT IS? mnemonicName
   ;

reserveNetworkClause
   : RESERVE WORDS? LIST? IS? NETWORK CAPABLE?
   ;

symbolicCharactersClause
   : SYMBOLIC CHARACTERS? (FOR? (ALPHANUMERIC | NATIONAL))? symbolicCharacters+ (IN alphabetName)?
   ;

symbolicCharacters
   : symbolicCharacter+ (IS | ARE)? integerLiteral+
   ;

// -- input output section ----------------------------------

inputOutputSection
   : INPUT_OUTPUT SECTION DOT_FS inputOutputSectionParagraph*
   ;

// - input output section paragraph ----------------------------------

inputOutputSectionParagraph
   : fileControlParagraph | ioControlParagraph
   ;

// - file control paragraph ----------------------------------

fileControlParagraph
   : FILE_CONTROL DOT_FS fileControlEntry*
   ;

fileControlEntry
   : selectClause fileControlClauses DOT_FS
   ;

fileControlClauses
   : fileControlClause*
   ;

selectClause
   : SELECT OPTIONAL? fileName
   ;

fileControlClause
   : assignClause | reserveClause | organizationClause | paddingCharacterClause | accessModeClause | recordClause | alternateRecordKeyClause | fileStatusClause | passwordClause | relativeKeyClause
   ;

assignClause
   : ASSIGN TO? (DISK | DISPLAY | KEYBOARD | PORT | PRINTER | READER | REMOTE | TAPE | VIRTUAL | (DYNAMIC | EXTERNAL | VARYING)? assignmentName | literal)
   ;

reserveClause
   : RESERVE (NO | integerLiteral) ALTERNATE? (AREA | AREAS)?
   ;

organizationClause
   : (ORGANIZATION IS?)? (LINE | RECORD BINARY | RECORD | BINARY)? (SEQUENTIAL | RELATIVE | INDEXED)
   ;

paddingCharacterClause
   : PADDING CHARACTER? IS? (qualifiedDataName | literal)
   ;

recordClause
   : RECORD (recordDelimiterClause | recordKeyClause)
   ;

recordDelimiterClause
   : DELIMITER IS? (STANDARD_1 | IMPLICIT | assignmentName)
   ;

accessModeClause
   : ACCESS MODE? IS? (SEQUENTIAL | RANDOM | DYNAMIC | EXCLUSIVE)
   ;

recordKeyClause
   : KEY? IS? qualifiedDataName passwordClause? (WITH? DUPLICATES)?
   ;

alternateRecordKeyClause
   : ALTERNATE RECORD KEY? IS? qualifiedDataName passwordClause? (WITH? DUPLICATES)?
   ;

passwordClause
   : PASSWORD IS? dataName
   ;

fileStatusClause
   : FILE? STATUS IS? qualifiedDataName qualifiedDataName?
   ;

relativeKeyClause
   : RELATIVE KEY? IS? qualifiedDataName
   ;

// - io control paragraph ----------------------------------

ioControlParagraph
   : I_O_CONTROL DOT_FS (fileName DOT_FS)? (ioControlClause+ DOT_FS)?
   ;

ioControlClause
   : rerunClause | sameClause | multipleFileClause | commitmentControlClause | applyWriteOnlyClause
   ;

rerunClause
   : RERUN (ON (assignmentName | fileName))? EVERY (rerunEveryRecords | rerunEveryOf | rerunEveryClock)
   ;

rerunEveryRecords
   : integerLiteral RECORDS
   ;

rerunEveryOf
   : END? OF? (REEL | UNIT) OF fileName
   ;

rerunEveryClock
   : integerLiteral CLOCK_UNITS?
   ;

sameClause
   : SAME (RECORD | SORT | SORT_MERGE)? AREA? FOR? fileName+
   ;

multipleFileClause
   : MULTIPLE FILE TAPE? CONTAINS? multipleFilePosition+
   ;

multipleFilePosition
   : fileName (POSITION integerLiteral)?
   ;

applyWriteOnlyClause
   : APPLY WRITE_ONLY (ON)? fileName+
   ;

commitmentControlClause
   : COMMITMENT CONTROL FOR? fileName
   ;

// -- idms control section ----------------------------------

idmsControlSection
   : IDMS_CONTROL SECTION DOT_FS idmsControlSectionParagraph
   ;

// - idms control section paragraph ----------------------------------
idmsControlSectionParagraph
   : protocolParagraph (protocolParagraphs COMMACHAR?)*
   ;

protocolParagraphs
   : ssNamesLengthParagraph | idmsRecordLocationParagraph
   ;

protocolParagraph
   : PROTOCOL DOT_FS? protocolEntry? 
   ;

protocolEntry
   : modeClause DEBUG? endClause?
   ;

modeClause
   : MODE IS? dataName
   ;

ssNamesLengthParagraph
   : SUBSCHEMA_NAMES LENGTH IS? ss_names_length endClause?
   ;

idmsRecordLocationParagraph
   : IDMS_RECORDS withinClause endClause?
   ;

withinClause
   : (withinEntry | MANUAL) levelsClause?
   ;

withinEntry
   : WITHIN (WORKING_STORAGE | LINKAGE) SECTION?
   ;

levelsClause
   : LEVELS? INCREMENTED BY? LEVEL_NUMBER
   ;

endClause
    : (DOT_FS | SEMICOLON_FS)
    ;

ss_names_length
    : {validateSubSchemaNameLength(_input.LT(1).getText());} LEVEL_NUMBER
    ;

// --- data division --------------------------------------------------------------------

dataDivision
   : DATA DIVISION DOT_FS dataDivisionSection*
   ;

dataDivisionSection
   : fileSection | workingStorageSection | linkageSection | localStorageSection | schemaSection | mapSection
   | execSqlStatementInDataDivision
   ;

// -- file section ----------------------------------

fileSection
   : FILE SECTION DOT_FS fileDescriptionEntry*
   ;

fileDescriptionEntry
   : fileDescriptionEntryClauses dataDescriptionEntry*
   ;

fileDescriptionEntryClauses
   : (FD | SD) cobolWord (DOT_FS? fileDescriptionEntryClause)* DOT_FS
   ;

fileDescriptionEntryClause
   : externalClause | globalClause | blockContainsClause | recordContainsClause | labelRecordsClause | valueOfClause | dataRecordsClause | linageClause | codeSetClause | reportClause | recordingModeClause
   ;

externalClause
   : IS? EXTERNAL
   ;

globalClause
   : IS? GLOBAL
   ;

blockContainsClause
   : BLOCK CONTAINS? integerLiteral blockContainsTo? (RECORDS | CHARACTERS)?
   ;

blockContainsTo
   : TO integerLiteral
   ;

recordContainsClause
   : RECORD (recordContainsClauseFormat1 | recordContainsClauseFormat2 | recordContainsClauseFormat3)
   ;

recordContainsClauseFormat1
   : CONTAINS? integerLiteral CHARACTERS?
   ;

recordContainsClauseFormat2
   : IS? VARYING IN? SIZE? (FROM? integerLiteral recordContainsTo? CHARACTERS?)? (DEPENDING ON? qualifiedDataName)?
   ;

recordContainsClauseFormat3
   : CONTAINS? integerLiteral recordContainsTo CHARACTERS?
   ;

recordContainsTo
   : TO integerLiteral
   ;

labelRecordsClause
   : LABEL (RECORD IS? | RECORDS ARE?) (OMITTED | STANDARD | dataName*)
   ;

valueOfClause
   : VALUE OF valuePair+
   ;

valuePair
   : systemName IS? (qualifiedDataName | literal)
   ;

dataRecordsClause
   : DATA (RECORD IS? | RECORDS ARE?) dataName+
   ;

linageClause
   : LINAGE IS? (dataName | integerLiteral) LINES? linageAt*
   ;

linageAt
   : linageFootingAt | linageLinesAtTop | linageLinesAtBottom
   ;

linageFootingAt
   : WITH? FOOTING AT? (dataName | integerLiteral)
   ;

linageLinesAtTop
   : LINES? AT? TOP (dataName | integerLiteral)
   ;

linageLinesAtBottom
   : LINES? AT? BOTTOM (dataName | integerLiteral)
   ;

recordingModeClause
   : RECORDING MODE? IS? modeStatement
   ;

modeStatement
   : cobolWord
   ;

codeSetClause
   : CODE_SET IS? alphabetName
   ;

reportClause
   : (REPORT IS? | REPORTS ARE?) reportName+
   ;

// -- working storage section ----------------------------------

workingStorageSection
   : WORKING_STORAGE SECTION DOT_FS  dataDescriptionEntryForWorkingStorageSection*
   ;
// -- linkage section ----------------------------------

linkageSection
   : LINKAGE SECTION DOT_FS dataDescriptionEntryForWorkingStorageAndLinkageSection*
   ;

// -- local storage section ----------------------------------

localStorageSection
   : LOCAL_STORAGE SECTION DOT_FS dataDescriptionEntry*
   ;

dataDescriptionEntryForWorkingStorageSection
   : execSqlStatementInWorkingStorage
   | dataDescriptionEntryForWorkingStorageAndLinkageSection
   ;

dataDescriptionEntryForWorkingStorageAndLinkageSection
   : execSqlStatementInWorkingStorageAndLinkageSection
   | dataDescriptionEntry
   ;

dataDescriptionEntry
   : dataDescriptionEntryFormat1
   | dataDescriptionEntryFormat2
   | dataDescriptionEntryFormat1Level77
   | dataDescriptionEntryFormat3
   ;

dataDescriptionEntryFormat1
   : LEVEL_NUMBER entryName? (dataGroupUsageClause | dataRedefinesClause | dataExternalClause
   | dataGlobalClause | dataPictureClause | dataUsageClause | dataValueClause
   | dataOccursClause | dataSignClause | dataSynchronizedClause
   | dataJustifiedClause | dataBlankWhenZeroClause | dataDynamicLengthClause | dataVolatileClause)*
   DOT_FS
   ;


dataDescriptionEntryFormat2
   : LEVEL_NUMBER_66 entryName? dataRenamesClause DOT_FS
   ;

dataDescriptionEntryFormat1Level77
   : LEVEL_NUMBER_77 entryName? (dataGroupUsageClause | dataRedefinesClause | dataExternalClause
     | dataGlobalClause | dataPictureClause | dataUsageClause | dataValueClause
     | dataOccursClause | dataSignClause | dataSynchronizedClause
     | dataJustifiedClause | dataBlankWhenZeroClause | dataDynamicLengthClause | dataVolatileClause)*
     DOT_FS
   ;


dataDescriptionEntryFormat3
   : LEVEL_NUMBER_88 entryName? dataValueClause DOT_FS
   ;

entryName
   : (FILLER | dataName)
   ;

dataGroupUsageClause
   : GROUP_USAGE IS? (NATIONAL | UTF_8)
   ;

dataBlankWhenZeroClause
   : BLANK WHEN? (ZERO | ZEROS | ZEROES)
   ;

dataExternalClause
   : IS? EXTERNAL (BY literal)?
   ;

dataGlobalClause
   : IS? GLOBAL
   ;

dataJustifiedClause
   : (JUSTIFIED | JUST) RIGHT?
   ;

dataOccursClause
   : OCCURS integerLiteral dataOccursTo? TIMES? (DEPENDING ON? qualifiedDataName)? dataOccursSort* (INDEXED BY? LOCAL? indexName+)?
   ;

dataOccursTo
   : TO integerLiteral
   ;

dataOccursSort
   : (ASCENDING | DESCENDING) KEY? IS? qualifiedDataName+
   ;

dataPictureClause
   : (PICTURE | PIC) IS? pictureString+
   ;

pictureString
   : charString
   ;

dataDynamicLengthClause
   : DYNAMIC LENGTH? (LIMIT IS? integerLiteral)?
   ;

dataVolatileClause
   : VOLATILE
   ;

dataRedefinesClause
   : REDEFINES dataName
   ;

dataRenamesClause
   : RENAMES dataName thruDataName?
   ;

thruDataName
   : (THROUGH | THRU) dataName
   ;

dataSignClause
   : (SIGN IS?)? (LEADING | TRAILING) (SEPARATE CHARACTER?)?
   ;

dataSynchronizedClause
   : (SYNCHRONIZED | SYNC) (LEFT | RIGHT)?
   ;

dataUsageClause
   : (USAGE IS?)? usageFormat
   ;

usageFormat
   : BINARY NATIVE?
   | COMP NATIVE?
   | COMP_1 NATIVE?
   | COMP_2 NATIVE?
   | COMP_3 NATIVE?
   | COMP_4 NATIVE?
   | COMP_5 NATIVE?
   | COMPUTATIONAL NATIVE?
   | COMPUTATIONAL_1 NATIVE?
   | COMPUTATIONAL_2 NATIVE?
   | COMPUTATIONAL_3 NATIVE?
   | COMPUTATIONAL_4 NATIVE?
   | COMPUTATIONAL_5 NATIVE?
   | DISPLAY NATIVE?
   | DISPLAY_1 NATIVE?
   | INDEX
   | NATIONAL NATIVE?
   | UTF_8 NATIVE?
   | OBJECT REFERENCE cobolWord?
   | PACKED_DECIMAL NATIVE?
   | POINTER
   | POINTER_32
   | PROCEDURE_POINTER
   | FUNCTION_POINTER
   ;

dataValueClause
   : valueIsToken dataValueClauseLiteral
   ;

valueIsToken
   : valueToken isAreToken?
   ;

valueToken
   : VALUE | VALUES
   ;

isAreToken
   : IS | ARE
   ;

dataValueClauseLiteral
   : dataValueInterval (COMMACHAR? dataValueInterval)*
   ;

dataValueInterval
   : dataValueIntervalFrom dataValueIntervalTo?
   ;

dataValueIntervalFrom
   : literal | cobolWord
   ;

dataValueIntervalTo
   : thruToken literal
   ;

thruToken
   : (THROUGH | THRU)
   ;

// -- schema section ----------------------------------

schemaSection
   : SCHEMA SECTION DOT_FS schemaDBEntry
   ;

schemaDBEntry
   : DB idms_subschema_name WITHIN idms_schema_name versionClause? DOT_FS
   ;

// -- map section ----------------------------------

mapSection
   : MAP SECTION DOT_FS maxFieldListClause? mapClause+
   ;

maxFieldListClause
   :  MAX FIELD LIST IS? integerLiteral DOT_FS?
   ;

mapClause
    : MAP idms_map_name_definition versionClause? (TYPE IS? (STANDARD | EXTENDED) PAGING?)? DOT_FS?
    ;

versionClause
    : VERSION integerLiteral
    ;

// --- procedure division --------------------------------------------------------------------

procedureDivision
   : PROCEDURE DIVISION procedureDivisionUsingClause? procedureDivisionGivingClause? DOT_FS procedureDeclaratives? procedureDivisionBody
   ;

procedureDivisionUsingClause
   : (USING | CHAINING) procedureDivisionUsingParameter (COMMACHAR? procedureDivisionUsingParameter)*
   ;

procedureDivisionGivingClause
   : RETURNING dataName
   ;

procedureDivisionUsingParameter
   : BY? (REFERENCE | VALUE)? generalIdentifier
   ;

procedureDeclaratives
   : DECLARATIVES DOT_FS procedureDeclarative+ END DECLARATIVES DOT_FS
   ;

procedureDeclarative
   : procedureSectionHeader DOT_FS (useStatement DOT_FS) paragraphs
   ;

procedureSectionHeader
   : sectionName SECTION integerLiteral?
   ;

procedureDivisionBody
   : paragraphs procedureSection*
   ;

// -- procedure section ----------------------------------

procedureSection
   : procedureSectionHeader DOT_FS paragraphs
   ;

paragraphs
   : sentence* paragraph*
   ;

paragraph
   : paragraphDefinitionName DOT_FS (alteredGoTo | sentence*)
   ;

sentence
   : (statement* endClause | idmsStatements endClause? | dafStatements endClause?)
   ;

conditionalStatementCall
   : (statement | idmsStatements | dafStatements) SEMICOLON_FS?
   ;

statement
   : acceptStatement | addStatement | alterStatement | callStatement | cancelStatement | closeStatement | computeStatement | continueStatement | deleteStatement |
    disableStatement | displayStatement | divideStatement | enableStatement | entryStatement | evaluateStatement | exhibitStatement | execCicsStatement |
    execSqlStatementInProcedureDivision | execSqlImsStatement | exitStatement | generateStatement | gobackStatement | goToStatement | ifStatement | initializeStatement |
    initiateStatement | inspectStatement | mergeStatement | moveStatement | multiplyStatement | openStatement | performStatement | purgeStatement |
    readStatement | readyResetTraceStatement | receiveStatement | releaseStatement | returnStatement | rewriteStatement | searchStatement | sendStatement |
    serviceReloadStatement | serviceLabelStatement | setStatement | sortStatement | startStatement | stopStatement | stringStatement | subtractStatement |
    terminateStatement | unstringStatement | writeStatement | xmlStatement
   ;

idmsStatements
    : idmsStmtsOptTermOn endClause? idmsOnClause? | idmsStmtsMandTermOn (SEMICOLON_FS idmsOnClause? | DOT_FS)
    ;

idmsStmtsOptTermOn
    : abendCodeStatement | attachTaskCodeStatement | bindStatement | changePriorityStatement | checkTerminalStatement | commitStatement |
     connectStatement | dcStatement | dequeueStatement | disconnectStatement | endStatement | endpageStatement | enqueueStatement | eraseStatement | findStatement |
     finishStatement | freeStatement | getStatement | inquireMapStatement | keepStatement | loadStatement | mapStatement | modifyStatement | obtainStatement |
     postStatement | putStatement | readyStatement |rollbackStatement | snapStatement | startpageStatement | storeStatement | waitStatement
    ;

idmsStmtsMandTermOn
    : transferStatement
    ;

idmsOnClause
    : ON generalIdentifier
    ;

// DAF DaCo Statements

dafStatements
    : readTransactionStatement | writeTransactionStatement | writeReportStatement
    | openPacketStatement | getMetaInfoStatement | messageHandlingStatement
<<<<<<< HEAD
    | tableRowRetrievalStatement
=======
>>>>>>> 09faa399
    ;

readTransactionStatement
    : READ TRANSACTION daf_task_name?
    ;

writeTransactionStatement
    : WRITE TRANSACTION daf_task_name
        (LENGTH ({validateIntegerRange(_input.LT(1).getText(), 4, 2048);} integerLiteral))?
        (TO ({validateLength(_input.LT(1).getText(), "dbu", 19);} (cobolWord | integerLiteral)))?
    ;

writeReportStatement
    : writeReportStatementWithName | endWriteReportStatement | autoWriteReportStatement
    ;
<<<<<<< HEAD
=======

>>>>>>> 09faa399
writeReportStatementWithName
    : WRITE REPORT daf_report_name
        FROM qualifiedDataName
        (TO qualifiedDataName)?
        (LENGTH ({validateIntegerRange(_input.LT(1).getText(), 80, 200);} integerLiteral))?
        (AFTER ((integerLiteral LINES) | PAGE | qualifiedDataName))?
    ;
<<<<<<< HEAD
=======

>>>>>>> 09faa399
endWriteReportStatement
    : WRITE REPORT daf_report_name ENDRPT
    ;

autoWriteReportStatement
    : WRITE REPORT AUTO qualifiedDataName
        (END qualifiedDataName)?
    ;

openPacketStatement
    : OPEN PACKET daf_task_name
           (FOR (qualifiedDataName | {validateExactLength(trimQuotes(_input.LT(1).getText()), "receiver packet", 3);}
           NONNUMERICLITERAL))
           (SORT qualifiedDataName)?
           (VERSION (qualifiedDataName | integerLiteral))?
    ;

getMetaInfoStatement
    : GET (getEntityStatement | getUserStatement | getItemStatements
         | getTaskStatement | getOdetteOrJobOrNetworkStatement)
    ;

getEntityStatement
    : ENTITY (getEntityNameAndDescriptionStatement | getEntityDescriptionForDomainStatement)
    ;

getEntityNameAndDescriptionStatement
    :  (qualifiedDataName |  {validateStringLengthRange(trimQuotes(_input.LT(1).getText()), 3, 4);}
            NONNUMERICLITERAL)
            (qualifiedDataName | {validateStringLengthRange(trimQuotes(_input.LT(1).getText()), 3, 16);}
            NONNUMERICLITERAL)
            ( ( daf_entity_role |
                {validateAllowedValues(trimQuotes(_input.LT(1).getText()),
                  "OWNER","OWN","DESIGNER","AVG","ANALIST","ANA");} NONNUMERICLITERAL
              )
            | ( DESCRIPTION
                ( qualifiedDataName |
                  {validateExactLength(trimQuotes(_input.LT(1).getText()), "tal", 2);} NONNUMERICLITERAL)
              )
            )
    ;

getEntityDescriptionForDomainStatement
    : (DOM | {validateAllowedValues(trimQuotes(_input.LT(1).getText()), "DOM");} NONNUMERICLITERAL)
      qualifiedDataName DESCRIPTION
    ;


getUserStatement
    : USER (NEXT | getUserOptions)
    ;

getUserOptions
    : (qualifiedDataName |  {validateExactLength(trimQuotes(_input.LT(1).getText()),"kls", 3);}
                 NONNUMERICLITERAL)
                (qualifiedDataName | NONNUMERICLITERAL)
    ;

getItemStatements
    : ITEM (getItemAnyStatement | getItemSeqStatement | getItemGrsStatement)
    ;

getItemAnyStatement
    : ANY (qualifiedDataName | NONNUMERICLITERAL)
                   (qualifiedDataName | NONNUMERICLITERAL)
                   (qualifiedDataName | NONNUMERICLITERAL)
    ;

getItemSeqStatement
    : SEQ (qualifiedDataName | NONNUMERICLITERAL)
                   (qualifiedDataName | NONNUMERICLITERAL)?
    ;

getItemGrsStatement
    : GRS (qualifiedDataName | NONNUMERICLITERAL)
                   (qualifiedDataName | NONNUMERICLITERAL)
                   (qualifiedDataName | NONNUMERICLITERAL)?
    ;


getTaskStatement
    : TASK (qualifiedDataName | {validateExactLength(trimQuotes(_input.LT(1).getText()), "task name", 4);}
                NONNUMERICLITERAL)
    ;

getOdetteOrJobOrNetworkStatement
    : (ODETTE | JOB | NETWORK) (qualifiedDataName | NONNUMERICLITERAL)
    ;

messageHandlingStatement
    : showDMLMessageStatement | returnStatusStatement
    ;

showDMLMessageStatement
    : SHOW (showMessageStatement | showResultStatement | showErrorMessageStatement)
    ;
showMessageStatement
    : STD? daf_message_types
     ({validateExactLength(_input.LT(1).getText(), "message code", 3);} integerLiteral)
     (qualifiedDataName | NONNUMERICLITERAL)?
     (qualifiedDataName | NONNUMERICLITERAL)?
     (qualifiedDataName | NONNUMERICLITERAL)?
    ;

returnStatusStatement
    : RETURN daf_message_types
      ({validateExactLength(_input.LT(1).getText(), "message code", 3);} integerLiteral)
      (qualifiedDataName | NONNUMERICLITERAL)?
    ;

showResultStatement
    : RESULT daf_task_name
    ;

showErrorMessageStatement
    : MESSAGE (({validateExactLength(trimQuotes(_input.LT(1).getText()), "language code", 2);} NONNUMERICLITERAL)
      | (qualifiedDataName | NONNUMERICLITERAL))?
    ;

<<<<<<< HEAD
tableRowRetrievalStatement
    : ROW (rowStartStatement | rowSaveStatement | rowRestoreStatement
      | rowGetStatement | rowNextStatement | rowPriorStatement
      | rowAnyStatement | rowMatchStatement)
    ;

rowStartStatement
    : START daf_table_name
    ;

rowSaveStatement
    : SAVE daf_table_name
      IN (qualifiedDataName | literal)
    ;

rowRestoreStatement
    : RESTORE daf_table_name
      FROM (qualifiedDataName | literal)
    ;

rowGetStatement
    : GET daf_table_name
      (ON (qualifiedDataName | literal))?
      (TO qualifiedDataName)?
    ;

rowNextStatement
    : NEXT daf_table_name
      (TO qualifiedDataName)?
    ;

rowPriorStatement
    : PRIOR daf_table_name
      (TO qualifiedDataName)?
    ;

rowAnyStatement
    : ANY daf_table_name
      USING qualifiedDataName
    ;

rowMatchStatement
    : MATCH daf_table_name
      USING qualifiedDataName
    ;

=======
>>>>>>> 09faa399
// End of DaCo Statements

// abend code statement

abendCodeStatement
    : ABEND CODE (literal | generalIdentifier) abendCodeDumpClause? abendCodeExitClause?
    ;

abendCodeDumpClause
    : (DUMP | NODUMP)
    ;

abendCodeExitClause
    : EXITS (INVOKED | IGNORED)
    ;

// accept statement

acceptStatement
   : ACCEPT (acceptIdmsDcClause idmsOnClause? | acceptIdmsDbClause idmsOnClause? |
   (generalIdentifier (acceptFromDateStatement | acceptFromEscapeKeyStatement | acceptFromMnemonicStatement | acceptMessageCountStatement)? onExceptionClause? notOnExceptionClause? END_ACCEPT?))
   ;

acceptFromDateStatement
   : FROM (DATE YYYYMMDD? | DAY YYYYDDD? | DAY_OF_WEEK | TIME | TIMER | TODAYS_DATE MMDDYYYY? | TODAYS_NAME | YEAR | YYYYMMDD | YYYYDDD)
   ;

acceptFromMnemonicStatement
   : FROM mnemonicName
   ;

acceptFromEscapeKeyStatement
   : FROM ESCAPE KEY
   ;

acceptIdmsDcClause
   : acceptTransactionStatisticsClause | ((LTERM ID | PTERM ID | SCREENSIZE | SYSTEM ID | SYSVERSION | TASK CODE | TASK ID | USER ID) INTO generalIdentifier)
   ;

acceptMessageCountStatement
   : MESSAGE? COUNT
   ;

acceptTransactionStatisticsClause
    : TRANSACTION STATISTICS acceptTransactionStatisticsWriteClause? acceptTransactionStatisticsIntoClause? acceptTransactionStatisticsLengthClause?
    ;

acceptTransactionStatisticsWriteClause
    : (WRITE | NOWRITE)
    ;

acceptTransactionStatisticsIntoClause
    : INTO generalIdentifier
    ;

acceptTransactionStatisticsLengthClause
    : LENGTH (integerLiteral | generalIdentifier)
    ;

acceptIdmsDbClause
    : generalIdentifier ((FROM acceptIdmsDbOptions) | FOR idms_db_entity_name)
    ;

acceptIdmsDbOptions
    : (idms_procedure_name PROCEDURE) | currencyPageInfo | (idms_db_entity_name acceptIdmsTypes) |
     (IDMS_STATISTICS (EXTENDED generalIdentifier)?)
    ;

acceptIdmsTypes
    : (BIND | ((NEXT | PRIOR |OWNER)? currencyPageInfo))
    ;

currencyPageInfo
    : CURRENCY (PAGE_INFO generalIdentifier)?
    ;

// add statement

addStatement
   : ADD (addToStatement | addToGivingStatement | addCorrespondingStatement) onSizeErrorPhrase? notOnSizeErrorPhrase? END_ADD?
   ;

addToStatement
   : addFrom (COMMACHAR? addFrom)* TO addTo (COMMACHAR? addTo)*?
   ;

addToGivingStatement
   : addFrom (COMMACHAR? addFrom)* (TO addToGiving (COMMACHAR? addToGiving)*)? GIVING addGiving (COMMACHAR? addGiving)*?
   ;

addCorrespondingStatement
   : (CORRESPONDING | CORR) generalIdentifier TO addTo
   ;

addFrom
   : literal | generalIdentifier
   ;

addTo
   : generalIdentifier ROUNDED?
   ;

addToGiving
   : literal | generalIdentifier
   ;

addGiving
   : generalIdentifier ROUNDED?
   ;

// altered go to statement

alteredGoTo
   : GO TO? DOT_FS
   ;

// alter statement

alterStatement
   : ALTER alterProceedTo+
   ;

alterProceedTo
   : procedureName TO (PROCEED TO)? procedureName
   ;

// accept transaction statistics statement

attachTaskCodeStatement
    : ATTACH TASK CODE (generalIdentifier | literal) attachTaskCodePriorityClause? idmsWaitNowaitClause?
    ;

attachTaskCodePriorityClause
    : PRIORITY (integerLiteral | generalIdentifier)
    ;

// bind statement

bindStatement
    : BIND (bindTaskClause | bindTransactionClause | bindRunUnitClause | bindMapClause | bindProcedureClause |bindRecordClause)
    ;

bindMapClause
    : MAP idms_map_name (RECORD idms_db_entity_name (TO (NULL | generalIdentifier))?)?
    ;

bindProcedureClause
    : PROCEDURE FOR idms_procedure_name TO generalIdentifier
    ;

bindTaskClause
    : TASK bindTaskStatementNodenameClause?
    ;

bindTaskStatementNodenameClause
    : NODENAME (generalIdentifier | literal)
    ;

bindTransactionClause
    : TRANSACTION STATISTICS
    ;

bindRunUnitClause
    : RUN_UNIT (FOR generalIdentifier)? (DBNODE bindDbNodeName)? (DBNAME bindDbNodeName)? (DICTNODE bindDbNodeName)? (DICTNAME bindDbNodeName)?
    ;

bindRecordClause
    : (idms_db_entity_name (TO generalIdentifier)?) | (generalIdentifier WITH idms_db_entity_name)
    ;

bindDbNodeName
    : literal | generalIdentifier
    ;

// call statement

callStatement
   : CALL (generalIdentifier | constantName) callUsingPhrase? callGivingPhrase? onOverflowPhrase? onExceptionClause? notOnExceptionClause? END_CALL?
   ;

constantName
   : literal
   ;

callUsingPhrase
   : USING callUsingParameter (COMMACHAR? callUsingParameter)*
   ;

callUsingParameter
   : callByReferencePhrase | callByValuePhrase | callByContentPhrase
   ;

callByReferencePhrase
   : (BY? REFERENCE)? callByReference
   ;

callByReference
   : ((INTEGER | STRING)? literal | generalIdentifier) | OMITTED
   ;

callByValuePhrase
   : BY? VALUE (literal | generalIdentifier)
   ;

callByContentPhrase
   : BY? CONTENT (literal | generalIdentifier | OMITTED)
   ;

callGivingPhrase
   : (GIVING | RETURNING) generalIdentifier
   ;

// cancel statement

cancelStatement
   : CANCEL cancelCall+
   ;

cancelCall
   : libraryName (BYTITLE | BYFUNCTION) | literal | generalIdentifier
   ;

// change priority statement

changePriorityStatement
    : CHANGE PRIORITY TO? (integerLiteral | generalIdentifier)
    ;

// check terminal statement

checkTerminalStatement
    : CHECK TERMINAL checkTerminalGetStorageClause? INTO generalIdentifier (checkTerminalIntoClause | checkTerminalMaxLengthClause) checkTerminalReturnLengthClause?
    ;

checkTerminalGetStorageClause
    : GET STORAGE
    ;

checkTerminalIntoClause
    : TO generalIdentifier
    ;

checkTerminalMaxLengthClause
    : MAX LENGTH (generalIdentifier | integerLiteral)
    ;

checkTerminalReturnLengthClause
    : RETURN LENGTH INTO? generalIdentifier
    ;

// close statement

closeStatement
   : CLOSE closeFile (COMMACHAR? closeFile)*?
   ;

closeFile
   : fileName (closeReelUnitStatement | closeRelativeStatement | closePortFileIOStatement)?
   ;

closeReelUnitStatement
   : (REEL | UNIT) (FOR? REMOVAL)? (WITH? (NO REWIND | LOCK))?
   ;

closeRelativeStatement
   : WITH? (NO REWIND | LOCK)
   ;

closePortFileIOStatement
   : (WITH? NO WAIT | WITH WAIT) (USING closePortFileIOUsing+)?
   ;

closePortFileIOUsing
   : closePortFileIOUsingCloseDisposition | closePortFileIOUsingAssociatedData | closePortFileIOUsingAssociatedDataLength
   ;

closePortFileIOUsingCloseDisposition
   : CLOSE_DISPOSITION OF? (ABORT | ORDERLY)
   ;

closePortFileIOUsingAssociatedData
   : ASSOCIATED_DATA (integerLiteral | generalIdentifier)
   ;

closePortFileIOUsingAssociatedDataLength
   : ASSOCIATED_DATA_LENGTH OF? (integerLiteral | generalIdentifier)
   ;

// commit statement

commitStatement
   : COMMIT TASK? ALL?
   ;

// compute statement

computeStatement
   : COMPUTE computeStore+ (EQUALCHAR | EQUAL) COMMACHAR? arithmeticExpression COMMACHAR? onSizeErrorPhrase?
   COMMACHAR? notOnSizeErrorPhrase? END_COMPUTE?
   ;

computeStore
   : generalIdentifier ROUNDED?
   ;

// connect statement

connectStatement
   : CONNECT idms_db_entity_name TO idms_db_entity_name
   ;

// continue statement

continueStatement
   : CONTINUE
   ;

// dc statement

dcStatement
    : DC RETURN dcNextTaskCodeClause? dcOptionClause? dcTimeoutClause? dcNextTaskIntervalClause?
    ;

dcNextTaskCodeClause
    : NEXT TASK CODE (generalIdentifier | literal)
    ;

dcOptionClause
    : (NORMAL | ABORT | CONTINUE | IMMEDIATE)
    ;

dcTimeoutClause
    : TIMEOUT (dcIntervalClause | dcProgramClause)*
    ;

dcNextTaskIntervalClause
    : NEXT TASK INTERVAL (generalIdentifier | integerLiteral) EVENT TYPE (INTERNAL | EXTERNAL) dcEventClause?
    ;

dcIntervalClause
    : INTERVAL (generalIdentifier | integerLiteral)
    ;

dcProgramClause
    : PROGRAM (generalIdentifier | literal)
    ;

dcEventClause
    : (EVENT generalIdentifier) | (EVENT NAME (generalIdentifier | literal))
    ;

// delete statement

deleteStatement
   : DELETE (deleteFilenameClause | deleteIdmsDCStatement idmsOnClause?)
   ;

deleteIdmsDCStatement
   : deleteQueueClause | deleteScratchClause | deleteTableClause
   ;

deleteFilenameClause
   : fileName RECORD? invalidKeyPhrase? notInvalidKeyPhrase? END_DELETE?
   ;

deleteQueueClause
   : QUEUE deleteQueueIdClause? (CURRENT | ALL)?
   ;

deleteQueueIdClause
   : ID (generalIdentifier | literal)
   ;

deleteScratchClause
   : SCRATCH deleteScratchIdClause? (CURRENT | FIRST | LAST | NEXT | PRIOR | ALL | RECORD ID generalIdentifier)? (RETURN RECORD ID INTO? generalIdentifier)?
   ;

deleteScratchIdClause
   : AREA ID (generalIdentifier | literal)
   ;

deleteTableClause
   : TABLE FROM? (generalIdentifier | idms_table_name) idmsDictnodeClause? idmsDictnameClause? (LOADLIB (generalIdentifier | literal))?
   ;

// dequeue statement

dequeueStatement
    : DEQUEUE (ALL | dequeueNameStatement+)
    ;

dequeueNameStatement
    : NAME generalIdentifier LENGTH (generalIdentifier | integerLiteral)
    ;

// disable statement

disableStatement
   : DISABLE (INPUT TERMINAL? | I_O TERMINAL | OUTPUT) cdName WITH? KEY (literal | generalIdentifier)
   ;

// disconnect statement

disconnectStatement
   : DISCONNECT idms_db_entity_name FROM idms_db_entity_name
   ;

// display statement

displayStatement
   : DISPLAY displayOperand (COMMACHAR? displayOperand)*? displayAt? displayUpon? displayWith?
   ;

displayOperand
   : literal | generalIdentifier
   ;

displayAt
   : AT (literal | generalIdentifier)
   ;

displayUpon
   : UPON cobolWord
   ;

displayWith
   : WITH? NO ADVANCING
   ;

// divide statement

divideStatement
   : DIVIDE (literal | generalIdentifier) (divideIntoStatement | divideIntoGivingStatement | divideByGivingStatement) divideRemainder? onSizeErrorPhrase? notOnSizeErrorPhrase? END_DIVIDE?
   ;

divideIntoStatement
   : INTO divideInto+
   ;

divideIntoGivingStatement
   : INTO (literal | generalIdentifier) divideGivingPhrase?
   ;

divideByGivingStatement
   : BY (literal | generalIdentifier) divideGivingPhrase?
   ;

divideGivingPhrase
   : GIVING divideGiving+
   ;

divideInto
   : generalIdentifier ROUNDED?
   ;

divideGiving
   : generalIdentifier ROUNDED?
   ;

divideRemainder
   : REMAINDER generalIdentifier
   ;

// enable statement

enableStatement
   : ENABLE (INPUT TERMINAL? | I_O TERMINAL | OUTPUT) cdName WITH? KEY (literal | generalIdentifier)
   ;

// end statement

endStatement
   : END (endLineClause | endTransactionClause)
   ;

endLineClause
   : LINE TERMINAL SESSION?
   ;

endTransactionClause
   : TRANSACTION STATISTICS endTransactionWriteClause? endTransactionIntoClause? endTransactionLengthClause?
   ;

endTransactionWriteClause
   : (WRITE | NOWRITE)
   ;

endTransactionIntoClause
   : INTO generalIdentifier
   ;

endTransactionLengthClause
   : LENGTH (generalIdentifier | integerLiteral)
   ;

// endpage statement

endpageStatement
   : ENDPAGE SESSION?
   ;

// enqueue statement

enqueueStatement
   : ENQUEUE (WAIT | NOWAIT | TEST)? enqueueNameClause*
   ;

enqueueNameClause
   : NAME generalIdentifier LENGTH (generalIdentifier | integerLiteral) (EXCLUSIVE | SHARED)?
   ;

// entry statement

entryStatement
   : ENTRY literal (USING generalIdentifier (COMMACHAR? generalIdentifier)*?)?
   ;
// erase statement

eraseStatement
   : ERASE idms_db_entity_name ((PERMANENT | SELECTIVE | ALL) MEMBERS)?
   ;

// evaluate statement

evaluateStatement
   : EVALUATE evaluateSelect evaluateAlsoSelect* evaluateWhenPhrase+ evaluateWhenOther? END_EVALUATE?
   ;

evaluateSelect
   : arithmeticExpression | condition
   ;

evaluateAlsoSelect
   : ALSO evaluateSelect
   ;

evaluateWhenPhrase
   : evaluateWhen+ (COMMACHAR? conditionalStatementCall)*
   ;

evaluateWhen
   : WHEN evaluateCondition evaluateAlsoCondition*
   ;

evaluateCondition
   : ANY | NOT? evaluateValue evaluateThrough? | condition | booleanLiteral
   ;

evaluateThrough
   : (THROUGH | THRU) evaluateValue
   ;

evaluateAlsoCondition
   : ALSO evaluateCondition
   ;

evaluateWhenOther
   : WHEN OTHER (COMMACHAR? conditionalStatementCall)*
   ;

evaluateValue
   : arithmeticExpression
   ;

// exec cics statement
execCicsStatement
   : EXEC CICS cicsRules END_EXEC
   ;

cicsRules
   : ~END_EXEC*?
   ;

// exec sql statement for specific divisions or sections of COBOL program
execSqlStatementInProcedureDivision
   : execSqlStatement
   ;

execSqlStatementInWorkingStorage
   : execSqlStatement DOT_FS
   ;

execSqlStatementInWorkingStorageAndLinkageSection
   : execSqlStatement DOT_FS
   ;

execSqlStatementInDataDivision
   : execSqlStatement DOT_FS
   ;

execSqlStatement
   : EXEC SQL sqlCode END_EXEC
   ;

sqlCode
   : ~END_EXEC*?
   ;

// exec sql ims statement

execSqlImsStatement
   : EXEC SQLIMS ~END_EXEC*? END_EXEC DOT_FS?
   ;

// exhibit statement

exhibitStatement
   : EXHIBIT NAMED? CHANGED? exhibitOperand+?
   ;

exhibitOperand
   : literal | generalIdentifier
   ;

// exit statement

exitStatement
   : EXIT PROGRAM?
   ;

// find statement

findStatement
   : FIND keepClause? findObtainClause
   ;

// free statement

freeStatement
    : FREE STORAGE (freeStgidClause | freeForClause)
    ;

freeStgidClause
    : STGID (generalIdentifier | literal)
    ;

freeForClause
    : FOR generalIdentifier (FROM generalIdentifier)?
    ;

keepClause
    : KEEP EXCLUSIVE?
    ;

findObtainClause
    : calcClause | currentClause | ownerClause | recnameClause | dbkeyClause | positionClause
    ;

calcClause
    : (CALC | ANY | DUPLICATE) idms_db_entity_name
    ;

currentClause
    : CURRENT idms_db_entity_name? (WITHIN idms_db_entity_name)?
    ;

ownerClause
    : OWNER WITHIN idms_db_entity_name
    ;

recnameClause
    : idms_db_entity_name (DB_KEY IS? generalIdentifier | WITHIN idms_db_entity_name CURRENT? USING generalIdentifier)
    ;

dbkeyClause
    : DB_KEY IS? generalIdentifier (PAGE_INFO generalIdentifier)?
    ;

positionClause
    : (orderClause | integerLiteral | generalIdentifier) idms_db_entity_name? WITHIN idms_db_entity_name
    ;

orderClause
    : ( NEXT | PRIOR | FIRST | LAST )
    ;

// finish statement

finishStatement
   : FINISH TASK?
   ;

// generate statement

generateStatement
   : GENERATE reportName
   ;

// get statement
getStatement
    : GET (getTimeClause | idms_db_entity_name | getQueueClause | getScratchClause | getStorageClause)?
    ;

getQueueClause
    : QUEUE (ID (generalIdentifier | literal))? getQueueTypeClause? getStatClause? getQueueLockClause?  idmsWaitNowaitClause? INTO generalIdentifier getLengthClause getReturnClause?
    ;

getQueueTypeClause
    : (NEXT | FIRST | LAST | PRIOR | (SEQUENCE (generalIdentifier | integerLiteral)) | (RECORD ID (generalIdentifier | literal)))
    ;

getStatClause
    : (DELETE | KEEP)
    ;

getQueueLockClause
    : (LOCK | NOLOCK)
    ;

getLengthClause
    : ((TO generalIdentifier) | (MAX LENGTH (generalIdentifier | literal)))
    ;

getReturnClause
    : RETURN LENGTH INTO generalIdentifier
    ;

getScratchClause
    : SCRATCH getScratchAreaClause? getScratchNextClause? getStatClause? INTO generalIdentifier getLengthClause getReturnClause?
    ;

getScratchAreaClause
    : AREA ID (generalIdentifier | literal)?
    ;

getScratchNextClause
    : (NEXT | FIRST | LAST | PRIOR | CURRENT | (RECORD ID generalIdentifier))
    ;

getStorageClause
    : STORAGE FOR generalIdentifier (TO generalIdentifier)? (LENGTH generalIdentifier)? (POINTER generalIdentifier)?
    idmsWaitNowaitClause? KEEP? (LONG | SHORT)? (USER | SHARED)? (STGID (generalIdentifier | literal))?
    getStorageValueClause? getStorageLocClause?
    ;

getStorageValueClause
    : VALUE IS (LOW_VALUE | HIGH_VALUE | generalIdentifier)
    ;

getStorageLocClause
    : LOCATION IS? (ANY | BELOW)?
    ;

getTimeClause
    : TIME getTimeIntoClause? (DATE INTO generalIdentifier)?
    ;

getTimeIntoClause
    : INTO generalIdentifier (COMP | COMP_3 | EDIT)
    ;

// goback statement

gobackStatement
   : GOBACK
   ;

// goto statement

goToStatement
   : GO TO? procedureName+ (DEPENDING ON? generalIdentifier)?
   ;

// if statement

ifStatement
   : IF (idmsIfCondition | condition) ifThen ifElse? END_IF?
   ;

ifThen
   : THEN? (NEXT SENTENCE | conditionalStatementCall+)
   ;

ifElse
   : ELSE (NEXT SENTENCE | conditionalStatementCall+)
   ;

idmsIfCondition
   : (idms_db_entity_name idmsIfEmpty) | (idmsIfMember)
   ;

idmsIfEmpty
    : IS? NOT? EMPTY
    ;

idmsIfMember
    : NOT? idms_db_entity_name MEMBER
    ;

// initialize statement

initializeStatement
   : INITIALIZE generalIdentifier (COMMACHAR? generalIdentifier)*? initializeReplacingPhrase?
   ;

initializeReplacingPhrase
   : REPLACING initializeReplacingBy+
   ;

initializeReplacingBy
   : (ALPHABETIC | ALPHANUMERIC | ALPHANUMERIC_EDITED | NATIONAL | NATIONAL_EDITED | NUMERIC | NUMERIC_EDITED | DBCS | EGCS) DATA? BY (literal | generalIdentifier)
   ;

// initiate statement

initiateStatement
   : INITIATE reportName+
   ;

// inquire map statement

inquireMapStatement
   : INQUIRE MAP idms_map_name (MOVE inqMapMovePhrase | IF inqMapIfPhrase)
   ;

inqMapMovePhrase
   : (AID TO generalIdentifier) | (CURSOR TO generalIdentifier generalIdentifier) | (IN LENGTH FOR generalIdentifier TO generalIdentifier)
   ;

inqMapIfPhrase
   : (INPUT (UNFORMATTED | TRUNCATED | CHANGED | EXTRANEOUS) | (CURSOR AT? DFLD generalIdentifier) |
   (inqMapWhichFields | inqMapWhichDflds) inqMapFieldTestPhrase) ifThen ifElse?
   ;

inqMapWhichFields
   : CURRENT | ALL | NONE | ANY | SOME | ALL (BUT | EXCEPT) CURRENT
   ;

inqMapWhichDflds
   : (ALL | NONE | ANY | SOME | ALL (BUT | EXCEPT))? (DFLD generalIdentifier)+?
   ;

inqMapFieldTestPhrase
   : DATA IS? (YES | NO | ERASE | TRUNCATED | IDENTICAL | DIFFERENT) | mapEditPhrase
   ;

mapEditPhrase
   : EDIT IS? (ERROR | CORRECT)
   ;

// inspect statement

inspectStatement
   : INSPECT generalIdentifier (inspectTallyingPhrase | inspectReplacingPhrase | inspectTallyingReplacingPhrase | inspectConvertingPhrase)
   ;

inspectTallyingPhrase
   : TALLYING inspectFor+
   ;

inspectReplacingPhrase
   : REPLACING (inspectReplacingCharacters | inspectReplacingAllLeadings)+
   ;

inspectTallyingReplacingPhrase
   : TALLYING inspectFor+ inspectReplacingPhrase+
   ;

inspectConvertingPhrase
   : CONVERTING (literal | generalIdentifier) inspectTo inspectBeforeAfter*
   ;

inspectFor
   : generalIdentifier FOR (inspectCharacters | inspectAllLeadings)+
   ;

inspectCharacters
   : CHARACTERS inspectBeforeAfter*
   ;

inspectReplacingCharacters
   : CHARACTERS inspectBy inspectBeforeAfter*
   ;

inspectAllLeadings
   : (ALL | LEADING) inspectAllLeading+
   ;

inspectReplacingAllLeadings
   : (ALL | LEADING | FIRST) inspectReplacingAllLeading+
   ;

inspectAllLeading
   : (literal | generalIdentifier) inspectBeforeAfter*
   ;

inspectReplacingAllLeading
   : (literal | generalIdentifier) inspectBy inspectBeforeAfter*
   ;

inspectBy
   : BY (literal | generalIdentifier)
   ;

inspectTo
   : TO (literal | generalIdentifier)
   ;

inspectBeforeAfter
   : (BEFORE | AFTER) INITIAL? (literal | generalIdentifier)
   ;

// keep statement

keepStatement
    : KEEP (keepCurrentClause | keepLongtermClause)
    ;

keepCurrentClause
    :  EXCLUSIVE? currentClause
    ;

keepLongtermClause
    : LONGTERM (ALL | (generalIdentifier | literal)) keepLongtermRestClause
    ;

keepLongtermRestClause
    : (keepLongtermNotifyClause | keepLongtermLockClause | keepLongtermTestClause | RELEASE)
    ;

keepLongtermNotifyClause
    : NOTIFY CURRENT idms_db_entity_name
    ;

keepLongtermLockClause
    : ((UPGRADE (SHARE | EXCLUSIVE) (RETURN NOTIFICATION INTO? generalIdentifier)) | ((SHARE | EXCLUSIVE) CURRENT idms_db_entity_name)) (WAIT | NOWAIT | NODEADLOCK)?
    ;

keepLongtermTestClause
    : TEST (RETURN NOTIFICATION INTO? generalIdentifier)?
    ;

// load Statement

loadStatement
    : LOAD TABLE (generalIdentifier | idms_table_name) INTO generalIdentifier loadLocationClause idmsDictnodeClause? idmsDictnameClause? loadLoadlibClause? idmsWaitNowaitClause
    ;

loadLocationClause
    : (TO | POINTER) generalIdentifier
    ;

loadLoadlibClause
    : LOADLIB (generalIdentifier | literal)
    ;

// map statement

mapStatement
    : MAP (mapInClause | mapOutClause | mapOutInClause)
    ;

mapInClause
    : IN USING idms_map_name mapIoInputPhrase? mapDetailPhrase?
    ;

mapIoInputPhrase
    : mapInIoPhrase | mapInputPhrase
    ;

mapInIoPhrase
    : (IO mapInputPhrase? | (NOIO DATASTREAM idmsDmlFromClause))
    ;

mapInputPhrase
    : INPUT DATA IS? (YES | NO)
    ;

mapDetailPhrase
    : ((DETAIL mapDetailOptions?) | HEADER ) ((PAGE IS? generalIdentifier) | MODIFIED)*
    ;

mapDetailOptions
    : (NEXT | FIRST | (SEQUENCE NUMBER IS? generalIdentifier) | (KEY IS? generalIdentifier))
    (RETURNKEY IS? generalIdentifier)?
    ;

mapOutClause
    : OUT USING idms_map_name  idmsWaitNowaitClause?  mapOutIoPhrase? mapOutputPhrase? mapMessagePhrase? mapOutDetailPhrase?
    ;

mapOutIoPhrase
    : (IO | (NOIO DATASTREAM mapOutIntoClause))
    ;

mapOutIntoClause
    : INTO? generalIdentifier ((TO generalIdentifier) | (MAX? LENGTH (generalIdentifier | integerLiteral)))
      (RETURN LENGTH INTO? generalIdentifier)?
    ;

mapOutputPhrase
    : OUTPUT ((DATA IS? (YES | NO | ERASE | ATTRIBUTE))? (NEWPAGE | ERASE)? LITERALS?)
    ;

mapMessagePhrase
    : MESSAGE IS? generalIdentifier idmsDmlLengthClause
    ;

mapOutDetailPhrase
    : (DETAIL (NEW | CURRENT)? (KEY IS? generalIdentifier)?) |
      (RESUME (PAGE IS? (CURRENT | NEXT | PRIOR | FIRST | LAST | generalIdentifier))?)
    ;

mapOutInClause
    : OUTIN USING idms_map_name mapOutputPhrase? mapInputPhrase? mapMessagePhrase?
    ;

idmsDictnameClause
    : DICTNAME (generalIdentifier | idms_dictionary_name)
    ;


idmsDictnodeClause
    : DICTNODE (generalIdentifier | idms_node_name)
    ;

idmsDmlFromClause
    : FROM generalIdentifier idmsDmlLengthClause
    ;

idmsDmlLengthClause
   : ((TO generalIdentifier) | (LENGTH (generalIdentifier | integerLiteral)))
   ;

idmsWaitNowaitClause
    : (WAIT | NOWAIT)
    ;

// merge statement

mergeStatement
   : MERGE fileName mergeOnKeyClause+ mergeCollatingSequencePhrase? mergeUsing* mergeOutputProcedurePhrase? mergeGivingPhrase*
   ;

mergeOnKeyClause
   : ON? (ASCENDING | DESCENDING) KEY? qualifiedDataName+?
   ;

mergeCollatingSequencePhrase
   : COLLATING? SEQUENCE IS? alphabetName+? mergeCollatingAlphanumeric? mergeCollatingNational?
   ;

mergeCollatingAlphanumeric
   : FOR? ALPHANUMERIC IS alphabetName
   ;

mergeCollatingNational
   : FOR? NATIONAL IS? alphabetName
   ;

mergeUsing
   : USING fileName+
   ;

mergeOutputProcedurePhrase
   : OUTPUT PROCEDURE IS? procedureName mergeOutputThrough?
   ;

mergeOutputThrough
   : (THROUGH | THRU) procedureName
   ;

mergeGivingPhrase
   : GIVING mergeGiving+?
   ;

mergeGiving
   : fileName (LOCK | SAVE | NO REWIND | CRUNCH | RELEASE | WITH REMOVE CRUNCH)?
   ;

// modify statement
modifyStatement
    : MODIFY  ((MAP modifyMapClause) | idms_db_entity_name )
    ;
// modify map statement
modifyMapClause
    : idms_map_name (PERMANENT | TEMPORARY)?
     (CURSOR AT? ((DFLD generalIdentifier) | (generalIdentifier | integerLiteral) (generalIdentifier | integerLiteral)))?
     (WCC ((RESETMDT | NOMDT) | (RESETKBD | NOKBD) | (ALARM | NOALARM) | (STARTPRT | NOPRT) |
     (NLCR | FORTYCR | SIXTYFOURCR | EIGHTYCR))+)? (modifyMapForClause modifyMapFieldOptionsClause)?
    ;

modifyMapForClause
    : FOR ((ALL ((BUT | EXCEPT) (CURRENT | (DFLD generalIdentifier)+) | (ERROR | CORRECT)? FIELDS)) |
      (ALL? (DFLD generalIdentifier)+))
    ;

modifyMapFieldOptionsClause
    : (BACKSCAN | NOBACKSCAN)? (OUTPUT DATA IS? (YES | NO | ERASE | ATTRIBUTE))? mapInputPhrase?
    ((RIGHT | LEFT)? JUSTIFY)? (PAD (LOW_VALUE | HIGH_VALUE | (literal | generalIdentifier)))?
    mapEditPhrase? (REQUIRED | OPTIONAL)? (ERROR MESSAGE IS? (ACTIVE | SUPPRESS))? (ATTRIBUTES (attributeList)+)?
    ;

attributeList
    : SKIPCHAR | ALPHANUMERIC | NUMERIC | PROTECTED | UNPROTECTED | DISPLAY | DARK | BRIGHT | DETECT | NOMDT | MDT | BLINK | NOBLINK | REVERSE_VIDEO |
    NORMAL_VIDEO | UNDERSCORE | NOUNDERSCORE | NOCOLOR | BLUE | RED | PINK | GREEN | TURQUOISE | YELLOW | WHITE
    ;

// move statement

moveStatement
   : MOVE ALL? (moveToStatement | moveCorrespondingToStatement)
   ;

moveToStatement
   : moveToSendingArea TO generalIdentifier (COMMACHAR? generalIdentifier)*?
   ;

moveToSendingArea
   : literal | generalIdentifier
   ;

moveCorrespondingToStatement
   : (CORRESPONDING | CORR) moveCorrespondingToSendingArea TO generalIdentifier (COMMACHAR? generalIdentifier)*?
   ;

moveCorrespondingToSendingArea
   : generalIdentifier
   ;

// multiply statement

multiplyStatement
   : MULTIPLY (literal | generalIdentifier) BY (multiplyRegular | multiplyGiving) onSizeErrorPhrase? notOnSizeErrorPhrase? END_MULTIPLY?
   ;

multiplyRegular
   : multiplyRegularOperand+?
   ;

multiplyRegularOperand
   : generalIdentifier ROUNDED?
   ;

multiplyGiving
   : multiplyGivingOperand GIVING multiplyGivingResult+?
   ;

multiplyGivingOperand
   : literal | generalIdentifier
   ;

multiplyGivingResult
   : generalIdentifier ROUNDED?
   ;

// obtain statement

obtainStatement
   : OBTAIN keepClause? findObtainClause
   ;

// open statement

openStatement
   : OPEN (openInputStatement | openOutputStatement | openIOStatement | openExtendStatement)+
   ;

openInputStatement
   : INPUT openInput (COMMACHAR? openInput)*?
   ;

openInput
   : fileName (REVERSED | WITH? NO REWIND)?
   ;

openOutputStatement
   : OUTPUT openOutput (COMMACHAR? openOutput)*?
   ;

openOutput
   : fileName (WITH? NO REWIND)?
   ;

openIOStatement
   : I_O fileName (COMMACHAR? fileName)*?
   ;

openExtendStatement
   : EXTEND fileName (COMMACHAR? fileName)*?
   ;

// perform statement

performStatement
   : PERFORM (performProcedureStatement | performInlineStatement)
   ;

performInlineStatement
   : performType? conditionalStatementCall*? END_PERFORM
   ;

performProcedureStatement
   : procedureName ((THROUGH | THRU) procedureName)? performType?
   ;

performType
   : performTimes | performUntil | performVarying
   ;

performTimes
   : (integerLiteral | generalIdentifier) TIMES
   ;

performUntil
   : performTestClause? UNTIL condition
   ;

performVarying
   : performTestClause performVaryingClause | performVaryingClause performTestClause?
   ;

performVaryingClause
   : VARYING performVaryingPhrase performAfter*
   ;

performVaryingPhrase
   : (literal | generalIdentifier) performFrom performBy performUntil
   ;

performAfter
   : AFTER performVaryingPhrase
   ;

performFrom
   : FROM (literal | generalIdentifier)
   ;

performBy
   : BY (literal | generalIdentifier)
   ;

performTestClause
   : WITH? TEST (BEFORE | AFTER)
   ;

// IDMS post statement

postStatement
   : POST ((EVENT generalIdentifier) | (EVENT NAME (generalIdentifier | literal) CLEAR?))
   ;

// purge statement

purgeStatement
   : PURGE cdName+
   ;

// IDMS put statement

putStatement
   : PUT (putQueueStatement | putScratchClause)
   ;

putQueueStatement
   : QUEUE (ID (generalIdentifier | literal))? (FIRST | LAST)? idmsDmlFromClause putReturnClause? putRetentionClause?
   ;

putReturnClause
   : RETURN RECORD ID INTO generalIdentifier?
   ;

putRetentionClause
   : RETENTION (generalIdentifier | integerLiteral)
   ;

putScratchClause
   : SCRATCH putAreaIdClause? idmsDmlFromClause putRecordClause? putReturnClause
   ;

putAreaIdClause
   : AREA ID (generalIdentifier | literal)
   ;

putRecordClause
   : RECORD ID (generalIdentifier | integerLiteral) REPLACE?
   ;

// read statement

readStatement
   : READ (readFilenameClause | readIdmsDcStatement idmsOnClause?)
   ;

readIdmsDcStatement
   : readLineFromTerminalClause | readTerminalClause
   ;

readFilenameClause
   : fileName NEXT? RECORD? readInto? readWith? readKey? invalidKeyPhrase? notInvalidKeyPhrase? atEndPhrase? notAtEndPhrase? END_READ?
   ;

readInto
   : INTO generalIdentifier
   ;

readWith
   : WITH? ((KEPT | NO) LOCK | WAIT)
   ;

readKey
   : KEY IS? qualifiedDataName
   ;

readTerminalClause
   : TERMINAL idmsWaitNowaitClause? (BUFFER | (MODIFIED FROM POSITION (generalIdentifier | literal)))?
   (GET STORAGE)? INTO generalIdentifier ((TO generalIdentifier) | (MAX LENGTH (generalIdentifier | integerLiteral)))
   (RETURN LENGTH INTO? generalIdentifier)?
   ;

readLineFromTerminalClause
   : LINE FROM? TERMINAL ECHO? NOBACKPAGE? INTO generalIdentifier ((TO generalIdentifier)
   | (MAX LENGTH (generalIdentifier | integerLiteral))) (RETURN LENGTH INTO? generalIdentifier)?
   ;

// ready statement
readyStatement
    : READY idms_db_entity_name? (USAGE_MODE IS? (PROTECTED | EXCLUSIVE)? (RETRIEVAL | UPDATE))?
    ;

// READY/RESET TRACE statement
readyResetTraceStatement
    : (READY | RESET) TRACE
    ;

// receive statement

receiveStatement
   : RECEIVE (receiveFromStatement | receiveIntoStatement) onExceptionClause? notOnExceptionClause? END_RECEIVE?
   ;

receiveFromStatement
   : dataName FROM receiveFrom (receiveBefore | receiveWith | receiveThread | receiveSize | receiveStatus)*
   ;

receiveFrom
   : THREAD dataName | LAST THREAD | ANY THREAD
   ;

receiveIntoStatement
   : cdName (MESSAGE | SEGMENT) INTO? generalIdentifier receiveNoData? receiveWithData?
   ;

receiveNoData
   : NO DATA conditionalStatementCall (COMMACHAR? conditionalStatementCall)*?
   ;

receiveWithData
   : WITH DATA conditionalStatementCall (COMMACHAR? conditionalStatementCall)*?
   ;

receiveBefore
   : BEFORE TIME? (numericLiteral | generalIdentifier)
   ;

receiveWith
   : WITH? NO WAIT
   ;

receiveThread
   : THREAD IN? dataName
   ;

receiveSize
   : SIZE IN? (numericLiteral | generalIdentifier)
   ;

receiveStatus
   : STATUS IN? (generalIdentifier)
   ;

// release statement

releaseStatement
   : RELEASE recordName (FROM qualifiedDataName)?
   ;

// return statement

returnStatement
   : RETURN (cobolReturn | idmsReturn idmsOnClause?)
   ;

cobolReturn
   : fileName RECORD? returnInto? atEndPhrase notAtEndPhrase? END_RETURN?
   ;

returnInto
   : INTO qualifiedDataName
   ;

idmsReturn
    : generalIdentifier FROM idms_db_entity_name (CURRENCY | orderClause CURRENCY? | USING generalIdentifier)
      (KEY INTO? generalIdentifier)?
    ;

// rewrite statement

rewriteStatement
   : REWRITE recordName rewriteFrom? invalidKeyPhrase? notInvalidKeyPhrase? END_REWRITE?
   ;

rewriteFrom
   : FROM generalIdentifier
   ;

// rollback statement
rollbackStatement
    : ROLLBACK TASK? CONTINUE?
    ;

// search statement

searchStatement
   : SEARCH ALL? qualifiedDataName searchVarying? atEndPhrase? searchWhen+ END_SEARCH?
   ;

searchVarying
   : VARYING qualifiedDataName
   ;

searchWhen
   : WHEN condition (NEXT SENTENCE | conditionalStatementCall (COMMACHAR? conditionalStatementCall)*?)
   ;

// send statement

sendStatement
   : SEND (((sendStatementSync | sendStatementAsync) onExceptionClause? notOnExceptionClause?) | sendIdmsClause)
   ;

sendStatementSync
   : (literal | generalIdentifier) sendFromPhrase? sendWithPhrase? sendReplacingPhrase? sendAdvancingPhrase?
   ;

sendStatementAsync
   : TO (TOP | BOTTOM) generalIdentifier
   ;

sendFromPhrase
   : FROM generalIdentifier
   ;

sendWithPhrase
   : WITH (EGI | EMI | ESI | generalIdentifier)
   ;

sendReplacingPhrase
   : REPLACING LINE?
   ;

sendAdvancingPhrase
   : (BEFORE | AFTER) ADVANCING? (sendAdvancingPage | sendAdvancingLines | sendAdvancingMnemonic)
   ;

sendAdvancingPage
   : PAGE
   ;

sendAdvancingLines
   : (literal | generalIdentifier) (LINE | LINES)?
   ;

sendAdvancingMnemonic
   : mnemonicName
   ;

sendIdmsClause
   : MESSAGE (ONLY | ALWAYS)? TO sendIdmsToClause idmsDmlFromClause
   ;

sendIdmsToClause
   : (DEST ID (generalIdentifier | literal)) | (USER ID generalIdentifier) | (LTERM ID (generalIdentifier | literal))
   ;

// set statement

setStatement
   : SET (setToOnOff+ | setToBoolean | setToStatement | setUpDownByStatement | setToEntry | setIdmsDcStatement idmsOnClause?)
   ;

setIdmsDcStatement
   : setAbendExitStatement | setTimerStatement
   ;

setToStatement
   : receivingField+ TO sendingField
   ;

setUpDownByStatement
   : receivingField+ (UP BY | DOWN BY) sendingField
   ;

setToBoolean
   : receivingField+ TO booleanLiteral
   ;

setToOnOff
   : receivingField+ TO (ON | OFF)
   ;

setToEntry
   : receivingField+ TO ENTRY sendingField
   ;

receivingField
   : generalIdentifier
   ;

sendingField
   : literal | generalIdentifier
   ;

setAbendExitStatement
   : ABEND EXIT ((ON? PROGRAM (generalIdentifier | literal)) | OFF)
   ;

setTimerStatement
   : TIMER (setTimerWaitClause | setTimerPostClause | setTimerStartClause | (CANCEL setTimerIdClause))
   ;

setTimerWaitClause
   : WAIT setTimerIntervalClause
   ;

setTimerPostClause
   : POST setTimerIntervalClause setTimerEventClause? setTimerIdClause?
   ;

setTimerStartClause
   : START setTimerIntervalClause (TASK CODE (generalIdentifier | literal) (PRIORITY (generalIdentifier | integerLiteral))?)? setTimerIdClause? setTimerDataClause?
   ;

setTimerIntervalClause
   : INTERVAL (generalIdentifier | integerLiteral) SECONDS?
   ;

setTimerEventClause
   : EVENT generalIdentifier
   ;

setTimerIdClause
   : TIMER ID generalIdentifier
   ;

setTimerDataClause
   : DATA idmsDmlFromClause
   ;

// service statement

serviceLabelStatement
   : SERVICE LABEL
   ;

serviceReloadStatement
   : SERVICE RELOAD generalIdentifier
   ;

// snap statement

snapStatement
   : SNAP (TITLE IS? generalIdentifier)? (ALL | SYSTEM | TASK)? idmsDmlFromClause*
   ;

// sort statement

sortStatement
   : SORT fileName sortOnKeyClause+ sortDuplicatesPhrase? sortCollatingSequencePhrase? sortInputProcedurePhrase? sortUsing* sortOutputProcedurePhrase? sortGivingPhrase*
   ;

sortOnKeyClause
   : ON? (ASCENDING | DESCENDING) KEY? qualifiedDataName+?
   ;

sortDuplicatesPhrase
   : WITH? DUPLICATES IN? ORDER?
   ;

sortCollatingSequencePhrase
   : COLLATING? SEQUENCE IS? alphabetName+ sortCollatingAlphanumeric? sortCollatingNational?
   ;

sortCollatingAlphanumeric
   : FOR? ALPHANUMERIC IS alphabetName
   ;

sortCollatingNational
   : FOR? NATIONAL IS? alphabetName
   ;

sortInputProcedurePhrase
   : INPUT PROCEDURE IS? procedureName sortInputThrough?
   ;

sortInputThrough
   : (THROUGH | THRU) procedureName
   ;

sortUsing
   : USING fileName+?
   ;

sortOutputProcedurePhrase
   : OUTPUT PROCEDURE IS? procedureName sortOutputThrough?
   ;

sortOutputThrough
   : (THROUGH | THRU) procedureName
   ;

sortGivingPhrase
   : GIVING sortGiving+?
   ;

sortGiving
   : fileName (LOCK | SAVE | NO REWIND | CRUNCH | RELEASE | WITH REMOVE CRUNCH)?
   ;

// startpage statement

startpageStatement
    : STARTPAGE SESSION? idms_map_name (WAIT | NOWAIT | RETURN)? (BACKPAGE | NOBACKPAGE)? (UPDATE | BROWSE)?
     (AUTODISPLAY | NOAUTODISPLAY)?
    ;

// startPosition statement

startStatement
   : START fileName startKey? invalidKeyPhrase? notInvalidKeyPhrase? END_START?
   ;

startKey
   : KEY IS? (EQUAL TO? | EQUALCHAR | GREATER THAN? | MORETHANCHAR | NOT LESS THAN? | NOT LESSTHANCHAR | GREATER THAN? OR EQUAL TO? | MORETHANOREQUAL) qualifiedDataName
   ;

// stopPosition statement

stopStatement
   : STOP (RUN | literal | stopStatementGiving)
   ;

stopStatementGiving
   : RUN (GIVING | RETURNING) (integerLiteral | generalIdentifier)
   ;

// store statement
storeStatement
    : STORE idms_db_entity_name
    ;

// string statement

stringStatement
   : STRING stringSendingPhrase+ stringIntoPhrase stringWithPointerPhrase? onOverflowPhrase? notOnOverflowPhrase? END_STRING?
   ;

stringSendingPhrase
   : stringSending (COMMACHAR? stringSending)*? (stringDelimitedByPhrase | stringForPhrase)
   ;

stringSending
   : literal | generalIdentifier
   ;

stringDelimitedByPhrase
   : DELIMITED BY? (SIZE | literal | generalIdentifier)
   ;

stringForPhrase
   : FOR (literal | generalIdentifier)
   ;

stringIntoPhrase
   : INTO generalIdentifier
   ;

stringWithPointerPhrase
   : WITH? POINTER qualifiedDataName
   ;

// subtract statement

subtractStatement
   : SUBTRACT (subtractFromStatement | subtractFromGivingStatement | subtractCorrespondingStatement) onSizeErrorPhrase? notOnSizeErrorPhrase? END_SUBTRACT?
   ;

subtractFromStatement
   : subtractSubtrahend (COMMACHAR? subtractSubtrahend)* FROM subtractMinuend (COMMACHAR? subtractMinuend)*?
   ;

subtractFromGivingStatement
   : subtractSubtrahend (COMMACHAR? subtractSubtrahend)* FROM subtractMinuendGiving GIVING subtractGiving (COMMACHAR? subtractGiving)*?
   ;

subtractCorrespondingStatement
   : (CORRESPONDING | CORR) qualifiedDataName FROM subtractMinuendCorresponding
   ;

subtractSubtrahend
   : literal | generalIdentifier
   ;

subtractMinuend
   : generalIdentifier ROUNDED?
   ;

subtractMinuendGiving
   : literal | generalIdentifier
   ;

subtractGiving
   : generalIdentifier ROUNDED?
   ;

subtractMinuendCorresponding
   : qualifiedDataName ROUNDED?
   ;

// terminate statement

terminateStatement
   : TERMINATE reportName
   ;

// transfer statement

transferStatement
   : TRANSFER CONTROL? TO? (generalIdentifier | idms_program_name) (RETURN | LINK | NORETURN | XCTL)?
   (USING generalIdentifier (COMMACHAR? generalIdentifier)*?)?
   ;

// unstring statement

unstringStatement
   : UNSTRING unstringSendingPhrase COMMACHAR? unstringIntoPhrase COMMACHAR? unstringWithPointerPhrase?
   COMMACHAR? unstringTallyingPhrase? COMMACHAR? onOverflowPhrase? COMMACHAR? notOnOverflowPhrase? END_UNSTRING?
   ;

unstringSendingPhrase
   : generalIdentifier (unstringDelimitedByPhrase unstringOrAllPhrase*)?
   ;

unstringDelimitedByPhrase
   : DELIMITED BY? ALL? (literal | generalIdentifier)
   ;

unstringOrAllPhrase
   : OR ALL? (literal | generalIdentifier)
   ;

unstringIntoPhrase
   : INTO unstringInto (COMMACHAR? unstringInto)*?
   ;

unstringInto
   : generalIdentifier unstringDelimiterIn? unstringCountIn?
   ;

unstringDelimiterIn
   : DELIMITER IN? generalIdentifier
   ;

unstringCountIn
   : COUNT IN? generalIdentifier
   ;

unstringWithPointerPhrase
   : WITH? POINTER qualifiedDataName
   ;

unstringTallyingPhrase
   : TALLYING IN? qualifiedDataName
   ;

// use statement

useStatement
   : USE (useAfterClause | useDebugClause)
   ;

useAfterClause
   : GLOBAL? AFTER STANDARD? (EXCEPTION | ERROR) PROCEDURE ON? useAfterOn
   ;

useAfterOn
   : INPUT | OUTPUT | I_O | EXTEND | fileName (COMMACHAR? fileName)*?
   ;

useDebugClause
   : FOR? DEBUGGING ON? useDebugOn (COMMACHAR? useDebugOn)*
   ;

useDebugOn
   : ALL PROCEDURES | ALL REFERENCES? OF? generalIdentifier | procedureName
   ;

// wait statement

waitStatement
   : WAIT (((LONG | SHORT)? (waitEventTypeClause | waitEventListClause (COMMACHAR? waitEventListClause)*))
   | (REDISPATCH (waitEventTypeClause | waitEventListClause (COMMACHAR? waitEventListClause)*)?))
   ;

waitEventTypeClause
   : EVENT NAME (generalIdentifier | literal)
   ;

waitEventListClause
   : EVENT generalIdentifier
   ;

// write statement

writeStatement
  : WRITE (writeStatementClause | writeIdmsDCStatement idmsOnClause?)
  ;

writeIdmsDCStatement
    : writeJournalClause | writeLineClause | writeLogClause | writePrinterClause | writeTerminalClause | writeThenReadClause
    ;

writeStatementClause
   : recordName writeFromPhrase? writeAdvancingPhrase? writeAtEndOfPagePhrase? writeNotAtEndOfPagePhrase? invalidKeyPhrase? notInvalidKeyPhrase? END_WRITE?
   ;

writeFromPhrase
   : FROM (literal | generalIdentifier)
   ;

writeAdvancingPhrase
   : (BEFORE | AFTER) ADVANCING? (writeAdvancingPage | writeAdvancingLines)
   ;

writeAdvancingPage
   : PAGE
   ;

writeAdvancingLines
   : (literal | generalIdentifier) (LINE | LINES)?
   ;

writeAtEndOfPagePhrase
   : AT? (END_OF_PAGE | EOP) conditionalStatementCall (COMMACHAR? conditionalStatementCall)*
   ;

writeNotAtEndOfPagePhrase
   : NOT AT? (END_OF_PAGE | EOP) conditionalStatementCall (COMMACHAR? conditionalStatementCall)*
   ;

writeJournalClause
   : JOURNAL idmsWaitNowaitClause? (SPAN | NOSPAN)? idmsDmlFromClause
   ;

writeLineClause
   : LINE TO? TERMINAL idmsWaitNowaitClause? (NEWPAGE | ERASE)? NOBACKPAGE? idmsDmlFromClause (HEADER (generalIdentifier | integerLiteral))?
   ;

writeLogClause
   : LOG MESSAGE ID (generalIdentifier | integerLiteral) writeLogParmsClause? writeLogReplyClause? writeLogMessagePrefixClause? writeLogTextClause?
   ;

writeLogParmsClause
   : PARMS idmsDmlFromClause+
   ;

writeLogReplyClause
   : REPLY INTO generalIdentifier ((TO generalIdentifier) | (MAX LENGTH (generalIdentifier | integerLiteral)))
   ;

writeLogMessagePrefixClause
   : MESSAGE PREFIX IS (generalIdentifier | literal)
   ;

writeLogTextClause
   : TEXT INTO? generalIdentifier ((TO generalIdentifier) | (MAX LENGTH (generalIdentifier | integerLiteral)))
   (MESSAGE? PREFIX IS? (YES | NO))? (TEXT IS? ONLY)?
   ;

writePrinterClause
   : PRINTER (NEWPAGE | ERASE)? ENDRPT? (SCREEN CONTENTS | writePrinterNativeClause)
   (COPIES (generalIdentifier | integerLiteral))? (REPORT ID (generalIdentifier | integerLiteral))?
   writePrinterTypeClause? HOLD? KEEP?
   ;

writePrinterNativeClause
   : NATIVE? idmsDmlFromClause
   ;

writePrinterTypeClause
   : (CLASS (generalIdentifier | integerLiteral)) | (DESTINATION (generalIdentifier | literal) ALL?)
   ;

writeTerminalClause
   : TERMINAL idmsWaitNowaitClause? writeTerminalEraseClause? (FREE STORAGE)? idmsDmlFromClause
   ;

writeTerminalEraseClause
   : NEWPAGE | ERASE | EAU | (ERASE ALL UNPROTECTED)
   ;

writeThenReadClause
   : THEN READ TERMINAL idmsWaitNowaitClause? writeTerminalEraseClause? (FREE STORAGE)?
   idmsDmlFromClause ((MODIFIED | BUFFER) FROM POSITION (generalIdentifier | literal))? (GET STORAGE)?
   INTO generalIdentifier ((TO generalIdentifier) | (MAX LENGTH (generalIdentifier | integerLiteral)))
   (RETURN LENGTH INTO? generalIdentifier)?
   ;

// xml statement

xmlStatement
   : XML PARSE generalIdentifier xmlEncoding? xmlNational? xmlValidating? xmlProcessinProcedure xmlThru? onExceptionClause? notOnExceptionClause? END_XML?
   ;

xmlEncoding
   : WITH? ENCODING  integerLiteral
   ;

xmlNational
   : RETURNING NATIONAL
   ;

xmlValidating
   : VALIDATING WITH? (generalIdentifier | FILE literal)
   ;

xmlThru
   : (THROUGH | THRU) procedureName
   ;

xmlProcessinProcedure
   : PROCESSING PROCEDURE IS? procedureName
   ;

// statement phrases ----------------------------------

atEndPhrase
   : AT? END (COMMACHAR? conditionalStatementCall)+
   ;

notAtEndPhrase
   : NOT AT? END (COMMACHAR? conditionalStatementCall)+
   ;

invalidKeyPhrase
   : INVALID KEY? (COMMACHAR? conditionalStatementCall)+
   ;

notInvalidKeyPhrase
   : NOT INVALID KEY? (COMMACHAR? conditionalStatementCall)+
   ;

onOverflowPhrase
   : ON? OVERFLOW (COMMACHAR? conditionalStatementCall)+
   ;

notOnOverflowPhrase
   : NOT ON? OVERFLOW (COMMACHAR? conditionalStatementCall)+
   ;

onSizeErrorPhrase
   : ON? SIZE ERROR (COMMACHAR? conditionalStatementCall)+
   ;

notOnSizeErrorPhrase
   : NOT ON? SIZE ERROR (COMMACHAR? conditionalStatementCall)+
   ;

// statement clauses ----------------------------------

onExceptionClause
   : ON? EXCEPTION (COMMACHAR? conditionalStatementCall)+
   ;

notOnExceptionClause
   : NOT ON? EXCEPTION (COMMACHAR? conditionalStatementCall)+
   ;

// condition ----------------------------------

condition
   : NOT? (simpleCondition | nestedCondition)
    ((AND | OR) NOT? (simpleCondition | nestedCondition | relationCombinedComparison))*
   ;

simpleCondition
   : arithmeticExpression (relationCombinedComparison | fixedComparison)?
   ;

nestedCondition
   : LPARENCHAR condition RPARENCHAR
   ;

relationCombinedComparison
   : relationalOperator (arithmeticExpression
   | LPARENCHAR arithmeticExpression ((AND | OR) arithmeticExpression)+ RPARENCHAR)
   ;

fixedComparison
   : IS? NOT? (NUMERIC | ALPHABETIC | ALPHABETIC_LOWER | ALPHABETIC_UPPER | DBCS | KANJI | POSITIVE | NEGATIVE | ZERO
   | className)
   ;

relationalOperator
   : (IS | ARE)? (NOT? (GREATER THAN? | MORETHANCHAR | LESS THAN? | LESSTHANCHAR | EQUAL TO? | EQUALCHAR)
   | NOTEQUALCHAR | GREATER THAN? OR EQUAL TO? | MORETHANOREQUAL | LESS THAN? OR EQUAL TO? | LESSTHANOREQUAL)
   ;

idms_map_name
    : {validateLength(_input.LT(1).getText(), "map name", 8);} variableUsageName
    ;

idms_map_name_definition
    : {validateLength(_input.LT(1).getText(), "map name", 8);} dataName
    ;

idms_db_entity_name
    : {validateLength(_input.LT(1).getText(), "db entity name", 16);} variableUsageName
    ;

idms_dictionary_name
    : {validateLength(_input.LT(1).getText().substring(1, _input.LT(1).getText().length() -1),
     "dictionary name", 8);} literal
    ;

idms_node_name
    : {validateLength(_input.LT(1).getText().substring(1, _input.LT(1).getText().length() -1),
           "node name", 8);} literal
    ;

idms_procedure_name
    : {validateLength(_input.LT(1).getText(), "procedure name", 8);} variableUsageName
    ;

idms_program_name
    : {validateLength(_input.LT(1).getText().substring(1, _input.LT(1).getText().length() -1),
           "program name", 8);} literal
    ;

idms_schema_name
    : {validateLength(_input.LT(1).getText(), "schema name", 8);} dataName
    ;

idms_subschema_name
    : {validateLength(_input.LT(1).getText(), "subschema name", 8);} dataName
    ;

idms_table_name
    : {validateLength(_input.LT(1).getText().substring(1, _input.LT(1).getText().length() -1),
           "table name", 8);} literal
    ;

// DAF DaCo Identifiers

daf_task_name
    :{validateExactLength(_input.LT(1).getText(), "task name", 4);
      validateAlphaNumericPattern(_input.LT(1).getText(), "task name");
     }
        (cobolWord | integerLiteral)
    ;

daf_report_name
    :{validateExactLength(_input.LT(1).getText(), "report name", 5);
      validateAlphaNumericPattern(_input.LT(1).getText(), "report name");
      validateStartsWith(_input.LT(1).getText(), "R", "T");
      }
        (cobolWord)
    ;

daf_entity_role
    : (OWNER | DESIGNER | ANALIST | OWN | AVG | ANA)
    ;

<<<<<<< HEAD
daf_table_name
    : { validateStartsWith(_input.LT(1).getText(), "TBL", "TBF"); } qualifiedDataName
    ;

=======
>>>>>>> 09faa399
daf_message_types
    : ERROR | INFO | WARNING
    ;
// identifier ----------------------------------

generalIdentifier
   : specialRegister | qualifiedDataName | functionCall
   ;

functionCall
   : FUNCTION functionName (LPARENCHAR argument (COMMACHAR? argument)* RPARENCHAR)* referenceModifier?
   ;

referenceModifier
   : LPARENCHAR characterPosition COLONCHAR length? RPARENCHAR
   ;

characterPosition
   : arithmeticExpression
   ;

length
   : arithmeticExpression
   ;

argument
   : arithmeticExpression
   ;

// qualified data name ----------------------------------

qualifiedDataName
   : variableUsageName tableCall? referenceModifier? inData*
   ;

tableCall
   : LPARENCHAR (ALL | arithmeticExpression) (COMMACHAR? (ALL | arithmeticExpression))* RPARENCHAR
   ;

specialRegister
   : ADDRESS OF generalIdentifier
   | DATE | DAY | DAY_OF_WEEK | DEBUG_CONTENTS | DEBUG_ITEM | DEBUG_LINE | DEBUG_NAME | DEBUG_SUB_1 | DEBUG_SUB_2 | DEBUG_SUB_3
   | JNIENVPTR
   | LENGTH OF? generalIdentifier | LINAGE_COUNTER | LINE_COUNTER
   | PAGE_COUNTER
   | RETURN_CODE
   | SHIFT_IN | SHIFT_OUT | SORT_CONTROL | SORT_CORE_SIZE | SORT_FILE_SIZE | SORT_MESSAGE | SORT_MODE_SIZE | SORT_RETURN
   | TALLY | TIME
   | WHEN_COMPILED
   ;

// in ----------------------------------

inData
   : (IN | OF) variableUsageName tableCall? referenceModifier?
   ;

inSection
   : (IN | OF) sectionName
   ;

// names ----------------------------------

alphabetName
   : cobolWord
   ;

assignmentName
   : systemName
   ;

cdName
   : cobolWord
   ;

className
   : cobolWord
   ;

computerName
   : systemName
   ;

dataName
   : cobolWord
   ;

dataSetName
   : cobolWord | FILENAME (DOT_FS cobolWord)*
   ;

variableUsageName
   : cobolWord
   ;

environmentName
   : systemName
   ;

fileName
   : cobolWord
   ;

functionName
   : INTEGER | LENGTH | RANDOM | SUM | WHEN_COMPILED | cobolWord
   ;

indexName
   : cobolWord
   ;

libraryName
   : cobolWord
   ;

mnemonicName
   : cobolWord
   ;

paragraphName
   : cobolWord | integerLiteral
   ;

paragraphDefinitionName
   : cobolWord | integerLiteral
   ;

procedureName
   : paragraphName inSection?
   ;

programName
   : literal | cobolWord | OR | AND
   ;

recordName
   : qualifiedDataName
   ;

reportName
   : qualifiedDataName
   ;

sectionName
   : cobolWord | integerLiteral
   ;

systemName
   : cobolWord
   ;

symbolicCharacter
   : cobolWord
   ;

figurativeConstant
   : ALL literal | HIGH_VALUE | HIGH_VALUES | LOW_VALUE | LOW_VALUES | NULL | NULLS | QUOTE | QUOTES | SPACE | SPACES | ZEROS | ZEROES
   ;

booleanLiteral
   : TRUE | FALSE
   ;

numericLiteral
   : NUMERICLITERAL | ZERO | integerLiteral
   ;

integerLiteral
   : INTEGERLITERAL | LEVEL_NUMBER | LEVEL_NUMBER_66 | LEVEL_NUMBER_77 | LEVEL_NUMBER_88
   ;

cicsDfhRespLiteral
   : DFHRESP LPARENCHAR (cics_conditions | cobolWord | literal) RPARENCHAR
   ;

cicsDfhValueLiteral
   : DFHVALUE LPARENCHAR (cics_conditions | cobolWord | literal) RPARENCHAR
   ;

cics_conditions: EOC | EODS | INVMPSZ | INVPARTN | INVREQ | MAPFAIL | PARTNFAIL | RDATT | UNEXPIN;

literal
   : NONNUMERICLITERAL | figurativeConstant | numericLiteral | booleanLiteral | charString | cicsDfhRespLiteral | cicsDfhValueLiteral
   ;

charString
   : FINALCHARSTRING
   ;

// arithmetic expression ----------------------------------

arithmeticExpression
   : multDivs plusMinus*
   ;

plusMinus
   : (PLUSCHAR | MINUSCHAR) multDivs
   ;

multDivs
   : powers multDiv*
   ;

multDiv
   : (ASTERISKCHAR | SLASHCHAR) powers
   ;

powers
   : (PLUSCHAR | MINUSCHAR)? basis power*
   ;

power
   : DOUBLEASTERISKCHAR basis
   ;

basis
   : generalIdentifier | literal | LPARENCHAR arithmeticExpression RPARENCHAR
   ;

cobolWord
   : IDENTIFIER | idms_only_words | cobolCompilerDirectivesKeywords | cobolKeywords
//   | dacoKeywords
   ;

cobolKeywords
   : ABEND | ADDRESS | BOTTOM | BUFFER | CHECK | COUNT | CR | FIELD | FIRST | HEADER | LINK | MMDDYYYY | PRINTER
   | REMARKS | RESUME | TIMER | TODAYS_DATE | TODAYS_NAME | TOP | UPDATE | YEAR | YYYYDDD | YYYYMMDD
   ;

cobolCompilerDirectivesKeywords
    : ABD | ADATA | ADEXIT | ADV | ADX | AFP | ALIAS | ALPHNUM | ANSI | ANY | APOST | AR | ARCH | ARITH | AUTO | AWO
    | BIN | BLOCK0 | BUF | BUFSIZE
    | C_CHAR | CICS | CLEANSIGN | CO | CODEPAGE | COMPAT | COMPILE | COPYLOC | COPYRIGHT | CP | CPLC | CPYR | CS | CURR | CURRENCY
    | D_CHAR | DATA | DBCS | DEC | DECK | DEF | DEFINE | DIAGTRUNC | DISPSIGN | DLL | DN | DS | DSN | DSNAME | DTR | DU | DUMP | DWARF | DYN | DYNAM
    | E_CHAR | EJPD | EN | ENDP | ENDPERIOD | ENGLISH | EVENP | EVENPACK | EX | EXIT | EXP | EXPORTALL | EXTEND
    | F_CHAR | FASTSRT | FLAG | FLAGSTD | FNC | FORCENUMCMP | FSRT | FULL
    | H_CHAR | HEX | HGPR
    | I_CHAR | IC
    | INEXIT | INITCHECK | INITIAL | INL | INLINE | INTDATE | INVD | INVDATA | INX
    | JA | JAPANESE | JP
    | K_CHAR
    | LANG | LANGUAGE | LAX | LAXPERF | LAXREDEF | LC | LIBEXIT | LIBX | LILIAN | LINECOUNT | LIST | LM | LONGMIXED
    | LONGUPPER | LP | LU | LXPRF | LXRDF
    | M_CHAR | MAP | MAXPCF | MD | MDECK | MIG | MIXED | MSG | MSGEXIT | MSGX
    | N_CHAR | NAME | NAT | NATIONAL | NC | ND | NOADATA | NOADEXIT | NOADV | NOADX | NOALIAS | NOALPHNUM | NOAWO | NOBIN
    | NOBLOCK0 | NOC | NOCICS | NOCLEANSIGN | NOCOMPILE | NOCOPYLOC | NOCOPYRIGHT | NOCPLC | NOCPYR | NOCS | NOCURR
    | NOCURRENCY | NOD | NODBCS | NODECK | NODEF | NODEFINE | NODIAGTRUNC | NODLL | NODSNAME | NODTR | NODU | NODUMP
    | NODWARF | NODYN | NODYNAM | NOEJPD | NOENDPERIOD | NOEVENPACK | NOEX | NOEXIT | NOEXP | NOEXPORTALL | NOF
    | NOFASTSRT | NOFLAG | NOFLAGSTD | NOFNC | NOFORCENUMCMP | NOFSRT | NOIC | NOINEXIT | NOINITCHECK | NOINITIAL
    | NOINL | NOINLINE | NOINVD | NOINVDATA | NOINX | NOLAXPERF | NOLAXREDEF | NOLIBEXIT | NOLIBX | NOLIST | NOMAP
    | NOMD | NOMDECK | NOMSGEXIT | NOMSGX | NONAME | NONC | NONUM | NONUMBER | NONUMCHECK | NOOBJ | NOOBJECT | NOOFF
    | NOOFFSET | NOOMITODOMIN | NOPAC | NOPARMCHECK | NOPC | NOPFD | NOPRESERVE | NOPRTEXIT | NOPRTX | NORENT | NORULES
    | NOS | NOSEP | NOSEPARATE | NOSEQ | NOSEQUENCE | NOSERV | NOSERVICE | NOSLACKBYTES | NOSO | NOSOURCE | NOSQL
    | NOSQLC | NOSQLCCSID | NOSQLIMS | NOSSR | NOSSRANGE | NOSTGOPT | NOSUPP | NOSUPPRESS | NOTERM | NOTERMINAL | NOTEST
    | NOTHREAD | NOTRUNCBIN | NOUNRA | NOUNREFALL | NOUNREFSOURCE | NOUNRS | NOVBREF | NOVOLATILE | NOWD | NOWORD | NOX
    | NOXREF | NOZC | NOZLEN | NOZON | NOZONECHECK | NOZWB | NS | NSYMBOL | NUM | NUMBER | NUMCHECK | NUMPROC
    | O_CHAR | OBJ | OBJECT | OFF | OFFSET | OMITODOMIN | OOM | OPT | OPTFILE | OPTIMIZE | OUT | OUTDD
    | PAC | PARMCHECK | PATH | PC | PFD | PGMN | PGMNAME | PRESERVE | PRTEXIT | PRTX
    | Q_CHAR | QUA | QUALIFY | QUOTE
    | RENT | RMODE | RULES
    | S_CHAR | SEP | SEPARATE | SEQ | SEQUENCE | SERV | SERVICE | SHORT | SLACKBYTES | SLCKB | SN | SO | SOURCE
    | SQL | SQLC | SQLCCSID | SQLIMS | SSR | SSRANGE | STANDARD | STD | STGOPT | STRICT | SUCC | SUPP | SUPPRESS | SYSLIB
    | TERM | TERMINAL | TEST | THREAD | TRUNC | TRUNCBIN | TUNE
    | U_CHAR | UE | UENGLISH | UNREF | UPPER
    | VBREF | VLR | VOLATILE | VS | VSAMOPENFS
    | W_CHAR | WD | WORD
    | X_CHAR | XMLPARSE | XMLSS | XP | XREF
    | ZC | ZD | ZLEN | ZON | ZONECHECK | ZONEDATA | ZWB
    ;

idms_only_words
    : ATTRIBUTE | AUTODISPLAY
    | BACKPAGE | BACKSCAN | BLINK
    | BLUE | BRIGHT | BROWSE | BUT
    | CALC | CONTENTS | COPIES | CORRECT
    | DARK | DATASTREAM
    | DBNAME | DBNODE | DB_KEY
    | DC | DEQUEUE | DEST | DETECT | DFLD
    | DICTNAME | DICTNODE | DIFFERENT | DUPLICATE
    | EAU | ECHO | EDIT | EIGHTYCR | ENDPAGE | ENDRPT
    | ENQUEUE | EXITS | EXTRANEOUS
    | FIELDS | FIND | FORTYCR
    | GREEN
    | IDENTICAL | IDMS | INTERNAL
    | JOURNAL
    | LOADLIB | LOCATION | LOG | LONGTERM
    | MAPS | MDT | MEMBERS
    | MODIFIED | MODIFY
    | NEWPAGE | NOALARM | NOAUTODISPLAY
    | NOBACKPAGE | NOBACKSCAN | NOBLINK | NOCOLOR | NODEADLOCK
    | NODENAME | NOIO | NOKBD | NOLOCK | NOMDT
    | NOPRT | NORETURN | NORMAL
    | NORMAL_VIDEO | NOSPAN | NOTIFICATION | NOTIFY | NOUNDERSCORE
    | OBTAIN | OUTIN | OWNER
    | PAGE_INFO | PARMS | PERMANENT | PINK | PROTECTED
    | RED | REDISPATCH | RESETKBD | RESETMDT | RETENTION | RETRIEVAL | REPLY
    | RETURNKEY | REVERSE_VIDEO | RUN_UNIT
    | SCREEN | SELECTIVE | SHORT | SIXTYFOURCR | SPAN | SCRATCH
    | STARTPAGE | STARTPRT | STGID | STORE | SCHEMA
    | TURQUOISE
    | UNDERSCORE | UNFORMATTED | UNPROTECTED
    | UPGRADE | USAGE_MODE
    | WCC | WHITE | WITHIN | YELLOW
    ;

dacoKeywords
    : ANA | ANALIST | AVG | DESCRIPTION | DESIGNER | DOM | ENTITY | GRS
    | ITEM | JOB | ODETTE | OWN
    ;<|MERGE_RESOLUTION|>--- conflicted
+++ resolved
@@ -993,10 +993,6 @@
 dafStatements
     : readTransactionStatement | writeTransactionStatement | writeReportStatement
     | openPacketStatement | getMetaInfoStatement | messageHandlingStatement
-<<<<<<< HEAD
-    | tableRowRetrievalStatement
-=======
->>>>>>> 09faa399
     ;
 
 readTransactionStatement
@@ -1012,10 +1008,7 @@
 writeReportStatement
     : writeReportStatementWithName | endWriteReportStatement | autoWriteReportStatement
     ;
-<<<<<<< HEAD
-=======
-
->>>>>>> 09faa399
+
 writeReportStatementWithName
     : WRITE REPORT daf_report_name
         FROM qualifiedDataName
@@ -1023,10 +1016,7 @@
         (LENGTH ({validateIntegerRange(_input.LT(1).getText(), 80, 200);} integerLiteral))?
         (AFTER ((integerLiteral LINES) | PAGE | qualifiedDataName))?
     ;
-<<<<<<< HEAD
-=======
-
->>>>>>> 09faa399
+
 endWriteReportStatement
     : WRITE REPORT daf_report_name ENDRPT
     ;
@@ -1146,7 +1136,155 @@
       | (qualifiedDataName | NONNUMERICLITERAL))?
     ;
 
-<<<<<<< HEAD
+// End of DaCo Statements
+
+// DAF DaCo Statements
+
+dafStatements
+    : readTransactionStatement | writeTransactionStatement | writeReportStatement
+    | openPacketStatement | getMetaInfoStatement | messageHandlingStatement
+    | tableRowRetrievalStatement
+    ;
+
+readTransactionStatement
+    : READ TRANSACTION daf_task_name?
+    ;
+
+writeTransactionStatement
+    : WRITE TRANSACTION daf_task_name
+        (LENGTH ({validateIntegerRange(_input.LT(1).getText(), 4, 2048);} integerLiteral))?
+        (TO ({validateLength(_input.LT(1).getText(), "dbu", 19);} (cobolWord | integerLiteral)))?
+    ;
+
+writeReportStatement
+    : writeReportStatementWithName | endWriteReportStatement | autoWriteReportStatement
+    ;
+writeReportStatementWithName
+    : WRITE REPORT daf_report_name
+        FROM qualifiedDataName
+        (TO qualifiedDataName)?
+        (LENGTH ({validateIntegerRange(_input.LT(1).getText(), 80, 200);} integerLiteral))?
+        (AFTER ((integerLiteral LINES) | PAGE | qualifiedDataName))?
+    ;
+endWriteReportStatement
+    : WRITE REPORT daf_report_name ENDRPT
+    ;
+
+autoWriteReportStatement
+    : WRITE REPORT AUTO qualifiedDataName
+        (END qualifiedDataName)?
+    ;
+
+openPacketStatement
+    : OPEN PACKET daf_task_name
+           (FOR (qualifiedDataName | {validateExactLength(trimQuotes(_input.LT(1).getText()), "receiver packet", 3);}
+           NONNUMERICLITERAL))
+           (SORT qualifiedDataName)?
+           (VERSION (qualifiedDataName | integerLiteral))?
+    ;
+
+getMetaInfoStatement
+    : GET (getEntityStatement | getUserStatement | getItemStatements
+         | getTaskStatement | getOdetteOrJobOrNetworkStatement)
+    ;
+
+getEntityStatement
+    : ENTITY (getEntityNameAndDescriptionStatement | getEntityDescriptionForDomainStatement)
+    ;
+
+getEntityNameAndDescriptionStatement
+    :  (qualifiedDataName |  {validateStringLengthRange(trimQuotes(_input.LT(1).getText()), 3, 4);}
+            NONNUMERICLITERAL)
+            (qualifiedDataName | {validateStringLengthRange(trimQuotes(_input.LT(1).getText()), 3, 16);}
+            NONNUMERICLITERAL)
+            ( ( daf_entity_role |
+                {validateAllowedValues(trimQuotes(_input.LT(1).getText()),
+                  "OWNER","OWN","DESIGNER","AVG","ANALIST","ANA");} NONNUMERICLITERAL
+              )
+            | ( DESCRIPTION
+                ( qualifiedDataName |
+                  {validateExactLength(trimQuotes(_input.LT(1).getText()), "tal", 2);} NONNUMERICLITERAL)
+              )
+            )
+    ;
+
+getEntityDescriptionForDomainStatement
+    : (DOM | {validateAllowedValues(trimQuotes(_input.LT(1).getText()), "DOM");} NONNUMERICLITERAL)
+      qualifiedDataName DESCRIPTION
+    ;
+
+
+getUserStatement
+    : USER (NEXT | getUserOptions)
+    ;
+
+getUserOptions
+    : (qualifiedDataName |  {validateExactLength(trimQuotes(_input.LT(1).getText()),"kls", 3);}
+                 NONNUMERICLITERAL)
+                (qualifiedDataName | NONNUMERICLITERAL)
+    ;
+
+getItemStatements
+    : ITEM (getItemAnyStatement | getItemSeqStatement | getItemGrsStatement)
+    ;
+
+getItemAnyStatement
+    : ANY (qualifiedDataName | NONNUMERICLITERAL)
+                   (qualifiedDataName | NONNUMERICLITERAL)
+                   (qualifiedDataName | NONNUMERICLITERAL)
+    ;
+
+getItemSeqStatement
+    : SEQ (qualifiedDataName | NONNUMERICLITERAL)
+                   (qualifiedDataName | NONNUMERICLITERAL)?
+    ;
+
+getItemGrsStatement
+    : GRS (qualifiedDataName | NONNUMERICLITERAL)
+                   (qualifiedDataName | NONNUMERICLITERAL)
+                   (qualifiedDataName | NONNUMERICLITERAL)?
+    ;
+
+
+getTaskStatement
+    : TASK (qualifiedDataName | {validateExactLength(trimQuotes(_input.LT(1).getText()), "task name", 4);}
+                NONNUMERICLITERAL)
+    ;
+
+getOdetteOrJobOrNetworkStatement
+    : (ODETTE | JOB | NETWORK) (qualifiedDataName | NONNUMERICLITERAL)
+    ;
+
+messageHandlingStatement
+    : showDMLMessageStatement | returnStatusStatement
+    ;
+
+showDMLMessageStatement
+    : SHOW (showMessageStatement | showResultStatement | showErrorMessageStatement)
+    ;
+showMessageStatement
+    : STD? daf_message_types
+     ({validateExactLength(_input.LT(1).getText(), "message code", 3);} integerLiteral)
+     (qualifiedDataName | NONNUMERICLITERAL)?
+     (qualifiedDataName | NONNUMERICLITERAL)?
+     (qualifiedDataName | NONNUMERICLITERAL)?
+    ;
+
+returnStatusStatement
+    : RETURN daf_message_types
+      ({validateExactLength(_input.LT(1).getText(), "message code", 3);} integerLiteral)
+      (qualifiedDataName | NONNUMERICLITERAL)?
+    ;
+
+showResultStatement
+    : RESULT daf_task_name
+    ;
+
+showErrorMessageStatement
+    : MESSAGE (({validateExactLength(trimQuotes(_input.LT(1).getText()), "language code", 2);} NONNUMERICLITERAL)
+      | (qualifiedDataName | NONNUMERICLITERAL))?
+    ;
+
 tableRowRetrievalStatement
     : ROW (rowStartStatement | rowSaveStatement | rowRestoreStatement
       | rowGetStatement | rowNextStatement | rowPriorStatement
@@ -1193,8 +1331,6 @@
       USING qualifiedDataName
     ;
 
-=======
->>>>>>> 09faa399
 // End of DaCo Statements
 
 // abend code statement
@@ -3268,13 +3404,34 @@
     : (OWNER | DESIGNER | ANALIST | OWN | AVG | ANA)
     ;
 
-<<<<<<< HEAD
+daf_message_types
+    : ERROR | INFO | WARNING
+    ;
+// DAF DaCo Identifiers
+
+daf_task_name
+    :{validateExactLength(_input.LT(1).getText(), "task name", 4);
+      validateAlphaNumericPattern(_input.LT(1).getText(), "task name");
+     }
+        (cobolWord | integerLiteral)
+    ;
+
+daf_report_name
+    :{validateExactLength(_input.LT(1).getText(), "report name", 5);
+      validateAlphaNumericPattern(_input.LT(1).getText(), "report name");
+      validateStartsWith(_input.LT(1).getText(), "R", "T");
+      }
+        (cobolWord)
+    ;
+
+daf_entity_role
+    : (OWNER | DESIGNER | ANALIST | OWN | AVG | ANA)
+    ;
+
 daf_table_name
     : { validateStartsWith(_input.LT(1).getText(), "TBL", "TBF"); } qualifiedDataName
     ;
 
-=======
->>>>>>> 09faa399
 daf_message_types
     : ERROR | INFO | WARNING
     ;
