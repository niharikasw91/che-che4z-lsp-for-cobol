--- conflicted
+++ resolved
@@ -927,21 +927,12 @@
 empty_parens: LPARENCHAR RPARENCHAR;
 
 cobolWord
-<<<<<<< HEAD
-   : IDENTIFIER | cics_only_words
+   : IDENTIFIER | cics_only_words | db2sql_only_words1
    | ABEND | ABORT | AS | ASCII | ASSOCIATED_DATA | ASSOCIATED_DATA_LENGTH | ATTACH
    | BINARY | BIND | BIT | BLOB | BOUNDS
    | CAPABLE | CCSVERSION | CHANGE | CHANGED | CHANNEL | CLOB | CLOSE_DISPOSITION | COBOL | CODE | COMMITMENT | CONTROL_POINT | CONVENTION | COUNT | CRUNCH | CURSOR
    | DBCLOB | DEFAULT | DEFAULT_DISPLAY | DEFINITION | DFHRESP | DFHVALUE | DISK | DOUBLE | DUMP
    | EBCDIC | ENTER | ERASE | ESCAPE | EVENT | EXCLUSIVE | EXITS | EXTENDED
-=======
-   : IDENTIFIER | cics_only_words | db2sql_only_words1
-   | ABORT | AS | ASCII | ASSOCIATED_DATA | ASSOCIATED_DATA_LENGTH
-   | BINARY | BIT | BLOB | BOUNDS
-   | CAPABLE | CCSVERSION | CHANGED | CHANNEL | CLOB | CLOSE_DISPOSITION | COBOL | COMMITMENT | CONTROL_POINT | CONVENTION | COUNT | CRUNCH | CURSOR
-   | DBCLOB | DEFAULT | DEFAULT_DISPLAY | DEFINITION | DFHRESP | DFHVALUE | DISK | DOUBLE
-   | EBCDIC | ENTER | ERASE | ESCAPE | EVENT | EXCLUSIVE | EXTENDED
->>>>>>> 25e32200
    | FUNCTION_POINTER
    | ID | IGNORED | IMPLICIT | INTEGER | INTO | INVOKED| IN
    | KEPT | KEYBOARD
