/*
 * Copyright (c) 2020 Broadcom.
 * The term "Broadcom" refers to Broadcom Inc. and/or its subsidiaries.
 *
 * This program and the accompanying materials are made
 * available under the terms of the Eclipse Public License 2.0
 * which is available at https://www.eclipse.org/legal/epl-2.0/
 *
 * SPDX-License-Identifier: EPL-2.0
 *
 * Contributors:
 *    Broadcom, Inc. - initial API and implementation
 *
 */
package org.eclipse.lsp.cobol.positive;

import lombok.AllArgsConstructor;
import lombok.Value;
import org.eclipse.lsp.cobol.core.preprocessor.delegates.copybooks.DialectType;
import org.eclipse.lsp.cobol.core.preprocessor.delegates.copybooks.analysis.CopybookName;

/** This class is used to represent a COBOL program text. */
@Value
@AllArgsConstructor
public class CobolText {
  String fileName;
  String dialectType;
  String fullText;

  public CobolText(String fileName, String fullText) {
    this.fileName = fileName;
    this.fullText = fullText;
    this.dialectType = DialectType.COBOL.name();
<<<<<<< HEAD
    this.uri = null;
=======
    this.qualifier = null;
>>>>>>> bb43fd17
  }

  public CobolText(String fileName, String dialectType, String fullText) {
    this.fileName = fileName;
    this.dialectType = dialectType;
    this.fullText = fullText;
<<<<<<< HEAD
    this.uri = null;
=======
    this.qualifier = null;
>>>>>>> bb43fd17
  }

  @Override
  public String toString() {
    return fileName;
  }

  public CopybookName getCopybookName() {
    return new CopybookName(fileName, dialectType);
  }
}<|MERGE_RESOLUTION|>--- conflicted
+++ resolved
@@ -26,27 +26,20 @@
   String fileName;
   String dialectType;
   String fullText;
+  String url;
 
   public CobolText(String fileName, String fullText) {
     this.fileName = fileName;
     this.fullText = fullText;
     this.dialectType = DialectType.COBOL.name();
-<<<<<<< HEAD
-    this.uri = null;
-=======
-    this.qualifier = null;
->>>>>>> bb43fd17
+    this.url = null;
   }
 
   public CobolText(String fileName, String dialectType, String fullText) {
     this.fileName = fileName;
     this.dialectType = dialectType;
     this.fullText = fullText;
-<<<<<<< HEAD
-    this.uri = null;
-=======
-    this.qualifier = null;
->>>>>>> bb43fd17
+    this.url = null;
   }
 
   @Override
