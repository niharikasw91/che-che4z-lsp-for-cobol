--- conflicted
+++ resolved
@@ -86,22 +86,7 @@
             "3",
             new Diagnostic(
                 null,
-<<<<<<< HEAD
-                "Extraneous input 'IND3' expected {ACCEPT, ADD, ALTER, ATTACH, CALL, CANCEL, CHANGE, CHECK, "
-                    + "CLOSE, COMMIT, COMPUTE, CONNECT, CONTINUE, DEBUG, DELETE, DISABLE, DISCONNECT, DISPLAY, DIVIDE, "
-                    + "ENABLE, END, ENTRY, ERASE, EVALUATE, EXEC, EXHIBIT, EXIT, FIND, FINISH, FREE, GENERATE, GO, "
-                    + "GOBACK, IF, INITIALIZE, INITIATE, INSPECT, KEEP, LOAD, MERGE, MODIFY, MOVE, MULTIPLY, OPEN, "
-                    + "PERFORM, POST, PURGE, PUT, READ, READY, RECEIVE, RELEASE, RESET, RETURN, REWRITE, ROLLBACK, "
-                    + "ROW, SEARCH, SEND, SERVICE, SET, SHOW, SNAP, SORT, START, STOP, STRING, SUBTRACT, TERMINATE, "
-                    + "UNSTRING, WAIT, WRITE, XML, ABEND, BIND, DC, DEQUEUE, ENDPAGE, ENQUEUE, GET, INQUIRE, MAP, "
-                    + "OBTAIN, STARTPAGE, STORE, '.', ';'}",
-=======
-                "Extraneous input 'IND3' expected {ACCEPT, ADD, ALTER, CALL, CANCEL, CLOSE, COMPUTE, CONTINUE, "
-                    + "DELETE, DISABLE, DISPLAY, DIVIDE, ENABLE, ENTRY, EVALUATE, EXEC, EXHIBIT, EXIT, GENERATE, GO, "
-                    + "GOBACK, IF, INITIALIZE, INITIATE, INSPECT, MERGE, MOVE, MULTIPLY, OPEN, PERFORM, PURGE, READ, "
-                    + "READY, RECEIVE, RELEASE, RESET, RETURN, REWRITE, SEARCH, SEND, SERVICE, SET, SORT, START, STOP, "
-                    + "STRING, SUBTRACT, TERMINATE, UNSTRING, WRITE, XML, '.', ';'}",
->>>>>>> 33d3a3b5
+                "Extraneous input 'IND3' expected {ACCEPT, ADD, ALTER, CALL, CANCEL, CLOSE, COMPUTE, CONTINUE, DEBUG, DELETE, DISABLE, DISPLAY, DIVIDE, ENABLE, ENTRY, EVALUATE, EXEC, EXHIBIT, EXIT, GENERATE, GET, GO, GOBACK, IF, INITIALIZE, INITIATE, INSPECT, MERGE, MOVE, MULTIPLY, OPEN, PERFORM, PURGE, READ, READY, RECEIVE, RELEASE, RESET, RETURN, REWRITE, ROW, SEARCH, SEND, SERVICE, SET, SHOW, SORT, START, STOP, STRING, SUBTRACT, TERMINATE, UNSTRING, WRITE, XML, '.', ';'}",
                 DiagnosticSeverity.Error,
                 ERROR.getText()),
             "4",
@@ -109,7 +94,10 @@
                 null, "Variable IND4 is not defined", DiagnosticSeverity.Error, ERROR.getText()),
             "5",
             new Diagnostic(
-                null, "The following token must start in Area A: IND3", DiagnosticSeverity.Warning, WARNING.getText())),
+                null,
+                "The following token must start in Area A: IND3",
+                DiagnosticSeverity.Warning,
+                WARNING.getText())),
         ImmutableList.of(),
         IdmsBase.getAnalysisConfig());
   }
