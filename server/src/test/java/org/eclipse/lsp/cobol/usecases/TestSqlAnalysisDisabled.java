--- conflicted
+++ resolved
@@ -66,13 +66,8 @@
         ImmutableMap.of(),
         Collections.emptyList(),
         new AnalysisConfig(
-<<<<<<< HEAD
-            Collections.emptySet(),
-            new CopybookConfig(CopybookProcessingMode.ENABLED, SQLBackend.DB2_SERVER),
-=======
             new CopybookConfig(CopybookProcessingMode.ENABLED, SQLBackend.DB2_SERVER),
             ImmutableList.of(),
->>>>>>> e6918b8e
             ImmutableList.of()));
   }
 }