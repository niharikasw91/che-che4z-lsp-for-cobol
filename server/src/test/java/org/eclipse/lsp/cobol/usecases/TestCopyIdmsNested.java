--- conflicted
+++ resolved
@@ -20,6 +20,7 @@
 import org.eclipse.lsp.cobol.core.engine.dialects.idms.IdmsDialect;
 import org.eclipse.lsp.cobol.positive.CobolText;
 import org.eclipse.lsp.cobol.usecases.engine.UseCaseEngine;
+import org.eclipse.lsp.cobol.usecases.engine.UseCaseUtils;
 import org.eclipse.lsp4j.Diagnostic;
 import org.eclipse.lsp4j.DiagnosticSeverity;
 import org.eclipse.lsp4j.Position;
@@ -57,11 +58,7 @@
   void testNestedIdmsCopybook() {
     UseCaseEngine.runTest(
         TEXT, ImmutableList.of(new CobolText("COPY1", IdmsDialect.NAME, COPY1),
-<<<<<<< HEAD
             new CobolText("NESTED_COPY", IdmsDialect.NAME, NESTED_COPY, UseCaseUtils.toURI("COPY1"))),
-=======
-            new CobolText("NESTED_COPY", IdmsDialect.NAME, null, NESTED_COPY)),
->>>>>>> bb43fd17
         ImmutableMap.of(), ImmutableList.of(), DialectConfigs.getIDMSAnalysisConfig());
   }
 
@@ -75,7 +72,7 @@
 
     UseCaseEngine.runTest(
         TEXT_CIRCULAR, ImmutableList.of(
-            new CobolText("COPY1", IdmsDialect.NAME, null, COPY_LOOP)),
+            new CobolText("COPY1", IdmsDialect.NAME, COPY_LOOP)),
         ImmutableMap.of("1", diagnosticCircular),
         ImmutableList.of(), DialectConfigs.getIDMSAnalysisConfig());
   }
