/*
 * Copyright (c) 2021 Broadcom.
 * The term "Broadcom" refers to Broadcom Inc. and/or its subsidiaries.
 *
 * This program and the accompanying materials are made
 * available under the terms of the Eclipse Public License 2.0
 * which is available at https://www.eclipse.org/legal/epl-2.0/
 *
 * SPDX-License-Identifier: EPL-2.0
 *
 * Contributors:
 *    Broadcom, Inc. - initial API and implementation
 *
 */

package org.eclipse.lsp.cobol.usecases.engine;

import lombok.Builder;
import lombok.Getter;
import lombok.Singular;
import org.eclipse.lsp.cobol.core.model.tree.EmbeddedCodeNode;
import org.eclipse.lsp.cobol.positive.CobolText;
import org.eclipse.lsp.cobol.service.AnalysisConfig;
import org.eclipse.lsp.cobol.service.CopybookConfig;
import org.eclipse.lsp.cobol.service.CopybookProcessingMode;
import org.eclipse.lsp.cobol.service.SQLBackend;

import java.util.Collections;
import java.util.List;

/** Defines all the required data for the test */
@Getter
@Builder
public class UseCase {
  /** Text to analyze */
  String text;
  /** Name of the processing file */
  @Builder.Default String fileName = UseCaseUtils.DOCUMENT_URI;
  /** List of the copybooks need for the analysis */
  @Singular List<CobolText> copybooks;
  /** List of available subroutine names */
  @Singular List<String> subroutines;
  /** Copybook processing mode for the analysis */
  @Builder.Default CopybookProcessingMode copybookProcessingMode = CopybookProcessingMode.ENABLED;
  /** SQL Backend for the analysis */
  @Builder.Default SQLBackend sqlBackend = SQLBackend.DB2_SERVER;
  /** Analysis features (SQL, CICS, etc.) */
  @Builder.Default List<EmbeddedCodeNode.Language> features = Collections.emptyList();
  /** Analysis dialects */
  @Builder.Default List<String> dialects = Collections.emptyList();

  /**
   * Get the {@link AnalysisConfig} using the specified processing mode and the {@link SQLBackend}
   * see {@link CopybookConfig}
   *
   * @return CopybookConfig for the analysis
   */
  public AnalysisConfig getAnalysisConfig() {
    return new AnalysisConfig(
<<<<<<< HEAD
        features, new CopybookConfig(copybookProcessingMode, sqlBackend), dialects);
=======
        new CopybookConfig(copybookProcessingMode, sqlBackend), features, dialects);
>>>>>>> e6918b8e
  }
}<|MERGE_RESOLUTION|>--- conflicted
+++ resolved
@@ -57,10 +57,6 @@
    */
   public AnalysisConfig getAnalysisConfig() {
     return new AnalysisConfig(
-<<<<<<< HEAD
-        features, new CopybookConfig(copybookProcessingMode, sqlBackend), dialects);
-=======
         new CopybookConfig(copybookProcessingMode, sqlBackend), features, dialects);
->>>>>>> e6918b8e
   }
 }