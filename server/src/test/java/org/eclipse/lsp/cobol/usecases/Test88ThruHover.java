--- conflicted
+++ resolved
@@ -33,14 +33,6 @@
 
 /** Hovering over 88 with multiple VALUE clauses should show all of them */
 class Test88ThruHover {
-  public static final String HOVER =
-      "01 EIGHT-BITS PIC X.\n"
-          + "  88 BIT-ONE VALUE IS X'80' THRU X'FF'.\n"
-          + "  88 BIT-TWO VALUES ARE X'40' THRU X'7F'\n"
-          + "                        X'C0' THRU X'FF'.\n"
-          + "  88 BIT-THREE VALUE X'80' THRU X'FF'.\n"
-          + "  88 BIT-FOUR VALUES X'40' THRU X'7F'\n"
-          + "                     X'C0' THRU X'FF'.";
   private static final String TEXT =
       "       IDENTIFICATION DIVISION.\n"
           + "       PROGRAM-ID.  TEST.\n"
@@ -53,6 +45,14 @@
           + "          88 {$*BIT-THREE}   VALUE  X'80' THRU X'FF'.\n"
           + "          88 {$*BIT-FOUR} VALUES X'40'  THRU  X'7F'\n"
           + "                              X'C0' THRU X'FF'.";
+  public static final String HOVER =
+      "01 EIGHT-BITS PIC X.\n"
+          + "  88 BIT-ONE VALUE IS X'80' THRU X'FF'.\n"
+          + "  88 BIT-TWO VALUES ARE X'40' THRU X'7F'\n"
+          + "                        X'C0' THRU X'FF'.\n"
+          + "  88 BIT-THREE VALUE X'80' THRU X'FF'.\n"
+          + "  88 BIT-FOUR VALUES X'40' THRU X'7F'\n"
+          + "                     X'C0' THRU X'FF'.";
 
   @Test
   void test() {
@@ -62,12 +62,7 @@
             ImmutableList.of(),
             ImmutableMap.of(),
             ImmutableList.of(),
-<<<<<<< HEAD
-            AnalysisConfig.defaultConfig(
-                new CopybookConfig(CopybookProcessingMode.ENABLED, SQLBackend.DB2_SERVER)));
-=======
             AnalysisConfig.defaultConfig(CopybookProcessingMode.ENABLED));
->>>>>>> e6918b8e
 
     assertHover(result);
   }
