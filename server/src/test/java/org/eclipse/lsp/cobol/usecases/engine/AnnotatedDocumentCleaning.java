--- conflicted
+++ resolved
@@ -28,13 +28,7 @@
 import org.eclipse.usecase.UseCasePreprocessorLexer;
 import org.eclipse.usecase.UseCasePreprocessorParser;
 
-<<<<<<< HEAD
-import java.util.List;
-import java.util.Map;
-import java.util.Set;
-=======
 import java.util.*;
->>>>>>> bb43fd17
 import java.util.function.Function;
 import java.util.stream.Collectors;
 import java.util.stream.Stream;
@@ -65,12 +59,6 @@
       List<String> subroutineNames,
       Map<String, Diagnostic> expectedDiagnostics,
       SQLBackend sqlBackend) {
-    List<String> copybookNames =
-        explicitCopybooks.stream()
-            .map(CobolText::getCopybookName)
-            .map(cbName -> String.format("%s#%s#%s",
-                    cbName.getQualifiedName(), cbName.getDialectType(), DOCUMENT_URI))
-            .collect(toList());
     TestData testData =
         processDocument(
             text,
@@ -115,24 +103,12 @@
   private List<CobolText> processCopybooks(
       Stream<CobolText> copybooks,
       Map<String, Diagnostic> expectedDiagnostics,
-<<<<<<< HEAD
       TestData testData) {
-    return copybooks.map(
-        cobolText -> {
-          TestData test = processCopybook(expectedDiagnostics).apply(cobolText);
-          test = collectDataFromCopybooks(testData).apply(test);
-          return new CobolText(test.getCopybookName(), test.getDialectType(), test.getText(), cobolText.getUri());
-        }).collect(toList());
-=======
-      TestData testData,
-      List<String> explicitCopybooks,
-      SQLBackend sqlBackend) {
     return copybooks
-        .map(processCopybook(expectedDiagnostics, explicitCopybooks, sqlBackend))
+        .map(processCopybook(expectedDiagnostics))
         .map(collectDataFromCopybooks(testData))
-        .map(test -> new CobolText(test.getCopybookName(), test.getDialectType(), null, test.getText()))
+        .map(test -> new CobolText(test.getCopybookName(), test.getDialectType(), test.getText()))
         .collect(toList());
->>>>>>> bb43fd17
   }
 
   private Function<CobolText, TestData> processCopybook(Map<String, Diagnostic> expectedDiagnostics) {
