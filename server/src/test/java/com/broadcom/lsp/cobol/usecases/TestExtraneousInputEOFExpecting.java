/*
 * Copyright (c) 2020 Broadcom.
 * The term "Broadcom" refers to Broadcom Inc. and/or its subsidiaries.
 *
 * This program and the accompanying materials are made
 * available under the terms of the Eclipse Public License 2.0
 * which is available at https://www.eclipse.org/legal/epl-2.0/
 *
 * SPDX-License-Identifier: EPL-2.0
 *
 * Contributors:
 *    Broadcom, Inc. - initial API and implementation
 *
 */
package com.broadcom.lsp.cobol.usecases;

import com.broadcom.lsp.cobol.service.delegates.validations.SourceInfoLevels;
import com.broadcom.lsp.cobol.usecases.engine.UseCaseEngine;
import org.eclipse.lsp4j.Diagnostic;
import org.eclipse.lsp4j.DiagnosticSeverity;
import org.junit.jupiter.api.Test;

import java.util.List;
import java.util.Map;

/** This use case checks if the absence of dot at the end recognized as an error. */
class TestExtraneousInputEOFExpecting {

  private static final String TEXT =
      "        IDENTIFICATION DIVISION.\r\n"
          + "        PROGRAM-ID. test1.\r\n"
          + "        DATA DIVISION.\r\n"
          + "        WORKING-STORAGE SECTION.\r\n"
          + "        PROCEDURE DIVISION.\r\n"
          + "           if (1 > 0) NEXT SENTENCE{|1}"; // No dot at the end of file

  private static final String MESSAGE =
<<<<<<< HEAD
      "Extraneous input '<EOF>' expected {ABEND, ACCEPT, ADD, ALTER, ATTACH, BIND, CALL, "
          + "CANCEL, CHANGE, CLOSE, COMPUTE, CONTINUE, DELETE, DISABLE, DISPLAY, DIVIDE, "
          + "ENABLE, ENTRY, EVALUATE, EXEC, EXHIBIT, EXIT, GENERATE, GO, GOBACK, IF, "
          + "INITIALIZE, INITIATE, INSPECT, MERGE, MOVE, MULTIPLY, OPEN, PERFORM, PURGE, "
          + "READ, RECEIVE, RELEASE, RETURN, REWRITE, SEARCH, SEND, SERVICE, SET, SORT, "
          + "START, STOP, STRING, SUBTRACT, TERMINATE, UNSTRING, WRITE, XML, DOT_FS}";
=======
      "Extraneous input '<EOF>' expected {ACCEPT, CANCEL, CLOSE, COMPUTE, DISPLAY, DIVIDE, EVALUATE, EXHIBIT, "
          + "GOBACK, IF, INITIALIZE, INITIATE, INSPECT, MULTIPLY, PERFORM, PURGE, SERVICE, SORT, STOP, STRING, "
          + "SUBTRACT, TERMINATE, UNSTRING, CALL, CONTINUE, DISABLE, ENABLE, EXIT, GENERATE, GO, MERGE, SEARCH, "
          + "XML, ADD, ALTER, DELETE, ENTRY, MOVE, OPEN, READ, RECEIVE, RELEASE, RETURN, REWRITE, SEND, SET, START, "
          + "SQL, EXEC_SQL, EXEC, WRITE, DOT_FS}";
>>>>>>> 25e32200

  @Test
  void test() {
    UseCaseEngine.runTest(
        TEXT,
        List.of(),
        Map.of(
            "1",
            new Diagnostic(
                null, MESSAGE, DiagnosticSeverity.Error, SourceInfoLevels.ERROR.getText())));
  }
}<|MERGE_RESOLUTION|>--- conflicted
+++ resolved
@@ -35,20 +35,11 @@
           + "           if (1 > 0) NEXT SENTENCE{|1}"; // No dot at the end of file
 
   private static final String MESSAGE =
-<<<<<<< HEAD
-      "Extraneous input '<EOF>' expected {ABEND, ACCEPT, ADD, ALTER, ATTACH, BIND, CALL, "
-          + "CANCEL, CHANGE, CLOSE, COMPUTE, CONTINUE, DELETE, DISABLE, DISPLAY, DIVIDE, "
-          + "ENABLE, ENTRY, EVALUATE, EXEC, EXHIBIT, EXIT, GENERATE, GO, GOBACK, IF, "
-          + "INITIALIZE, INITIATE, INSPECT, MERGE, MOVE, MULTIPLY, OPEN, PERFORM, PURGE, "
-          + "READ, RECEIVE, RELEASE, RETURN, REWRITE, SEARCH, SEND, SERVICE, SET, SORT, "
-          + "START, STOP, STRING, SUBTRACT, TERMINATE, UNSTRING, WRITE, XML, DOT_FS}";
-=======
       "Extraneous input '<EOF>' expected {ACCEPT, CANCEL, CLOSE, COMPUTE, DISPLAY, DIVIDE, EVALUATE, EXHIBIT, "
           + "GOBACK, IF, INITIALIZE, INITIATE, INSPECT, MULTIPLY, PERFORM, PURGE, SERVICE, SORT, STOP, STRING, "
           + "SUBTRACT, TERMINATE, UNSTRING, CALL, CONTINUE, DISABLE, ENABLE, EXIT, GENERATE, GO, MERGE, SEARCH, "
           + "XML, ADD, ALTER, DELETE, ENTRY, MOVE, OPEN, READ, RECEIVE, RELEASE, RETURN, REWRITE, SEND, SET, START, "
           + "SQL, EXEC_SQL, EXEC, WRITE, DOT_FS}";
->>>>>>> 25e32200
 
   @Test
   void test() {
