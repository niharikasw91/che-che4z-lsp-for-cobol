/*
 * Copyright (c) 2020 Broadcom.
 * The term "Broadcom" refers to Broadcom Inc. and/or its subsidiaries.
 *
 * This program and the accompanying materials are made
 * available under the terms of the Eclipse Public License 2.0
 * which is available at https://www.eclipse.org/legal/epl-2.0/
 *
 * SPDX-License-Identifier: EPL-2.0
 *
 * Contributors:
 *    Broadcom, Inc. - initial API and implementation
 *
 */
package com.broadcom.lsp.cobol.usecases;

import com.broadcom.lsp.cobol.service.delegates.validations.SourceInfoLevels;
import com.broadcom.lsp.cobol.usecases.engine.UseCaseEngine;
import org.eclipse.lsp4j.Diagnostic;
import org.eclipse.lsp4j.DiagnosticSeverity;
import org.junit.jupiter.api.Test;

import java.util.List;
import java.util.Map;

/** This use case checks if the absence of dot at the end recognized as an error. */
class TestExtraneousInputEOFExpecting {

  private static final String TEXT =
      "        IDENTIFICATION DIVISION.\r\n"
          + "        PROGRAM-ID. test1.\r\n"
          + "        DATA DIVISION.\r\n"
          + "        WORKING-STORAGE SECTION.\r\n"
          + "        PROCEDURE DIVISION.\r\n"
          + "           if (1 > 0) NEXT SENTENCE{|1}"; // No dot at the end of file

<<<<<<< HEAD
  private static final String MESSAGE =
      "Extraneous input '<EOF>' expected {ACCEPT, CANCEL, CLOSE, COMPUTE, DISPLAY, DIVIDE, EVALUATE, EXHIBIT, "
          + "GOBACK, IF, INITIALIZE, INITIATE, INSPECT, MULTIPLY, PERFORM, PURGE, SERVICE, SORT, STOP, "
          + "STRING, SUBTRACT, TERMINATE, UNSTRING, CALL, CONTINUE, DISABLE, ENABLE, EXIT, GENERATE, GO, MERGE, "
          + "SEARCH, XML, ADD, ALTER, DELETE, ENTRY, MOVE, OPEN, READ, RECEIVE, RELEASE, RETURN, REWRITE, SEND, SET, "
          + "START, SQL, EXEC_SQL, EXEC, WRITE, DOT_FS}";
=======
  private static final String MESSAGE = "Unexpected end of file";
>>>>>>> b41eed95

  @Test
  void test() {
    UseCaseEngine.runTest(
        TEXT,
        List.of(),
        Map.of(
            "1",
            new Diagnostic(
                null, MESSAGE, DiagnosticSeverity.Error, SourceInfoLevels.ERROR.getText())));
  }
}<|MERGE_RESOLUTION|>--- conflicted
+++ resolved
@@ -34,16 +34,7 @@
           + "        PROCEDURE DIVISION.\r\n"
           + "           if (1 > 0) NEXT SENTENCE{|1}"; // No dot at the end of file
 
-<<<<<<< HEAD
-  private static final String MESSAGE =
-      "Extraneous input '<EOF>' expected {ACCEPT, CANCEL, CLOSE, COMPUTE, DISPLAY, DIVIDE, EVALUATE, EXHIBIT, "
-          + "GOBACK, IF, INITIALIZE, INITIATE, INSPECT, MULTIPLY, PERFORM, PURGE, SERVICE, SORT, STOP, "
-          + "STRING, SUBTRACT, TERMINATE, UNSTRING, CALL, CONTINUE, DISABLE, ENABLE, EXIT, GENERATE, GO, MERGE, "
-          + "SEARCH, XML, ADD, ALTER, DELETE, ENTRY, MOVE, OPEN, READ, RECEIVE, RELEASE, RETURN, REWRITE, SEND, SET, "
-          + "START, SQL, EXEC_SQL, EXEC, WRITE, DOT_FS}";
-=======
   private static final String MESSAGE = "Unexpected end of file";
->>>>>>> b41eed95
 
   @Test
   void test() {
