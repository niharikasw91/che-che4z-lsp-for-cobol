--- conflicted
+++ resolved
@@ -48,20 +48,16 @@
 
   @Override
   protected void assertDiagnostics(List<Diagnostic> diagnostics) {
-<<<<<<< HEAD
-    {
-      assertEquals(3, diagnostics.size(), "Number of diagnostics");
-=======
-      assertEquals(2, diagnostics.size(), "Number of diagnostics");
->>>>>>> 1c8d43a1
+    assertEquals(3, diagnostics.size(), "Number of diagnostics");
 
-      Diagnostic diagnostic = diagnostics.get(1);
-      assertEquals("No viable alternative at input CHILD OF PARENT.\r\n       ", diagnostic.getMessage());
+    Diagnostic diagnostic = diagnostics.get(1);
+    assertEquals(
+        "No viable alternative at input CHILD OF PARENT.\r\n       ", diagnostic.getMessage());
 
-      Range range = diagnostic.getRange();
-      assertEquals(8, range.getStart().getLine(), "Diagnostic start line");
-      assertEquals(40, range.getStart().getCharacter(), "Diagnostic start character");
-      assertEquals(8, range.getEnd().getLine(), "Diagnostic end line");
-      assertEquals(50, range.getEnd().getCharacter(), "Diagnostic end character");
+    Range range = diagnostic.getRange();
+    assertEquals(8, range.getStart().getLine(), "Diagnostic start line");
+    assertEquals(40, range.getStart().getCharacter(), "Diagnostic start character");
+    assertEquals(8, range.getEnd().getLine(), "Diagnostic end line");
+    assertEquals(50, range.getEnd().getCharacter(), "Diagnostic end character");
   }
 }