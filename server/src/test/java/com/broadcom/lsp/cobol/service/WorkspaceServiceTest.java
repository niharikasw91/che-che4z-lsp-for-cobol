--- conflicted
+++ resolved
@@ -59,11 +59,7 @@
     CopybookService copybookService = mock(CopybookService.class);
     String copybookName = "COPYBOOK";
 
-<<<<<<< HEAD
-    WorkspaceService service = new CobolWorkspaceServiceImpl(broker, null, null, null, null);
-=======
-    WorkspaceService service = new CobolWorkspaceServiceImpl(broker, null, null, copybookService);
->>>>>>> ec89b47a
+    WorkspaceService service = new CobolWorkspaceServiceImpl(broker, null, null, copybookService, null);
 
     CompletableFuture<Object> result =
         service.executeCommand(
@@ -86,12 +82,8 @@
   @Test
   void testExecuteNonExistingCommand() {
     DataBusBroker broker = mock(DataBusBroker.class);
-<<<<<<< HEAD
-    WorkspaceService service = new CobolWorkspaceServiceImpl(broker, null, null, null, null);
-=======
-    CopybookService copybookService = mock(CopybookService.class);
-    WorkspaceService service = new CobolWorkspaceServiceImpl(broker, null, null, copybookService);
->>>>>>> ec89b47a
+    CopybookService copybookService = mock(CopybookService.class);
+    WorkspaceService service = new CobolWorkspaceServiceImpl(broker, null, null, copybookService, null);
 
     CompletableFuture<Object> result =
         service.executeCommand(new ExecuteCommandParams("Missing command name", emptyList()));
@@ -254,11 +246,7 @@
     DefaultDataBusBroker broker = mock(DefaultDataBusBroker.class);
     CopybookService copybookService = mock(CopybookService.class);
 
-<<<<<<< HEAD
-    WorkspaceService service = new CobolWorkspaceServiceImpl(broker, null, null, null, null);
-=======
-    WorkspaceService service = new CobolWorkspaceServiceImpl(broker, null, null, copybookService);
->>>>>>> ec89b47a
+    WorkspaceService service = new CobolWorkspaceServiceImpl(broker, null, null, copybookService, null);
 
     DidChangeWatchedFilesParams params = new DidChangeWatchedFilesParams(singletonList(event));
     service.didChangeWatchedFiles(params);
