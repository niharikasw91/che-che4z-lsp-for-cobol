/*
 * Copyright (c) 2020 Broadcom.
 * The term "Broadcom" refers to Broadcom Inc. and/or its subsidiaries.
 *
 * This program and the accompanying materials are made
 * available under the terms of the Eclipse Public License 2.0
 * which is available at https://www.eclipse.org/legal/epl-2.0/
 *
 * SPDX-License-Identifier: EPL-2.0
 *
 * Contributors:
 *   Broadcom, Inc. - initial API and implementation
 */
package com.ca.lsp.cobol.service;

import com.broadcom.lsp.cdi.LangServerCtx;
import com.broadcom.lsp.domain.cobol.databus.api.DataBusBroker;
import com.broadcom.lsp.domain.cobol.event.model.DataEventType;
import com.broadcom.lsp.domain.cobol.event.model.AnalysisFinishedEvent;
import com.broadcom.lsp.domain.cobol.event.model.RunAnalysisEvent;
import com.ca.lsp.cobol.ConfigurableTest;
import com.ca.lsp.cobol.service.delegates.actions.CodeActions;
import com.ca.lsp.cobol.service.delegates.communications.Communications;
import com.ca.lsp.cobol.service.delegates.validations.AnalysisResult;
import com.ca.lsp.cobol.service.delegates.validations.LanguageEngineFacade;
import com.ca.lsp.cobol.service.delegates.validations.UseCaseUtils;
import com.ca.lsp.cobol.service.mocks.TestLanguageClient;
import org.eclipse.lsp4j.*;
import org.eclipse.lsp4j.jsonrpc.messages.Either;
import org.eclipse.lsp4j.services.TextDocumentService;
import org.junit.Before;
import org.junit.Ignore;
import org.junit.Test;
import org.mockito.internal.stubbing.answers.AnswersWithDelay;

import java.util.ArrayList;
import java.util.Collections;
import java.util.List;
import java.util.Map;
import java.util.concurrent.CompletableFuture;
import java.util.concurrent.ExecutionException;
import java.util.function.Function;

import static com.ca.lsp.cobol.service.TextDocumentSyncType.DID_CHANGE;
import static com.ca.lsp.cobol.service.TextDocumentSyncType.DID_OPEN;
import static com.ca.lsp.cobol.service.delegates.validations.UseCaseUtils.*;
import static java.util.Collections.*;
import static org.junit.Assert.*;
import static org.mockito.Mockito.*;

/** This test checks the entry points of the {@link TextDocumentService} implementation. */
public class MyTextDocumentServiceTest extends ConfigurableTest {

  private static final String LANGUAGE = "COBOL";
  private static final String CPY_DOCUMENT_URI = "file:///.copybooks/CPYTEST.cpy";
  private static final String CPY_EXTENSION = "cpy";
  private static final String TEXT_EXAMPLE = "       IDENTIFICATION DIVISION.";
  private static final String INCORRECT_TEXT_EXAMPLE = "       IDENTIFICATION DIVISIONs.";
  private static final String DOCUMENT_WITH_ERRORS_URI =
      "file:///c%3A/workspace/incorrect_document.cbl";

  private TextDocumentService service;
  private TestLanguageClient client;

  @Before
  public void createService() {
    service = LangServerCtx.getInjector().getInstance(TextDocumentService.class);
    client = LangServerCtx.getInjector().getInstance(TestLanguageClient.class);
    client.clean();
  }

  @Test
  public void testCompletion() {
    openAndAwait();
    CompletableFuture<Either<List<CompletionItem>, CompletionList>> completion =
        service.completion(
            new CompletionParams(
                new TextDocumentIdentifier(DOCUMENT_URI), new Position(0, 8))); // The
    // position of "Identification division"
    assertCompletionCorrect(completion);
  }

  @Test
  public void testDidChange() {
    List<TextDocumentContentChangeEvent> textEdits = new ArrayList<>();
    textEdits.add(new TextDocumentContentChangeEvent(INCORRECT_TEXT_EXAMPLE));
    service.didChange(
        new DidChangeTextDocumentParams(
            new VersionedTextDocumentIdentifier(DOCUMENT_URI, 0), textEdits));
    UseCaseUtils.waitForDiagnostics(client);
    Range range = retrieveRange(client);
    assertRange(range);
  }

  @Test
  public void testDidChangeOnCpyFiles() {
    List<TextDocumentContentChangeEvent> textEdits = new ArrayList<>();
    textEdits.add(new TextDocumentContentChangeEvent(INCORRECT_TEXT_EXAMPLE));
    MyTextDocumentService spyService = spy((MyTextDocumentService) service);
    spyService.didChange(
        new DidChangeTextDocumentParams(
            new VersionedTextDocumentIdentifier(CPY_DOCUMENT_URI, 0), textEdits));
    verify(spyService, never()).analyzeChanges(any(), any());
  }

  @Test
  public void testDidClose() {
    openAndAwait();
    assertEquals(1, closeGetter(service).size());
    TextDocumentIdentifier testDocument = new TextDocumentIdentifier(DOCUMENT_URI);
    DidCloseTextDocumentParams closedDocument = new DidCloseTextDocumentParams(testDocument);
    service.didClose(closedDocument);
    assertEquals(Collections.EMPTY_MAP, closeGetter(service));
  }

  @Test
  public void testDidSave() {
    TextDocumentIdentifier saveDocumentIdentifier = new TextDocumentIdentifier(DOCUMENT_URI);
    DidSaveTextDocumentParams saveDocumentParams =
        new DidSaveTextDocumentParams(saveDocumentIdentifier);
    service.didOpen(
        new DidOpenTextDocumentParams(
            new TextDocumentItem(DOCUMENT_URI, LANGUAGE, 1, TEXT_EXAMPLE)));
    service.didSave(saveDocumentParams);
    assertTrue(closeGetter(service).containsKey(DOCUMENT_URI));
  }

  @Test
  public void testIncorrectLanguageId() {
    service.didOpen(
        new DidOpenTextDocumentParams(
            new TextDocumentItem(DOCUMENT_URI, "incorrectId", 1, TEXT_EXAMPLE)));
    await(() -> !client.getMessagesToShow().isEmpty());
    assertTrue(
        client.getMessagesToShow().stream()
            .map((Function<MessageParams, Object>) MessageParams::getMessage)
            .anyMatch(
                it ->
                    it.toString()
                        .equals(
                            "Cannot find a language engine for the given language ID: incorrectId")));
  }

  @Test
  public void testNotAllowedFileExtensionAnalysis() {
    service.didOpen(
        new DidOpenTextDocumentParams(
            new TextDocumentItem(CPY_DOCUMENT_URI, LANGUAGE, 1, TEXT_EXAMPLE)));
    await(() -> !client.getMessagesToShow().isEmpty());
    assertTrue(
        client.getMessagesToShow().stream()
            .map((Function<MessageParams, Object>) MessageParams::getMessage)
            .anyMatch(
                it ->
                    it.toString()
                        .equals("The given document extension is unsupported: " + CPY_EXTENSION)));
  }

  /**
   * This test checks that {@link MyTextDocumentService} is subscribed to the databus events and may
   * re-run analysis of the open documents if it receives a notification.
   */
  @Test
  public void observerCallback() {

    // configured mock object and diagnostic stubs
    Communications communications = mock(Communications.class);
    LanguageEngineFacade engine = mock(LanguageEngineFacade.class);
    DataBusBroker broker = mock(DataBusBroker.class);
    Map<String, List<Diagnostic>> diagnosticsNoErrors = emptyMap();
    Map<String, List<Diagnostic>> diagnosticsWithErrors = createDefaultDiagnostics();

    // created two dummy analysis result, one with error and another without
    // those object will be used as result of dynamic stubbing stage
    AnalysisResult resultNoErrors =
        new AnalysisResult(diagnosticsNoErrors, null, null, null, null, null, null);
    AnalysisResult resultWithErrors =
        new AnalysisResult(diagnosticsWithErrors, null, null, null, null, null, null);

    /*
     * Defined dynamic response based on the possible combinations available when the document analyzed:
     *  - text document sync state: [DID_OPEN|DID_CHANGE]
     *  - document URI [correct|incorrect]
     */

    // dynamic stubbing for did open event
    when(engine.analyze(DOCUMENT_URI, TEXT_EXAMPLE, DID_OPEN)).thenReturn(resultNoErrors);
    when(engine.analyze(DOCUMENT_WITH_ERRORS_URI, INCORRECT_TEXT_EXAMPLE, DID_OPEN))
        .thenReturn(resultWithErrors);

    // dynamic stubbing for did change event
    when(engine.analyze(DOCUMENT_URI, TEXT_EXAMPLE, DID_CHANGE)).thenReturn(resultNoErrors);
    when(engine.analyze(DOCUMENT_WITH_ERRORS_URI, INCORRECT_TEXT_EXAMPLE, DID_CHANGE))
        .thenReturn(resultWithErrors);

    // create a service and verify is subscribed to the required event
    MyTextDocumentService service = verifyServiceStart(communications, engine, broker);

    // simulate the call to the didOpen for two different document one with and one without errors
    verifyDidOpen(communications, engine, broker, diagnosticsNoErrors, service, TEXT_EXAMPLE, DOCUMENT_URI);
    verifyDidOpen(
        communications,
        engine,
        broker,
        diagnosticsWithErrors,
        service,
        INCORRECT_TEXT_EXAMPLE,
        DOCUMENT_WITH_ERRORS_URI);

    // after the simulation for triggering the observer callback verify that the analysis method
    // (more in general the document analysis stage) is triggered
    service.observerCallback(new RunAnalysisEvent());

    /* After sending a message on the data bus we'll verify that the document analyzed by the preprocessor.
    More in detail we'll check:
            - analysis invoked two times (because two documents opened previously)
            - the diagnostic published exactly 2 times after the syntax/semantic analysis invoked.
            */
    verifyCallback(communications, engine, diagnosticsNoErrors, TEXT_EXAMPLE, DOCUMENT_URI);
    verifyCallback(
        communications,
        engine,
        diagnosticsWithErrors,
        INCORRECT_TEXT_EXAMPLE,
        DOCUMENT_WITH_ERRORS_URI);
  }

  /**
   * Test on the textDocument/codeAction request the {@link CodeActions} delegate called. The
   * specific logic tested in {@link com.ca.lsp.cobol.service.delegates.actions.CodeActionsTest},
   * here it is only to verify that the {@link MyTextDocumentService#codeAction(CodeActionParams)}
   * calls the {@link CodeActions#collect(CodeActionParams)}
   */
  @Test
  public void testCodeActionsEndpoint() {
    DataBusBroker broker = mock(DataBusBroker.class);
    CodeActions actions = mock(CodeActions.class);

    CodeActionParams params =
        new CodeActionParams(new TextDocumentIdentifier(DOCUMENT_URI), null, null);
    List<Either<Command, CodeAction>> expected = emptyList();

    when(actions.collect(params)).thenReturn(expected);

    MyTextDocumentService service =
        new MyTextDocumentService(null, null, null, null, null, broker, actions);
    try {
      assertEquals(expected, service.codeAction(params).get());
    } catch (InterruptedException | ExecutionException e) {
      fail(e.getMessage());
    }
    verify(actions).collect(params);
  }

  private Map<String, List<Diagnostic>> createDefaultDiagnostics() {
    return singletonMap(
        DOCUMENT_URI,
        singletonList(
            new Diagnostic(
                new Range(new Position(0, 0), new Position(0, INCORRECT_TEXT_EXAMPLE.length())),
                INCORRECT_TEXT_EXAMPLE)));
  }

  private MyTextDocumentService verifyServiceStart(
      Communications communications, LanguageEngineFacade engine, DataBusBroker broker) {
    MyTextDocumentService service =
        new MyTextDocumentService(communications, engine, null, null, null, broker, null);

    verify(broker).subscribe(DataEventType.RUN_ANALYSIS_EVENT, service);
    return service;
  }

  private void verifyDidOpen(
      Communications communications,
      LanguageEngineFacade engine,
<<<<<<< HEAD
      Map<String, List<Diagnostic>> diagnostics,
=======
      DataBusBroker dataBus,
      List<Diagnostic> diagnostics,
>>>>>>> ead52b74
      MyTextDocumentService service,
      String textToAnalyse,
      String uri) {
    service.didOpen(
        new DidOpenTextDocumentParams(new TextDocumentItem(uri, LANGUAGE, 0, textToAnalyse)));
    verify(communications).notifyThatLoadingInProgress(uri);
    verify(engine, timeout(10000)).analyze(uri, textToAnalyse, DID_OPEN);
    verify(communications, timeout(10000)).cancelProgressNotification(uri);
<<<<<<< HEAD
    verify(communications, timeout(10000)).publishDiagnostics(diagnostics);
=======
    verify(communications, timeout(10000)).publishDiagnostics(uri, diagnostics);
    verify(dataBus, timeout(10000)).postData(AnalysisFinishedEvent.builder().documentUri(uri).build());
>>>>>>> ead52b74
  }

  private void verifyCallback(
      Communications communications,
      LanguageEngineFacade engine,
      Map<String, List<Diagnostic>> diagnostics,
      String text,
      String uri) {

    verify(engine, timeout(10000).times(2)).analyze(uri, text, DID_OPEN);
    verify(communications, times(2)).publishDiagnostics(diagnostics);
  }

  /**
   * Check there were no NullPointerException thrown if a {@link
   * TextDocumentService#didClose(DidCloseTextDocumentParams)} is invoked when {@link
   * TextDocumentService#didOpen(DidOpenTextDocumentParams)} processing is not finished yet. If it
   * was thrown then async task inside the service falls and {@link
   * Communications#cancelProgressNotification(String)} is not called.
   */
  @Test
  public void testImmediateClosingOfDocumentDoNotCauseNPE() {
    DataBusBroker broker = mock(DataBusBroker.class);
    Communications communications = mock(Communications.class);
    LanguageEngineFacade engine = mock(LanguageEngineFacade.class);

    doAnswer(new AnswersWithDelay(1000, invocation -> AnalysisResult.empty()))
        .when(engine)
        .analyze(DOCUMENT_URI, TEXT_EXAMPLE, DID_OPEN);

    MyTextDocumentService service =
        new MyTextDocumentService(communications, engine, null, null, null, broker, null);

    service.didOpen(
        new DidOpenTextDocumentParams(
            new TextDocumentItem(DOCUMENT_URI, LANGUAGE, 0, TEXT_EXAMPLE)));

    assertEquals(1, service.getDocs().size());

    service.didClose(new DidCloseTextDocumentParams(new TextDocumentIdentifier(DOCUMENT_URI)));
    assertEquals(0, service.getDocs().size());

    verify(communications, timeout(2000)).cancelProgressNotification(DOCUMENT_URI);
  }

  @Ignore("Not implemented yet")
  @Test
  public void testHover() {
    TextDocumentItem testHoverDocument =
        new TextDocumentItem(DOCUMENT_URI, LANGUAGE, 1, TEXT_EXAMPLE);
    service.didOpen(new DidOpenTextDocumentParams(testHoverDocument));
    Position testHoverPosition = new Position(0, 2);
    TextDocumentIdentifier testTextDocumentIdentifier = new TextDocumentIdentifier(DOCUMENT_URI);
    TextDocumentPositionParams testHoverPositionParams =
        new TextDocumentPositionParams(testTextDocumentIdentifier, testHoverPosition);
    try {
      assertNotNull(service.hover(testHoverPositionParams).get());
    } catch (InterruptedException | ExecutionException e) {
      fail(e.getMessage());
    }
  }

  private void openAndAwait() {
    service.didOpen(
        new DidOpenTextDocumentParams(
            new TextDocumentItem(DOCUMENT_URI, LANGUAGE, 1, TEXT_EXAMPLE)));
    waitForDiagnostics(client);
  }

  private void assertCompletionCorrect(
      CompletableFuture<Either<List<CompletionItem>, CompletionList>> completion) {
    try {
      Either<List<CompletionItem>, CompletionList> either = completion.get();
      CompletionList right = either.getRight();
      assertFalse(right.getItems().isEmpty());

      right.getItems().forEach(it -> assertTrue(it.getLabel().toLowerCase().startsWith("i")));
    } catch (InterruptedException | ExecutionException e) {
      fail(e.getMessage());
    }
  }

  private Range retrieveRange(TestLanguageClient client) {
    List<Diagnostic> diagnostics = client.getDiagnostics();
    if (diagnostics.isEmpty()) {
      fail("No diagnostics received");
    }
    Diagnostic diagnostic = diagnostics.get(0);
    return diagnostic.getRange();
  }

  private void assertRange(Range range) {
    assertEquals(22, range.getStart().getCharacter());
    assertEquals(31, range.getEnd().getCharacter());
  }

  private Map<String, MyDocumentModel> closeGetter(TextDocumentService service) {
    return ((MyTextDocumentService) service).getDocs();
  }
}<|MERGE_RESOLUTION|>--- conflicted
+++ resolved
@@ -15,8 +15,8 @@
 
 import com.broadcom.lsp.cdi.LangServerCtx;
 import com.broadcom.lsp.domain.cobol.databus.api.DataBusBroker;
+import com.broadcom.lsp.domain.cobol.event.model.AnalysisFinishedEvent;
 import com.broadcom.lsp.domain.cobol.event.model.DataEventType;
-import com.broadcom.lsp.domain.cobol.event.model.AnalysisFinishedEvent;
 import com.broadcom.lsp.domain.cobol.event.model.RunAnalysisEvent;
 import com.ca.lsp.cobol.ConfigurableTest;
 import com.ca.lsp.cobol.service.delegates.actions.CodeActions;
@@ -197,7 +197,8 @@
     MyTextDocumentService service = verifyServiceStart(communications, engine, broker);
 
     // simulate the call to the didOpen for two different document one with and one without errors
-    verifyDidOpen(communications, engine, broker, diagnosticsNoErrors, service, TEXT_EXAMPLE, DOCUMENT_URI);
+    verifyDidOpen(
+        communications, engine, broker, diagnosticsNoErrors, service, TEXT_EXAMPLE, DOCUMENT_URI);
     verifyDidOpen(
         communications,
         engine,
@@ -273,12 +274,8 @@
   private void verifyDidOpen(
       Communications communications,
       LanguageEngineFacade engine,
-<<<<<<< HEAD
+      DataBusBroker dataBus,
       Map<String, List<Diagnostic>> diagnostics,
-=======
-      DataBusBroker dataBus,
-      List<Diagnostic> diagnostics,
->>>>>>> ead52b74
       MyTextDocumentService service,
       String textToAnalyse,
       String uri) {
@@ -287,12 +284,9 @@
     verify(communications).notifyThatLoadingInProgress(uri);
     verify(engine, timeout(10000)).analyze(uri, textToAnalyse, DID_OPEN);
     verify(communications, timeout(10000)).cancelProgressNotification(uri);
-<<<<<<< HEAD
     verify(communications, timeout(10000)).publishDiagnostics(diagnostics);
-=======
-    verify(communications, timeout(10000)).publishDiagnostics(uri, diagnostics);
-    verify(dataBus, timeout(10000)).postData(AnalysisFinishedEvent.builder().documentUri(uri).build());
->>>>>>> ead52b74
+    verify(dataBus, timeout(10000))
+        .postData(AnalysisFinishedEvent.builder().documentUri(uri).build());
   }
 
   private void verifyCallback(
