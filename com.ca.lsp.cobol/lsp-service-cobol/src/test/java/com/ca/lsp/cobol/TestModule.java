--- conflicted
+++ resolved
@@ -58,11 +58,6 @@
     bind(Communications.class).to(ServerCommunications.class);
     bind(TextDocumentService.class).to(MyTextDocumentService.class);
     bind(CobolTextRegistry.class).to(ZipTextRegistry.class);
-<<<<<<< HEAD
-    bind(AbstractDataBusBroker.class).to(DefaultDataBusBroker.class);
-    bind(CobolSourceFormat.class).toInstance(CobolSourceFormat.FIXED);
-=======
->>>>>>> abd3ceb4
     bind(String.class)
         .annotatedWith(Names.named(PATH_TO_TEST_RESOURCES))
         .toProvider(
