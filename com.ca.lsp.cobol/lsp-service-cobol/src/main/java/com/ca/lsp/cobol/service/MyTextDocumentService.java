--- conflicted
+++ resolved
@@ -52,11 +52,7 @@
 @Slf4j
 @Singleton
 public class MyTextDocumentService implements TextDocumentService, EventObserver<RunAnalysisEvent> {
-<<<<<<< HEAD
-  private static final List<String> COBOL_IDS = Arrays.asList("cobol", "cbl", "cob", "COBOL");
-=======
   private static final List<String> COBOL_IDS = Arrays.asList("cobol", "cbl", "cob");
->>>>>>> c02e3d03
 
   private final Map<String, MyDocumentModel> docs = new ConcurrentHashMap<>();
 
