/*
 * Copyright (c) 2020 Broadcom.
 * The term "Broadcom" refers to Broadcom Inc. and/or its subsidiaries.
 *
 * This program and the accompanying materials are made
 * available under the terms of the Eclipse Public License 2.0
 * which is available at https://www.eclipse.org/legal/epl-2.0/
 *
 * SPDX-License-Identifier: EPL-2.0
 *
 * Contributors:
 *   Broadcom, Inc. - initial API and implementation
 */
package com.ca.lsp.cobol.service.delegates.validations;

import com.broadcom.lsp.domain.common.model.Position;
import com.ca.lsp.cobol.service.TextDocumentSyncType;
import com.ca.lsp.core.cobol.engine.CobolLanguageEngine;
import com.ca.lsp.core.cobol.model.ErrorCode;
import com.ca.lsp.core.cobol.model.ErrorSeverity;
import com.ca.lsp.core.cobol.model.ResultWithErrors;
import com.ca.lsp.core.cobol.model.SyntaxError;
import com.ca.lsp.core.cobol.semantics.SemanticContext;
import com.google.inject.Inject;
import com.google.inject.Singleton;
import org.eclipse.lsp4j.Diagnostic;
import org.eclipse.lsp4j.DiagnosticSeverity;
import org.eclipse.lsp4j.Location;
import org.eclipse.lsp4j.Range;

import java.util.*;
import java.util.function.Function;

import static com.ca.lsp.cobol.service.delegates.validations.AnalysisResult.empty;
import static java.util.Collections.emptyList;
import static java.util.Optional.ofNullable;
import static java.util.stream.Collectors.*;

/**
 * This class is a facade that maps the result of the syntax and semantic analysis to a model
 * consumed by the LSP, i.e. convert {@link SyntaxError} to {@link Diagnostic}, positions to ones
 * protocol-related, and adjust semantic context.
 */
@Singleton
public class CobolLanguageEngineFacade implements LanguageEngineFacade {
  private static final int FIRST_LINE_SEQ_AND_EXTRA_OP = 8;
  private static final int ERR_POS_INDEX = 1;

  private CobolLanguageEngine engine;

  @Inject
  CobolLanguageEngineFacade(CobolLanguageEngine engine) {
    this.engine = engine;
  }

  /**
   * Analyze the document using the COBOL language engine and find syntax/semantic errors,
   * variables, paragraphs etc.
   *
   * @param uri - URI of the processing document to define positions and errors properly
   * @param text of document opened in the client editor
   * @param textDocumentSyncType reflect the sync status of the document (DID_OPEN|DID_CHANGE)
   * @return a model containing full analysis result, e.g. errors and semantic elements
   */
  @Override
  public AnalysisResult analyze(
      String uri, String text, TextDocumentSyncType textDocumentSyncType) {
    if (isEmpty(text)) {
      return empty();
    }
    return toAnalysisResult(engine.run(uri, text, textDocumentSyncType.toString()), uri);
  }

  /**
   * Don't analyze the document if it is empty or contains only sequence area
   *
   * @param text - document to analyze
   * @return true if the document is empty from the engine point of view
   */
  private static boolean isEmpty(String text) {
    return text.length() <= FIRST_LINE_SEQ_AND_EXTRA_OP;
  }

  private AnalysisResult toAnalysisResult(ResultWithErrors<SemanticContext> result, String uri) {
    SemanticContext context = result.getResult();
    return new AnalysisResult(
        collectDiagnosticsForAffectedDocuments(
            convertErrors(result.getErrors()), context.getCopybookDefinitions(), uri),
        convertPositions(context.getVariableDefinitions()),
        convertPositions(context.getVariableUsages()),
        convertPositions(context.getParagraphDefinitions()),
        convertPositions(context.getParagraphUsages()),
        convertPositions(context.getCopybookDefinitions()),
        convertPositions(context.getCopybookUsages()));
  }

  /**
   * Collect diagnostics for each document, used in the analysis - the main COBOL file and all the
   * copybooks. If there were no errors for some URI, then provide an empty list to clean-up the
   * errors after the previous analysis.
   *
   * @param diagnostics - list of found syntax and semantic errors
   * @param copybookDefinitions - list of copybook definitions used in this analysis
   * @param uri - current document URI
   * @return map with file URI as a key, and lists of diagnostics as values
   */
  private Map<String, List<Diagnostic>> collectDiagnosticsForAffectedDocuments(
      Map<String, List<Diagnostic>> diagnostics,
      Map<String, Collection<Position>> copybookDefinitions,
      String uri) {
    Map<String, List<Diagnostic>> result = new HashMap<>(diagnostics);
    copybookDefinitions.values().stream()
        .flatMap(Collection::stream)
        .map(Position::getDocumentURI)
        .forEach(it -> result.putIfAbsent(it, emptyList()));
    result.putIfAbsent(uri, emptyList());
    return result;
  }

  private static Map<String, List<Diagnostic>> convertErrors(List<SyntaxError> errors) {
    return errors.stream()
        .collect(
            groupingBy(
                err -> err.getPosition().getDocumentURI(), mapping(toDiagnostic(), toList())));
  }

  private static Function<SyntaxError, Diagnostic> toDiagnostic() {
    return err -> {
      Diagnostic diagnostic = new Diagnostic();
      diagnostic.setSeverity(checkSeverity(err.getSeverity()));
      diagnostic.setSource(setupSourceInfo(err.getSeverity()));
      diagnostic.setMessage(err.getSuggestion());
      diagnostic.setRange(convertRange(err.getPosition()));
      diagnostic.setCode(ofNullable(err.getErrorCode()).map(ErrorCode::name).orElse(null));
      return diagnostic;
    };
  }

<<<<<<< HEAD
  private static String setupSourceInfo(int severity) {
    return SourceInfoLevels.values()[severity - 1].getText();
=======
  private static String setupSourceInfo(ErrorSeverity severity) {
    // if there is a syntax error source parameter will be SYNTAX_ERROR otherwise SEMANTIC_ERROR
    switch (severity.ordinal() + 1) {
      case 1:
        return COBOL_LANG_SUPPORT_LABEL + " - " + ERROR_SRC_LABEL;
      case 2:
        return COBOL_LANG_SUPPORT_LABEL + " - " + WARNING_SRC_LABEL;
      case 3:
        return COBOL_LANG_SUPPORT_LABEL + " - " + INFO_SRC_LABEL;
      case 4:
        return COBOL_LANG_SUPPORT_LABEL + " - " + HINT_SRC_LABEL;
      default:
        return COBOL_LANG_SUPPORT_LABEL;
    }
>>>>>>> 83aac6e3
  }

  private static DiagnosticSeverity checkSeverity(ErrorSeverity severity) {
    return DiagnosticSeverity.forValue(severity.ordinal() + 1);
  }

  private static Range convertRange(Position position) {
    int positionLine = position.getLine() - ERR_POS_INDEX;
    int cPosInLn = position.getCharPositionInLine();

    return new Range(
        new org.eclipse.lsp4j.Position(positionLine, cPosInLn),
        new org.eclipse.lsp4j.Position(
            positionLine,
            ((position.getStopPosition() - position.getStartPosition())
                + cPosInLn
                + ERR_POS_INDEX)));
  }

  private Map<String, List<Location>> convertPositions(Map<String, Collection<Position>> source) {
    return source.entrySet().stream().collect(toMap(Map.Entry::getKey, this::convertPosition));
  }

  private List<Location> convertPosition(Map.Entry<String, Collection<Position>> entry) {
    return entry.getValue().stream()
        .filter(Objects::nonNull)
        .map(position -> new Location(position.getDocumentURI(), convertRange(position)))
        .collect(toList());
  }
}<|MERGE_RESOLUTION|>--- conflicted
+++ resolved
@@ -136,25 +136,8 @@
     };
   }
 
-<<<<<<< HEAD
-  private static String setupSourceInfo(int severity) {
-    return SourceInfoLevels.values()[severity - 1].getText();
-=======
   private static String setupSourceInfo(ErrorSeverity severity) {
-    // if there is a syntax error source parameter will be SYNTAX_ERROR otherwise SEMANTIC_ERROR
-    switch (severity.ordinal() + 1) {
-      case 1:
-        return COBOL_LANG_SUPPORT_LABEL + " - " + ERROR_SRC_LABEL;
-      case 2:
-        return COBOL_LANG_SUPPORT_LABEL + " - " + WARNING_SRC_LABEL;
-      case 3:
-        return COBOL_LANG_SUPPORT_LABEL + " - " + INFO_SRC_LABEL;
-      case 4:
-        return COBOL_LANG_SUPPORT_LABEL + " - " + HINT_SRC_LABEL;
-      default:
-        return COBOL_LANG_SUPPORT_LABEL;
-    }
->>>>>>> 83aac6e3
+    return SourceInfoLevels.values()[severity.ordinal()].getText();
   }
 
   private static DiagnosticSeverity checkSeverity(ErrorSeverity severity) {
