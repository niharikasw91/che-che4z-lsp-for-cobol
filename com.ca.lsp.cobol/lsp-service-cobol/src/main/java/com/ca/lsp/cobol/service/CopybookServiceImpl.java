--- conflicted
+++ resolved
@@ -65,23 +65,6 @@
     }
 
     String cobolFileName = getNameFromURI(event.getDocumentUri());
-<<<<<<< HEAD
-    try {
-      String uri = clientService.callClientSync("copybook", cobolFileName, requiredCopybookName);
-
-      System.out.println("Get uri from middleware" + uri);
-      if (!uri.isEmpty()) {
-        Path file = FileSystemUtils.getPathFromURI(uri);
-        copybookPath.put(requiredCopybookName, file);
-        publishOnDatabus(requiredCopybookName, FileSystemUtils.getContentByPath(file), file);
-      } else {
-        publishOnDatabus(requiredCopybookName);
-      }
-    } catch (InterruptedException | ExecutionException e) {
-      log.error("Error resolving copybook", e);
-      publishOnDatabus(requiredCopybookName);
-      currentThread().interrupt();
-=======
     clientService
         .callClient("copybook", cobolFileName, requiredCopybookName)
         .thenAccept(
@@ -91,7 +74,6 @@
   private FetchedCopybookEvent fetchCopybook(String requiredCopybookName, String uri) {
     if (uri.isEmpty()) {
       return FetchedCopybookEvent.builder().name(requiredCopybookName).build();
->>>>>>> 3b42dbc0
     }
     Path file = getPathFromURI(uri);
     copybookPath.put(requiredCopybookName, file);
