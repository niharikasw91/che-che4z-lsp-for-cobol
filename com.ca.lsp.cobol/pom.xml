--- conflicted
+++ resolved
@@ -25,11 +25,7 @@
   <name>COBOL LSP :: Parent pom</name>
 
   <properties>
-<<<<<<< HEAD
-    <revision>0.10.1</revision>
-=======
     <revision>0.11.0</revision>
->>>>>>> 8e7fe7af
     <lsp4j.version>0.5.0</lsp4j.version>
     <antlr.version>4.7.1</antlr.version>
     <guice.version>4.2.2</guice.version>
