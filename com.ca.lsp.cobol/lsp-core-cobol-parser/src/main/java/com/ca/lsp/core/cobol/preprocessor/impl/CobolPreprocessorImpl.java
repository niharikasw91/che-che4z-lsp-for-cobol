--- conflicted
+++ resolved
@@ -53,19 +53,9 @@
 
   @Nonnull
   @Override
-<<<<<<< HEAD
   public ResultWithErrors<ExtendedDocument> process(
-      @Nonnull String documentUri, @Nonnull String cobolSourceCode, String textDocumentSyncType) {
-    return process(documentUri, cobolSourceCode, new ArrayDeque<>(), textDocumentSyncType);
-=======
-  public ResultWithErrors<PreprocessedInput> process(
       @Nonnull String documentUri, @Nonnull String cobolSourceCode, String copybookProcessingMode) {
-    return process(
-        documentUri,
-        cobolSourceCode,
-        new SemanticContext(Collections.emptyList()),
-        copybookProcessingMode);
->>>>>>> af9116d8
+    return process(documentUri, cobolSourceCode, new ArrayDeque<>(), copybookProcessingMode);
   }
 
   @Nonnull
@@ -73,13 +63,8 @@
   public ResultWithErrors<ExtendedDocument> process(
       @Nonnull String documentUri,
       @Nonnull String cobolCode,
-<<<<<<< HEAD
       Deque<CopybookUsage> copybookStack,
-      @Nonnull String textDocumentSyncType) {
-=======
-      @Nonnull SemanticContext semanticContext,
       @Nonnull String copybookProcessingMode) {
->>>>>>> af9116d8
 
     ResultWithErrors<List<CobolLine>> lines = readLines(cobolCode, documentUri);
 
@@ -90,15 +75,9 @@
 
     String code = createLineWriter().serialize(rewrittenLines);
 
-<<<<<<< HEAD
     ResultWithErrors<ExtendedDocument> parsedDocument =
         grammarPreprocessor.buildExtendedDocument(
-            documentUri, code, copybookStack, textDocumentSyncType);
-=======
-    ResultWithErrors<PreprocessedInput> parsedDocument =
-        semanticParser.processLines(
-            documentUri, cleanDocument, semanticContext, copybookProcessingMode);
->>>>>>> af9116d8
+            documentUri, code, copybookStack, copybookProcessingMode);
 
     List<SyntaxError> errors = new ArrayList<>();
     errors.addAll(lines.getErrors());
