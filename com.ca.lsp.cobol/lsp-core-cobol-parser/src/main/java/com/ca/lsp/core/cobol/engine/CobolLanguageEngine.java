--- conflicted
+++ resolved
@@ -66,17 +66,10 @@
    */
   @Nonnull
   public ResultWithErrors<SemanticContext> run(
-<<<<<<< HEAD
-      @Nonnull String documentUri, @Nonnull String text, @Nonnull String textDocumentSyncType) {
+      @Nonnull String documentUri, @Nonnull String text, @Nonnull String copybookProcessingMode) {
 
     ResultWithErrors<ExtendedDocument> preProcessorOutput =
-        preprocessor.process(documentUri, text, textDocumentSyncType);
-=======
-      String documentUri, String text, String copybookProcessingMode) {
-
-    ResultWithErrors<PreprocessedInput> preProcessedInput =
         preprocessor.process(documentUri, text, copybookProcessingMode);
->>>>>>> af9116d8
 
     List<SyntaxError> accumulatedErrors = new ArrayList<>(preProcessorOutput.getErrors());
     ExtendedDocument extendedDocument = preProcessorOutput.getResult();
