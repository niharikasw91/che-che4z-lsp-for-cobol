#!groovy

def kubernetes_config = """
apiVersion: v1
kind: Pod
spec:
  containers:
  - name: maven
    image: maven:alpine
    command:
    - cat
    tty: true
    resources:
      limits:
        memory: "2Gi"
        cpu: "1"
      requests:
        memory: "2Gi"
        cpu: "1"
  - name: node
    image: node:12.10.0-alpine
    tty: true
    resources:
      limits:
        memory: "2Gi"
        cpu: "1"
      requests:
        memory: "2Gi"
        cpu: "1"
  - name: jnlp
    volumeMounts:
    - name: volume-known-hosts
      mountPath: /home/jenkins/.ssh
  volumes:
  - name: volume-known-hosts
    configMap:
      name: known-hosts
"""

def projectName = 'lsp-for-cobol'
def targetFiles = 'lsp-core-cobol-parser/target/**'
def kubeLabel = projectName + '_pod_' + env.BUILD_NUMBER + '_' + env.BRANCH_NAME
kubeLabel = kubeLabel.replaceAll(/[^a-zA-Z0-9._-]+/,"")

pipeline {
    agent {
        kubernetes {
            label kubeLabel
            yaml kubernetes_config
        }
    }
    options {
        disableConcurrentBuilds()
        timestamps()
        timeout(time: 3, unit: 'HOURS')
        skipDefaultCheckout(false)
        buildDiscarder(logRotator(numToKeepStr: '30', artifactNumToKeepStr: '3'))
    }
    environment {
        branchName = "$env.BRANCH_NAME"
        workspace = "$env.WORKSPACE"
    }
    stages {
        stage('Build LSP server part') {
            steps {
                container('maven') {
                    dir('com.ca.lsp.cobol') {
                        sh 'mvn -version'
                        sh 'set MAVEN_OPTS=-Xms1024m'
                        sh 'mvn clean verify'
                        sh 'cp lsp-service-cobol/target/lsp-service-cobol-*.jar $workspace/clients/cobol-lsp-vscode-extension/server/'
                    }
                }
            }
        }

        stage('SonarCloud') {
            steps {
                container('maven') {
                    dir('com.ca.lsp.cobol') {
                        withCredentials([string(credentialsId: 'sonarcloud-token', variable: 'SONARCLOUD_TOKEN')]) {
                            sh "mvn sonar:sonar -Dsonar.projectKey=eclipse_che-che4z-lsp-for-cobol -Dsonar.organization=eclipse -Dsonar.host.url=https://sonarcloud.io -Dsonar.login=${SONARCLOUD_TOKEN} -Dsonar.branch.name=${env.BRANCH_NAME}"
                        }
                    }
                }
            }
        }
        stage('Client - Install dependencies') {
            environment {
                npm_config_cache = "$env.WORKSPACE"
            }
            steps {
                container('node') {
                    dir('clients/cobol-lsp-vscode-extension') {
                        sh 'npm ci'
                    }
                }
            }
        }
        stage('Client - Package') {
            environment {
                npm_config_cache = "$env.WORKSPACE"
            }
            steps {
                container('node') {
                    dir('clients/cobol-lsp-vscode-extension') {
                        sh 'npx vsce package'
                        archiveArtifacts "*.vsix"
<<<<<<< HEAD
                        sh 'mv cobol-language-support*.vsix cobol-language-support_0.10.0.vsix'
=======
                        sh 'mv cobol-language-support*.vsix cobol-language-support_0.10.1.vsix'
>>>>>>> d5b6ea01
                    }
                }
            }
        }
        stage('Deploy') {
            environment {
                sshChe4z = "genie.che4z@projects-storage.eclipse.org"
                project = "download.eclipse.org/che4z/snapshots/$projectName"
                url = "$project/$branchName"
                deployPath = "/home/data/httpd/$url"
            }
            steps {
                script {
                    if (branchName == 'master' || branchName == 'development') {
                        container('jnlp') {
                            sshagent(['projects-storage.eclipse.org-bot-ssh']) {
                                sh '''
                                ssh $sshChe4z rm -rf $deployPath
                                ssh $sshChe4z mkdir -p $deployPath
                                scp -r $workspace/clients/cobol-lsp-vscode-extension/*.vsix $sshChe4z:$deployPath
                                '''
                                echo "Deployed to https://$url"
                            }
                        }
                    } else {
                        echo "Deployment skipped for branch: $branchName"
                    }
                }
            }
        }
    }
}<|MERGE_RESOLUTION|>--- conflicted
+++ resolved
@@ -106,11 +106,7 @@
                     dir('clients/cobol-lsp-vscode-extension') {
                         sh 'npx vsce package'
                         archiveArtifacts "*.vsix"
-<<<<<<< HEAD
-                        sh 'mv cobol-language-support*.vsix cobol-language-support_0.10.0.vsix'
-=======
                         sh 'mv cobol-language-support*.vsix cobol-language-support_0.10.1.vsix'
->>>>>>> d5b6ea01
                     }
                 }
             }
