{
    "add": {
        "prefix": "add",
        "body": [
            "add ${1:a} to ${2:b} giving ${3:c}"
        ],
        "description": "Add a to b giving c",
        "scope": "cobol,acucobol,opencobol,gnucobol"
    },
    "ADD": {
        "prefix": "ADD",
        "body": [
            "ADD ${1:a} TO ${2:b} GIVING ${3:c}"
        ],
        "description": "Add a to b giving c",
        "scope": "cobol,acucobol,opencobol,gnucobol"
    },
    "accept": {
        "prefix": "accept",
        "body": [
            "accept ${1:variable}",
            "$0"
        ],
        "scope": "cobol,acucobol,opencobol,gnucobol"
    },
    "ACCEPT": {
        "prefix": "ACCEPT",
        "body": [
            "ACCEPT ${1:variable}",
            "$0"
        ],
        "scope": "cobol,acucobol,opencobol,gnucobol"
    },
    "accept from": {
        "prefix": "accept",
        "body": [
            "accept ${1:variable} ${2|from date,from day,from day-of-week,time|}",
            "$0"
        ],
        "description": "accept from date/day/week/time",
        "scope": "cobol,acucobol,opencobol,gnucobol"
    },
    "ACCEPT FROM": {
        "prefix": "ACCEPT",
        "body": [
            "ACCEPT ${1:variable} ${2|FROM DATE,FROM DAY,FROM DAY-OF-WEEK,TIME|}",
            "$0"
        ],
        "description": "ACCEPT FROM DATE/DAY/WEEK/TIME",
        "scope": "cobol,acucobol,opencobol,gnucobol"
    },
    "class-id": {
        "prefix": "class-id",
        "body": [
            "       class-id $1 ${3|public,private|}.",
            "",
            "       method-id new public.",
            "       procedure division.",
            "           $0",
            "           exit method.",
            "       end method.",
            "",
            "       end class."
        ],
        "description": "class with ctor",
        "scope": "cobol"
    },
    "copy": {
        "prefix": "copy",
        "body": [
            "copy \"${1:subprog.cpy}\"",
            "    replacing ==${2:()}== by ==${3:lnk-}==."
        ],
        "description": "Copy replacing",
        "scope": "cobol,acucobol,opencobol,gnucobol"
    },
    "COPY": {
        "prefix": "COPY",
        "body": [
            "COPY \"${1:SUBPROG.CPY}\"",
            "    REPLACING ==${2:()}== BY ==${3:lnk-}==."
        ],
        "description": "COPY REPLACING",
        "scope": "cobol,acucobol,opencobol,gnucobol"
    },
    "exec-sql": {
        "prefix": "exec-sql",
        "body": [
            "exec sql ${1:sql-statement} end-exec."
        ],
        "description": "exec sql statement",
        "scope": "cobol,acucobol"
    },
    "EXEC-SQL": {
        "prefix": "EXEC-SQL",
        "body": [
            "EXEC SQL ${1:SQL-STATEMENT} END-EXEC."
        ],
        "description": "EXEC SQL STATEMENT",
        "scope": "cobol,acucobol"
    },
    "exec-sql-include": {
        "prefix": "exec-sql-include",
        "body": [
            "exec sql include ${1:sqlstatement.cpy} end-exec."
        ],
        "description": "exec sql include",
        "scope": "cobol,acucobol"
    },
    "EXEC-SQL-INCLUDE": {
        "prefix": "EXEC-SQL-INCLUDE",
        "body": [
            "EXEC SQL INCLUDE ${1:sqlstatement.cpy} END-EXEC."
        ],
        "description": "EXEC SQL INCLUDE",
        "scope": "cobol,acucobol"
    },
    "exec-cics": {
        "prefix": "exec-cics",
        "body": [
            "exec cics ${1:cics-statement} end-exec."
        ],
        "description": "exec cics statement",
        "scope": "cobol,acucobol"
    },
    "EXEC-CICS": {
        "prefix": "EXEC-CICS",
        "body": [
            "EXEC CICS ${1:CICS-STATEMENT} END-EXEC."
        ],
        "description": "EXEC CICS STATEMENT",
        "scope": "cobol,acucobol"
    },
    "divide": {
        "prefix": "divide",
        "body": [
            "divide ${1:a} by ${2:b} giving ${3:c} ${4:remainder ${5:d}}"
        ],
        "description": "divide a by b giving [remainder}",
        "scope": "cobol,acucobol,opencobol,gnucobol"
    },
    "DIVIDE": {
        "prefix": "DIVIDE",
        "body": [
            "DIVIDE ${1:a} BY ${2:b} GIVING ${3:c} ${4:REMAINDER ${5:d}}"
        ],
        "description": "DIVIDE a BY b GIVING [REMAINDER}",
        "scope": "cobol,acucobol,opencobol,gnucobol"
    },
    "entry": {
        "prefix": "entry",
        "body": [
            "$1-ep section.",
            "entry \"$1\".",
            "    $0\t",
            "    goback.",
            ""
        ],
        "description": "entry statement",
        "scope": "cobol,acucobol,opencobol,gnucobol"
    },
    "ENTRY": {
        "prefix": "ENTRY",
        "body": [
            "$1-EP SECTON.",
            "ENTRY \"$1\".",
            "    $0\t",
            "    GOBACK.",
            ""
        ],
        "description": "ENTRY statement",
        "scope": "cobol,acucobol,opencobol,gnucobol"
    },
    "evaluate": {
        "prefix": "evaluate",
        "body": [
            "evaluate $1",
            "    when $2",
            "       $0",
            "    when other",
            "       continue",
            "end-evaluate",
            ""
        ],
        "description": "evaluate",
        "scope": "cobol,acucobol,opencobol,gnucobol"
    },
    "EVALUATE": {
        "prefix": "EVALUATE",
        "body": [
            "EVALUATE $1",
            "    WHEN $2",
            "       $0",
            "    WHEN OTHER",
            "       CONTINUE",
            "END-EVALUATE",
            ""
        ],
        "description": "EVALUATE",
        "scope": "cobol,acucobol,opencobol,gnucobol"
    },
    "if": {
        "prefix": "if",
        "body": [
            "if ${1:condition}",
            "   $0",
            "end-if"
        ],
        "scope": "cobol"
    },
    "IF": {
        "prefix": "IF",
        "body": [
            "IF ${1:CONDITION}",
            "   $0",
            "END-IF"
        ],
        "scope": "cobol"
    },
    "if else": {
        "prefix": "if",
        "body": [
            "if ${1:condition}",
            "   $0",
            "else",
            "   ",
            "end-if"
        ],
        "scope": "cobol"
    },
    "IF ELSE": {
        "prefix": "IF",
        "body": [
            "IF ${1:CONDITION}",
            "   $0",
            "ELSE",
            "   ",
            "END-IF"
        ],
        "scope": "cobol"
    },
    "inspect converting": {
        "prefix": "inspect",
        "body": [
            "inspect $1 converting '${2:ABCDEFGHIJKLMNOPQRSTUVWXYZ}' to '${3:abcdefghijklmnopqrstuvwxyz}'"
        ],
        "description": "inspect converting",
        "scope": "cobol,acucobol,opencobol,gnucobol"
    },
    "INSPECT CONVERTING": {
        "prefix": "INSPECT",
        "body": [
            "INSPECT $1 CONVERTING '${2:ABCDEFGHIJKLMNOPQRSTUVWXYZ}' to '${3:abcdefghijklmnopqrstuvwxyz}'"
        ],
        "description": "INSPECT CONVERTING",
        "scope": "cobol,acucobol,opencobol,gnucobol"
    },
    "inspect replacing": {
        "prefix": "inspect",
        "body": [
            "inspect $1 replacing all ${2|spaces,zero|} by '${3}'"
        ],
        "description": "inspect replacing",
        "scope": "cobol,acucobol,opencobol,gnucobol"
    },
    "INSPECT REPLACING": {
        "prefix": "INSPECT",
        "body": [
            "INSPECT $1 REPLACING ALL ${2|SPACES,ZERO|} BY '${3}'"
        ],
        "description": "INSPECT REPLACING",
        "scope": "cobol,acucobol,opencobol,gnucobol"
    },
    "inspect tallying": {
        "prefix": "inspect",
        "body": [
            "move 0 to ${2:counter}",
            "inspect ${1:source} tallying ${2:counter} for ${3|all spaces,all $4,characters|}"
        ],
        "description": "Inspect a tallying counter for ...",
        "scope": "cobol,acucobol,opencobol,gnucobol"
    },
    "INSPECT TALLYING": {
        "prefix": "INSPECT",
        "body": [
            "MOVE 0 to ${2:COUNTER}",
            "INSPECT ${1:SOURCE} TALLYING ${2:COUNTER} FOR ${3|ALL SPACES,ALL $4,CHARACTERS|}"
        ],
        "description": "Inspect a tallying counter for ...",
        "scope": "cobol,acucobol,opencobol,gnucobol"
    },
    "main method-id": {
        "prefix": "main",
        "body": [
            "*>> <summary>method main</summary>",
            "method-id main public static.",
            "procedure division using",
            "           by value args as string occurs any.",
            "    $0",
            "end method.",
            ""
        ],
        "description": "method-id (main)",
        "scope": "cobol"
    },
    "method-id": {
        "prefix": "method-id",
        "body": [
            "*>> <summary>method $1</summary>",
            "method-id $1.",
            "procedure division.",
            "    $0",
            "end method.",
            ""
        ],
        "description": "method-id",
        "scope": "cobol"
    },
    "multiply": {
        "prefix": "multiply",
        "body": [
            "multiply ${1:a} by ${2:b} giving ${3:c}"
        ],
        "description": "Multiply a by y giving z",
        "scope": "cobol,acucobol,opencobol,gnucobol"
    },
    "MULTIPLY": {
        "prefix": "MULTIPLY",
        "body": [
            "MULTIPLY ${1:a} BY ${2:b} GIVING ${3:c}"
        ],
        "description": "MULTIPLY a BY y GIVING z",
        "scope": "cobol,acucobol,opencobol,gnucobol"
    },
    "perform": {
        "prefix": "perform",
        "body": [
            "perform ${1:paragraph-name} ${2:value-1} times"
        ],
        "description": "perform paragraph x times",
        "scope": "cobol,acucobol,opencobol,gnucobol"
    },
    "PERFORM": {
        "prefix": "PERFORM",
        "body": [
            "PERFORM ${1:paragraph-name} ${2:value-1} TIMES"
        ],
        "description": "PERFORM paragraph x TIMES",
        "scope": "cobol,acucobol,opencobol,gnucobol"
    },
    "perform-end-perform": {
        "prefix": "perform",
        "body": [
            "perform ${1}",
            "\t${2}",
            "end-perform",
            "${0}"
        ],
        "description": "perform .. end-perform",
        "scope": "cobol,acucobol,opencobol,gnucobol"
    },
    "PERFORM-END-PERFORM": {
        "prefix": "PERFORM",
        "body": [
            "PERFORM ${1}",
            "\t${2}",
            "END-PERFORM",
            "${0}"
        ],
        "description": "PERFORM .. END-PERFORM",
        "scope": "cobol,acucobol,opencobol,gnucobol"
    },
    "perform varying": {
        "prefix": "perform",
        "body": [
            "perform ${1:paragraph-name} varying ${2:field-1}",
            " from ${3:value-1} by ${4:value-2}",
            " until ${5:condition}",
            "$0"
        ],
        "description": "inline perform varying",
        "scope": "cobol,acucobol,opencobol,gnucobol"
    },
    "PERFORM VARYING": {
        "prefix": "PERFORM",
        "body": [
            "PERFORM ${1:paragraph-name} VARYING ${2:field-1}",
            " FROM ${3:value-1} BY ${4:value-2}",
            " UNTIL ${5:condition}",
            "$0"
        ],
        "description": "INLINE PERFORM VARYING",
        "scope": "cobol,acucobol,opencobol,gnucobol"
    },
    "shell": {
        "prefix": "shell",
        "body": [
            "       IDENTIFICATION DIVISION.",
            "       PROGRAM-ID. ${1:${1:${TM_FILENAME/(.*)\\..+$/$1/}}}.",
            "       ENVIRONMENT DIVISION.",
            "       CONFIGURATION SECTION.",
            "       SPECIAL-NAMES.",
            "       INPUT-OUTPUT SECTION.",
            "       FILE-CONTROL.",
            "       DATA DIVISION.",
            "        FILE SECTION.",
            "        WORKING-STORAGE SECTION.",
            "        LINKAGE SECTION.",
            "       PROCEDURE DIVISION.",
            "        main-processing SECTION.",
            "         mainline-paragraph.",
            "             $0",
            "             STOP RUN."
        ],
        "description": "Template Program",
        "scope": "cobol"
    },
    "property": {
        "prefix": "property",
        "body": [
            "01 ${2:_prop} ${3:binary-long} private.",
            "method-id. get property #${1:Prop}.",
            "procedure division returning ret as ${3:binary-long}.",
            "    set ret to ${2:_prop}",
            "end method.",
            "method-id. set property #${1:Prop}.",
            "procedure division using by value val as ${3:binary-long}.",
            "    set ${2:_prop} to 0",
            "end method.",
            ""
        ],
        "description": "set/get property",
        "scope": "cobol"
    },
    "subtract": {
        "prefix": "subtract",
        "body": [
            "subtract ${1:a} from ${2:b} giving ${3:c}"
        ],
        "description": "subtract a from b giving c",
        "scope": "cobol,acucobol,opencobol,gnucobol"
    },
    "SUBTRACT": {
        "prefix": "SUBTRACT",
        "body": [
            "SUBTRACT ${1:a} FROM ${2:b} GIVING ${3:c}"
        ],
        "description": "SUBTRACT a FROM b GIVING c",
        "scope": "cobol,acucobol,opencobol,gnucobol"
    },
    "display": {
        "prefix": "display",
        "body": [
            "display \"$0\""
        ],
        "description": "display literal",
        "scope": "cobol"
    },
    "DISPLAY": {
        "prefix": "DISPLAY",
        "body": [
            "DISPLAY \"$0\""
        ],
        "description": "DISPLAY literal",
        "scope": "cobol"
    },
    "string": {
        "prefix": "string",
        "body": [
            "string ${1:item1} delimited by size",
            "       ${2:item2} delimited by size",
            "       into ${3:result}",
            "end-string",
            "$0"
        ],
        "description": "string delimited by size",
        "scope": "cobol,acucobol,opencobol,gnucobol"
    },
    "STRING": {
        "prefix": "STRING",
        "body": [
            "STRING ${1:item1} DELIMITED BY SIZE",
            "       ${2:item2} DELIMITED BY SIZE",
            "       INTO ${3:result}",
            "END-STRING",
            "$0"
        ],
        "description": "string delimited by size",
        "scope": "cobol,acucobol,opencobol,gnucobol"
    },
    "function-abs": {
        "prefix": [
            "function-abs"
        ],
        "body": [
            "function abs(${1:number})$0"
        ],
        "description": "function absolute value of number",
        "scope": "cobol,acucobol,opencobol,gnucobol"
    },
    "function-acos": {
        "prefix": [
            "function-acos"
        ],
        "body": [
            "function acos(${1:cosine})$0"
        ],
        "description": "function trigonometric arc-cosine, or inverse cosine, of cosine",
        "scope": "cobol,acucobol,opencobol,gnucobol"
    },
    "function-annuity": {
        "prefix": [
            "function-annuity"
        ],
        "body": [
            "function annuity(${1:interest-rate},${2:number-of-periods})$0"
        ],
        "description": "function annuity",
        "scope": "cobol,acucobol,opencobol,gnucobol"
    },
    "function-asin": {
        "prefix": [
            "function-asin"
        ],
        "body": [
            "function asin(${1:sine})$0"
        ],
        "description": "function trigonometric arc-sine, or inverse sine, of sine",
        "scope": "cobol,acucobol,opencobol,gnucobol"
    },
    "function-atan": {
        "prefix": [
            "function-atan"
        ],
        "body": [
            "function atan(${1:tangent})$0"
        ],
        "description": "function trigonometric arc-tangent, or inverse tangent, of tangent",
        "scope": "cobol,acucobol,opencobol,gnucobol"
    },
    "function-bit-of": {
        "prefix": [
            "function-bit-of"
        ],
        "body": [
            "function bit-of(${1:integer})$0"
        ],
        "description": "function to convert the argument to bits",
        "scope": "cobol,acucobol,opencobol,gnucobol"
    },
    "function-bit-to-char": {
        "prefix": [
            "function-bit-to-char"
        ],
        "body": [
            "function bit-to-char(${1:integer})$0"
        ],
        "description": "function to convert bits to character",
        "scope": "cobol,acucobol,opencobol,gnucobol"
    },
    "function-byte-length": {
        "prefix": [
            "function-byte-length"
        ],
        "body": [
            "function byte-length(${1:integer})$0"
        ],
        "description": "function byte-length (in bytes) of item",
        "scope": "cobol,acucobol,opencobol,gnucobol"
    },
    "function-char": {
        "prefix": [
            "function-char"
        ],
        "body": [
            "function char(${1:integer})$0"
        ],
        "description": "function character in the ordinal position specified by integer, from the current alphanumeric collating sequence",
        "scope": "cobol,acucobol,opencobol,gnucobol"
    },
    "function-cos": {
        "prefix": [
            "function-cos"
        ],
        "body": [
            "function cos(${1:angle})$0"
        ],
        "description": "function trigonometric cosine of angle",
        "scope": "cobol,acucobol,opencobol,gnucobol"
    },
    "function-currency-symbol": {
        "prefix": [
            "function-currency-symbol"
        ],
        "body": [
            "function currency-symbol()$0"
        ],
        "description": "function currency symbol character currently in effect for the locale under which the program is running",
        "scope": "cobol,acucobol,opencobol,gnucobol"
    },
    "function-current-date": {
        "prefix": [
            "function-current-date"
        ],
        "body": [
            "function current-date(${1:date-and-time-format})$0"
        ],
        "description": "function current date and time as 21-character value",
        "scope": "cobol,acucobol,opencobol,gnucobol"
    },
    "function-date-of-integer": {
        "prefix": [
            "function date-of-integer"
        ],
        "body": [
            "function date-of-integer(${1:integer})$0"
        ],
        "description": "function to convert the integer date to standard date format",
        "scope": "cobol,acucobol,opencobol,gnucobol"
    },
    "function-date-to-yyyymmdd": {
        "prefix": [
            "function-date-to-yyyymmdd"
        ],
        "body": [
            "function date--to-yyyymmdd(${1:integer},${2:integer})$0"
        ],
        "description": "function to convert a date with a 2 digit year to a 4 digit year",
        "scope": "cobol,acucobol,opencobol,gnucobol"
    },
    "function-day-of-integer": {
        "prefix": [
            "function-day-of-integer"
        ],
        "body": [
            "function day-of-integer(${1:integer})$0"
        ],
        "description": "function to convert the integer date to number of days in the gregorian calendar",
        "scope": "cobol,acucobol,opencobol,gnucobol"
    },
    "function-day-to-yyyyddd": {
        "prefix": [
            "function-day-to-yyyyddd"
        ],
        "body": [
            "function date--to-yyyyddd(${1:integer},${2:integer})$0"
        ],
        "description": "function to convert a date with a 2 digit year to a 4 digit year",
        "scope": "cobol,acucobol,opencobol,gnucobol"
    },
    "function-display-of": {
        "prefix": [
            "function-display-of"
        ],
        "body": [
            "function display-of(${1:string},${2:integer})$0"
        ],
        "description": "function to convert an alphanumeric string using a codepage",
        "scope": "cobol,acucobol,opencobol,gnucobol"
    },
    "function-exp": {
        "prefix": [
            "function-exp"
        ],
        "body": [
            "function exp(${1:integer})$0"
        ],
        "description": "function to return e raised to the power of the argument",
        "scope": "cobol,acucobol,opencobol,gnucobol"
    },
    "function-exp10": {
        "prefix": [
            "function-exp10"
        ],
        "body": [
            "function exp10(${1:integer})$0"
        ],
        "description": "function to return 10 raised to the power of the argument",
        "scope": "cobol,acucobol,opencobol,gnucobol"
    },
    "function-factorial": {
        "prefix": [
            "function-factorial"
        ],
        "body": [
            "function factorial(${1:integer})$0"
        ],
        "description": "function to return the factorial of the argument",
        "scope": "cobol,acucobol,opencobol,gnucobol"
    },
    "function-hex-of": {
        "prefix": [
            "function-hex-of"
        ],
        "body": [
            "function hex-of(${1:variable})$0"
        ],
        "description": "function to return hexadecimal representation of the argument",
        "scope": "cobol,acucobol,opencobol,gnucobol"
    },
    "function-hex-to-char": {
        "prefix": [
            "function-hex-to-char"
        ],
        "body": [
            "function hex-to-char(${1:variable})$0"
        ],
        "description": "function to return a character string that is a hexadecimal representation of the argument",
        "scope": "cobol,acucobol,opencobol,gnucobol"
    },
    "function-integer": {
        "prefix": [
            "function-integer"
        ],
        "body": [
            "function integer(${1:number})$0"
        ],
        "description": "greatest integer value that is less than or equal to number",
        "scope": "cobol,acucobol,opencobol,gnucobol"
    },
    "function-integer-of-date": {
        "prefix": [
            "function-integer-of-date"
        ],
        "body": [
            "function integer-of-date(${1:yyyymmdd})$0"
        ],
        "description": "converts yyyymmdd to an internal integer-date",
        "scope": "cobol,acucobol,opencobol,gnucobol"
    },
    "function-integer-of-day": {
        "prefix": [
            "function-integer-of-day"
        ],
        "body": [
            "function integer-of-day(${1:yyyymmdd})$0"
        ],
        "description": "converts yyyymmdd to an internal integer-day",
        "scope": "cobol,acucobol,opencobol,gnucobol"
    },
    "function-integer-part": {
        "prefix": [
            "function-integer-part"
        ],
        "body": [
            "function integer-part(${1:number})$0"
        ],
        "description": "portion of number that occurs to the left of the decimal point",
        "scope": "cobol,acucobol,opencobol,gnucobol"
    },
    "function-length": {
        "prefix": [
            "function-length"
        ],
        "body": [
            "function length(${1:item})$0"
        ],
        "description": "returns the length (in character positions) of the specified item",
        "scope": "cobol,acucobol,opencobol,gnucobol"
    },
    "function-log": {
        "prefix": [
            "function-log"
        ],
        "body": [
            "function log(${1:number})$0"
        ],
        "description": "format base e logarithm of number",
        "scope": "cobol,acucobol,opencobol,gnucobol"
    },
    "function-log10": {
        "prefix": [
            "function-log10"
        ],
        "body": [
            "function log10(${1:number})$0"
        ],
        "description": "format base 10 logarithm of number",
        "scope": "cobol,acucobol,opencobol,gnucobol"
    },
    "function-lowercase": {
        "prefix": [
            "function-lowercase"
        ],
        "body": [
            "function lowercase(${1:string})$0"
        ],
        "description": "character string that contains string with any uppercase letters replaced by their corresponding lowercase letters",
        "scope": "cobol,acucobol,opencobol,gnucobol"
    },
    "function-max": {
        "prefix": [
            "function-max"
        ],
        "body": [
            "function max(${1:number},${2:...})$0"
        ],
        "description": "Alphanumeric/Index/Integer/National/Numeric maximum value from the specified list of numbers",
        "scope": "cobol,acucobol,opencobol,gnucobol"
    },
    "function-mean": {
        "prefix": [
            "function-mean"
        ],
        "body": [
            "function mean(${1:number},${2:...})$0"
        ],
        "description": "statistical mean value of the specified list of numbers",
        "scope": "cobol,acucobol,opencobol,gnucobol"
    },
    "function-median": {
        "prefix": [
            "function-median"
        ],
        "body": [
            "function median(${1:number},${2:...})$0"
        ],
        "description": "statistical median value of the specified list of numbers",
        "scope": "cobol,acucobol,opencobol,gnucobol"
    },
    "function-midrange": {
        "prefix": [
            "function-midrange"
        ],
        "body": [
            "function midrange(${1:number},${2:...})$0"
        ],
        "description": "statistical midrange value of the specified list of numbers",
        "scope": "cobol,acucobol,opencobol,gnucobol"
    },
    "function-min": {
        "prefix": [
            "function-min"
        ],
        "body": [
            "function min(${1:number},${2:...})$0"
        ],
        "description": "statistical min value of the specified list of numbers",
        "scope": "cobol,acucobol,opencobol,gnucobol"
    },
    "function-mod": {
        "prefix": [
            "function-mod"
        ],
        "body": [
            "function mod(${1:value},${2:modulus})$0"
        ],
        "description": "remainder from the division of value by modulus",
        "scope": "cobol,acucobol,opencobol,gnucobol"
    },
    "function-national-of": {
        "prefix": [
            "function-national-of"
        ],
        "body": [
            "function national-of(${1:alphanumeric-string},${2:replacement-char})$0"
        ],
        "description": "convert alphanumeric-string to the national coded character set representation",
        "scope": "cobol,acucobol,opencobol,gnucobol"
    },
    "function-numval": {
        "prefix": [
            "function-numval"
        ],
        "body": [
            "function numval(${1:string})$0"
        ],
        "description": "corresponding numeric value for string",
        "scope": "cobol,acucobol,opencobol,gnucobol"
    },
    "function-numval-c": {
        "prefix": [
            "function-numval-c"
        ],
        "body": [
            "function numval-c(${1:string},${2:currency-symbol}${3:,ANYCASE})$0"
        ],
        "description": "corresponding numeric value for string, case-sensitive if ANYCASE not given",
        "scope": "cobol,acucobol,opencobol,gnucobol"
    },
    "function-numval-f": {
        "prefix": [
            "function-numval-f"
        ],
        "body": [
            "function numval-f(${1:string})$0"
        ],
        "description": "corresponding numeric value for floating-point-string",
        "scope": "cobol,acucobol,opencobol,gnucobol"
    },
    "function-ord": {
        "prefix": [
            "function-ord"
        ],
        "body": [
            "function ord(${1:char},${2:...})$0"
        ],
        "description": "ordinal position in the program character set corresponding to char",
        "scope": "cobol,acucobol,opencobol,gnucobol"
    },
    "function-ord-max": {
        "prefix": [
            "function-ord-max"
        ],
        "body": [
            "function ord-max(${1:char},${2:...})$0"
        ],
        "description": "max. ordinal position in the program character set corresponding to list of chars",
        "scope": "cobol,acucobol,opencobol,gnucobol"
    },
    "function-ord-min": {
        "prefix": [
            "function-ord-min"
        ],
        "body": [
            "function ord-min(${1:char},${2:...})$0"
        ],
        "description": "min. ordinal position in the program character set corresponding to list of chars",
        "scope": "cobol,acucobol,opencobol,gnucobol"
    },
    "function-pi": {
        "prefix": [
            "function-pi"
        ],
        "body": [
            "function pi()$0"
        ],
        "description": "pi",
        "scope": "cobol,acucobol,opencobol,gnucobol"
    },
    "function-present-value": {
        "prefix": [
            "function-present-value"
        ],
        "body": [
            "function present-value(${1:discount-rate},${2:amount},${3:...})$0"
        ],
        "description": "approximation of the present value of a series of future period-end amount",
        "scope": "cobol,acucobol,opencobol,gnucobol"
    },
    "function-random": {
        "prefix": [
            "function-random"
        ],
        "body": [
            "function random(${1:seed})$0"
        ],
        "description": "pseudo-random number 0> <1 from a rectangular distribution with optional seed",
        "scope": "cobol,acucobol,opencobol,gnucobol"
    },
    "function-range": {
        "prefix": [
            "function-range"
        ],
        "body": [
            "function range(${1:argument},${2:...})$0"
        ],
        "description": "value of the maximum argument minus the value of the minimum argument",
        "scope": "cobol,acucobol,opencobol,gnucobol"
    },
    "function-rem": {
        "prefix": [
            "function-rem"
        ],
        "body": [
            "function rem(${1:number},${2:divisor})$0"
        ],
        "description": "remainder of number divided by divisor",
        "scope": "cobol,acucobol,opencobol,gnucobol"
    },
    "function-reverse": {
        "prefix": [
            "function-reverse"
        ],
        "body": [
            "function reverse(${1:string})$0"
        ],
        "description": "reverse representation with same length of string",
        "scope": "cobol,acucobol,opencobol,gnucobol"
    },
    "function-sign": {
        "prefix": [
            "function-sign"
        ],
        "body": [
            "function sign(${1:number})$0"
        ],
        "description": "sign representation of number as -1, 0, 1",
        "scope": "cobol,acucobol,opencobol,gnucobol"
    },
    "function-sin": {
        "prefix": [
            "function-sin"
        ],
        "body": [
            "function sin(${1:angle})$0"
        ],
        "description": "trigonometric sine of the specified angle",
        "scope": "cobol,acucobol,opencobol,gnucobol"
    },
    "function-standard-deviation": {
        "prefix": [
            "function-standard-deviation"
        ],
        "body": [
            "function standard-deviation(${1:integer})$0"
        ],
        "description": "function to return the standard deviation of its arguments",
        "scope": "cobol,acucobol,opencobol,gnucobol"
    },
    "function-sqrt": {
        "prefix": [
            "function-sqrt"
        ],
        "body": [
            "function sqrt(${1:number})$0"
        ],
        "description": "aproximation of the square root of number",
        "scope": "cobol,acucobol,opencobol,gnucobol"
    },
    "function-sum": {
        "prefix": [
            "function-sum"
        ],
        "body": [
            "function sum(${1:integer})$0"
        ],
        "description": "function to return the sum of its arguments",
        "scope": "cobol,acucobol,opencobol,gnucobol"
    },
    "function-tan": {
        "prefix": [
            "function-tan"
        ],
        "body": [
            "function tan(${1:angle})$0"
        ],
        "description": "trigonometric tangent of the specified angle",
        "scope": "cobol,acucobol,opencobol,gnucobol"
    },
    "function-test-numval": {
        "prefix": [
            "function-test-numval"
        ],
        "body": [
            "function test-numval(${1:integer})$0"
        ],
        "description": "function to verify the contents of the argument",
        "scope": "cobol,acucobol,opencobol,gnucobol"
    },
    "function-test-numval-f": {
        "prefix": [
            "function-test-numval-f"
        ],
        "body": [
            "function test-numval-f(${1:integer})$0"
        ],
        "description": "function to verify the contents of the argument",
        "scope": "cobol,acucobol,opencobol,gnucobol"
    },
    "function-trim": {
        "prefix": [
            "function-trim"
        ],
        "body": [
            "function trim(${1:variable})$0"
        ],
        "description": "function to trim leading and or trailing spaces of the argument",
        "scope": "cobol,acucobol,opencobol,gnucobol"
    },
    "function-ulength": {
        "prefix": [
            "function-ulength"
        ],
        "body": [
            "function ulength(${1:variable})$0"
        ],
        "description": "function to return the number of UTF8 or UTF16 characters of the argument",
        "scope": "cobol,acucobol,opencobol,gnucobol"
    },
    "function-upos": {
        "prefix": [
            "function-upos"
        ],
        "body": [
            "function upos(${1:string},${2:integer})$0"
        ],
        "description": "function to return an integer value equal to the position of the nth item in the passed UTF8 or UTF16 argument",
        "scope": "cobol,acucobol,opencobol,gnucobol"
    },
    "function-upper-case": {
        "prefix": [
            "function-upper-case"
        ],
        "body": [
            "function upper-case(${1:variable})$0"
        ],
        "description": "function to return the argument in upper case",
        "scope": "cobol,acucobol,opencobol,gnucobol"
    },
    "function-usubstr": {
        "prefix": [
            "function-usubstr"
        ],
        "body": [
            "function usubstr(${1:variable},${2:integer},$(3:integer)$0"
        ],
        "description": "function to return substring of the character data passed that contains UTF8 or UTF16 data",
        "scope": "cobol,acucobol,opencobol,gnucobol"
    },
    "function-usupplementary": {
        "prefix": [
            "function-usupplementary"
        ],
        "body": [
            "function usupplementary(${1:variable})$0"
        ],
        "description": "function to return an integer value equating to the index of the first unicode character of the argument",
        "scope": "cobol,acucobol,opencobol,gnucobol"
    },
    "function-uvalid": {
        "prefix": [
            "function-uvalid"
        ],
        "body": [
            "function uvalid(${1:variable})$0"
        ],
        "description": "function to return an integer value equating to the index of the first invalid unicode character of the argument",
        "scope": "cobol,acucobol,opencobol,gnucobol"
    },
    "function-uwidth": {
        "prefix": [
            "function-uwidth"
        ],
        "body": [
            "function uwidth(${1:string},${2:integer})$0"
        ],
        "description": "function to return an integer value equal to the width in bytes of the nth item in the passed UTF8 or UTF16 argument",
        "scope": "cobol,acucobol,opencobol,gnucobol"
    },
    "function-variance": {
        "prefix": [
            "function-variance"
        ],
        "body": [
            "function variance(${1:number},${2:...})$0"
        ],
        "description": "statistical variance of the specified list of number argument",
        "scope": "cobol,acucobol,opencobol,gnucobol"
    },
    "function-year-to-yyyy": {
        "prefix": [
            "function-year-to-yyyy"
        ],
        "body": [
            "function year-to-yyyy(${1:yy},${2:[yy-cutoff, default: 50},${3:yy-execution-time, default: now})$0"
        ],
        "description": "convert yy to yyyy with optional yy-cutoff to delineate centuries",
        "scope": "cobol,acucobol,opencobol,gnucobol"
    },
    "call": {
        "prefix": "call",
        "body": [
            "call \"$1\" using",
            "    by ${2|value,reference,content|} ${3:identifer}",
            "    returning ${4:return-code}",
            "end-call",
            "$0"
        ],
        "description": "CALL literal"
    },
    "FUNCTION-ABS": {
        "prefix": [
            "fUNCTION-ABS"
        ],
        "body": [
            "FUNCTION ABS(${1:number})$0"
        ],
        "description": "function absolute value of number",
        "scope": "cobol,acucobol,opencobol,gnucobol"
    },
    "FUNCTION-ACOS": {
        "prefix": [
            "FUNCTION-ACOS"
        ],
        "body": [
            "FUNCTION ACOS(${1:cosine})$0"
        ],
        "description": "function trigonometric arc-cosine, or inverse cosine, of cosine",
        "scope": "cobol,acucobol,opencobol,gnucobol"
    },
    "FUNCTION-ANNUITY": {
        "prefix": [
            "FUNCTION-ANNUITY"
        ],
        "body": [
            "FUNCTION ANNUITY(${1:interest-rate},${2:number-of-periods})$0"
        ],
        "description": "function annuity",
        "scope": "cobol,acucobol,opencobol,gnucobol"
    },
    "FUNCTION-ASIN": {
        "prefix": [
            "FUNCTION-ASIN"
        ],
        "body": [
            "FUNCTION ASIN(${1:sine})$0"
        ],
        "description": "function trigonometric arc-sine, or inverse sine, of sine",
        "scope": "cobol,acucobol,opencobol,gnucobol"
    },
    "FUNCTION-ATAN": {
        "prefix": [
            "fUNCTION-ATAN"
        ],
        "body": [
            "FUNCTION ATAN(${1:tangent})$0"
        ],
        "description": "function trigonometric arc-tangent, or inverse tangent, of tangent",
        "scope": "cobol,acucobol,opencobol,gnucobol"
    },
    "FUNCTION-BOOLEAN-OF-INTEGER": {
        "prefix": [
            "FUNCTION-BOOLEAN-OF-INTEGER"
        ],
        "body": [
            "FUNCTION BOOLEAN-OF-INTEGER(${1:integer},${2:length})$0"
        ],
        "description": "function boolean item of usage bit representing the binary value of integer; with the given length",
        "scope": "cobol,acucobol,opencobol,gnucobol"
    },
    "FUNCTION-BYTE-LENGTH": {
        "prefix": [
            "FUNCTION-BYTE-LENGTH"
        ],
        "body": [
            "FUNCTION BYTE-LENGTH(${1:integer})$0"
        ],
        "description": "function byte-length (in bytes) of item",
        "scope": "cobol,acucobol,opencobol,gnucobol"
    },
    "FUNCTION-CHAR": {
        "prefix": [
            "FUNCTION-CHAR"
        ],
        "body": [
            "FUNCTION CHAR(${1:integer})$0"
        ],
        "description": "function character in the ordinal position specified by integer, from the current alphanumeric collating sequence",
        "scope": "cobol,acucobol,opencobol,gnucobol"
    },
    "FUNCTION-COS": {
        "prefix": [
            "FUNCTION-COS"
        ],
        "body": [
            "FUNCTION COS(${1:angle})$0"
        ],
        "description": "function trigonometric cosine of angle",
        "scope": "cobol,acucobol,opencobol,gnucobol"
    },
    "FUNCTION-CURRENCY-SYMBOL": {
        "prefix": [
            "FUNCTION-CURRENCY-SYMBOL"
        ],
        "body": [
            "FUNCTION CURRENCY-SYMBOL()$0"
        ],
        "description": "function currency symbol character currently in effect for the locale under which the program is running",
        "scope": "cobol,acucobol,opencobol,gnucobol"
    },
    "FUNCTION-CURRENT-DATE": {
        "prefix": [
            "FUNCTION-CURRENT-DATE"
        ],
        "body": [
            "FUNCTION CURRENT-DATE(${1:date-and-time-format})$0"
        ],
        "description": "function current date and time as 21-character value",
        "scope": "cobol,acucobol,opencobol,gnucobol"
    },
    "FUNCTION-DATE-OF-INTEGER": {
        "prefix": [
            "FUNCTION-DATE-OF-INTEGER"
        ],
        "body": [
            "FUNCTION DATE-OF-INTEGER(${1:integer})$0"
        ],
        "description": "function to convert the integer date to standard date format",
        "scope": "cobol,acucobol,opencobol,gnucobol"
    },
    "FUNCTION-DATE-TO-YYYYMMDD": {
        "prefix": [
            "FUNCTION-DATE-TO-YYYYMMDD"
        ],
        "body": [
            "FUNCTION DATE--TO-YYYYMMDD(${1:integer},${2:integer})$0"
        ],
        "description": "function to convert a date with a 2 digit year to a 4 digit year",
        "scope": "cobol,acucobol,opencobol,gnucobol"
    },
    "FUNCTION-DAY-OF-INTEGER": {
        "prefix": [
            "FUNCTION-DAY-OF-INTEGER"
        ],
        "body": [
            "FUNCTION DAY-OF-INTEGER(${1:integer})$0"
        ],
        "description": "function to convert the integer date to number of days in the gregorian calendar",
        "scope": "cobol,acucobol,opencobol,gnucobol"
    },
    "FUNCTION-DAY-TO-YYYYDDD": {
        "prefix": [
            "FUNCTION-DAY-TO-YYYYDDD"
        ],
        "body": [
            "FUNCTION DATE--TO-YYYYDDD(${1:integer},${2:integer})$0"
        ],
        "description": "function to convert a date with a 2 digit year to a 4 digit year",
        "scope": "cobol,acucobol,opencobol,gnucobol"
    },
    "FUNCTION-DISPLAY-OF": {
        "prefix": [
            "FUNCTION-DISPLAY-OF"
        ],
        "body": [
            "FUNCTION DISPLAY-OF(${1:string},${2:integer})$0"
        ],
        "description": "function to convert an alphanumeric string using a codepage",
        "scope": "cobol,acucobol,opencobol,gnucobol"
    },
    "FUNCTION-EXP": {
        "prefix": [
            "FUNCTION-EXP"
        ],
        "body": [
            "FUNCTION EXP(${1:integer})$0"
        ],
        "description": "function to return e raised to the power of the argument",
        "scope": "cobol,acucobol,opencobol,gnucobol"
    },
    "FUNCTION-EXP10": {
        "prefix": [
            "FUNCTION-EXP10"
        ],
        "body": [
            "FUNCTION EXP10(${1:integer})$0"
        ],
        "description": "function to return 10 raised to the power of the argument",
        "scope": "cobol,acucobol,opencobol,gnucobol"
    },
    "FUNCTION-FACTORIAL": {
        "prefix": [
            "FUNCTION-FACTORIAL"
        ],
        "body": [
            "FUNCTION FACTORIAL(${1:integer})$0"
        ],
        "description": "function to return the factorial of the argument",
        "scope": "cobol,acucobol,opencobol,gnucobol"
    },
    "FUNCTION-HEX-OF": {
        "prefix": [
            "FUNCTION-HEX-OF"
        ],
        "body": [
            "FUNCTION HEX-OF(${1:variable})$0"
        ],
        "description": "function to return hexadecimal representation of the argument",
        "scope": "cobol,acucobol,opencobol,gnucobol"
    },
    "FUNCTION-HEX-TO-CHAR": {
        "prefix": [
            "FUNCTION-HEX-TO-CHAR"
        ],
        "body": [
            "FUNCTION HEX-TO-CHAR(${1:variable})$0"
        ],
        "description": "function to return a character string that is a hexadecimal representation of the argument",
        "scope": "cobol,acucobol,opencobol,gnucobol"
    },
    "FUNCTION-INTEGER": {
        "prefix": [
            "FUNCTION-INTEGER"
        ],
        "body": [
            "FUNCTION INTEGER(${1:number})$0"
        ],
        "description": "greatest integer value that is less than or equal to number",
        "scope": "cobol,acucobol,opencobol,gnucobol"
    },
    "FUNCTION-INTEGER-OF-DATE": {
        "prefix": [
            "FUNCTION-INTEGER-OF-DATE"
        ],
        "body": [
            "FUNCTION INTEGER-OF-DATE(${1:yyyymmdd})$0"
        ],
        "description": "converts yyyymmdd to an internal integer-date",
        "scope": "cobol,acucobol,opencobol,gnucobol"
    },
    "FUNCTION-INTEGER-OF-DAY": {
        "prefix": [
            "FUNCTION-INTEGER-OF-DAY"
        ],
        "body": [
            "FUNCTION INTEGER-OF-DAY(${1:yyyymmdd})$0"
        ],
        "description": "converts yyyymmdd to an internal integer-day",
        "scope": "cobol,acucobol,opencobol,gnucobol"
    },
    "FUNCTION-INTEGER-PART": {
        "prefix": [
            "FUNCTION-INTEGER-PART"
        ],
        "body": [
            "FUNCTION INTEGER-PART(${1:number})$0"
        ],
        "description": "portion of number that occurs to the left of the decimal point",
        "scope": "cobol,acucobol,opencobol,gnucobol"
    },
    "FUNCTION-LENGTH": {
        "prefix": [
            "FUNCTION-LENGTH"
        ],
        "body": [
            "FUNCTION LENGTH(${1:item})$0"
        ],
        "description": "returns the length (in character positions) of the specified item",
        "scope": "cobol,acucobol,opencobol,gnucobol"
    },
    "FUNCTION-LOG": {
        "prefix": [
            "FUNCTION-LOG"
        ],
        "body": [
            "FUNCTION LOG(${1:number})$0"
        ],
        "description": "format base e logarithm of number",
        "scope": "cobol,acucobol,opencobol,gnucobol"
    },
    "FUNCTION-LOG10": {
        "prefix": [
            "FUNCTION-LOG10"
        ],
        "body": [
            "FUNCTION LOG10(${1:number})$0"
        ],
        "description": "format base 10 logarithm of number",
        "scope": "cobol,acucobol,opencobol,gnucobol"
    },
    "FUNCTION-LOWERCASE": {
        "prefix": [
            "FUNCTION-LOWERCASE"
        ],
        "body": [
            "FUNCTION LOWERCASE(${1:string})$0"
        ],
        "description": "character string that contains string with any uppercase letters replaced by their corresponding lowercase letters",
        "scope": "cobol,acucobol,opencobol,gnucobol"
    },
    "FUNCTION-MAX": {
        "prefix": [
            "FUNCTION-MAX"
        ],
        "body": [
            "FUNCTION MAX(${1:number},${2:...})$0"
        ],
        "description": "Alphanumeric/Index/Integer/National/Numeric maximum value from the specified list of numbers",
        "scope": "cobol,acucobol,opencobol,gnucobol"
    },
    "FUNCTION-MEAN": {
        "prefix": [
            "FUNCTION-MEAN"
        ],
        "body": [
            "FUNCTION MEAN(${1:number},${2:...})$0"
        ],
        "description": "statistical mean value of the specified list of numbers",
        "scope": "cobol,acucobol,opencobol,gnucobol"
    },
    "FUNCTION-MEDIAN": {
        "prefix": [
            "FUNCTION-MEDIAN"
        ],
        "body": [
            "FUNCTION MEDIAN(${1:number},${2:...})$0"
        ],
        "description": "statistical median value of the specified list of numbers",
        "scope": "cobol,acucobol,opencobol,gnucobol"
    },
    "FUNCTION-MIDRANGE": {
        "prefix": [
            "FUNCTION-MIDRANGE"
        ],
        "body": [
            "FUNCTION MIDRANGE(${1:number},${2:...})$0"
        ],
        "description": "statistical midrange value of the specified list of numbers",
        "scope": "cobol,acucobol,opencobol,gnucobol"
    },
    "FUNCTION-MIN": {
        "prefix": [
            "FUNCTION-MIN"
        ],
        "body": [
            "FUNCTION MIN(${1:number},${2:...})$0"
        ],
        "description": "statistical min value of the specified list of numbers",
        "scope": "cobol,acucobol,opencobol,gnucobol"
    },
    "FUNCTION-MOD": {
        "prefix": [
            "FUNCTION-MOD"
        ],
        "body": [
            "FUNCTION MOD(${1:value},${2:modulus})$0"
        ],
        "description": "remainder from the division of value by modulus",
        "scope": "cobol,acucobol,opencobol,gnucobol"
    },
    "FUNCTION-NATIONAL-OF": {
        "prefix": [
            "FUNCTION-NATIONAL-OF"
        ],
        "body": [
            "FUNCTION NATIONAL-OF(${1:alphanumeric-string},${2:replacement-char})$0"
        ],
        "description": "convert alphanumeric-string to the national coded character set representation",
        "scope": "cobol,acucobol,opencobol,gnucobol"
    },
    "FUNCTION-NUMVAL": {
        "prefix": [
            "FUNCTION-NUMVAL"
        ],
        "body": [
            "FUNCTION NUMVAL(${1:string})$0"
        ],
        "description": "corresponding numeric value for string",
        "scope": "cobol,acucobol,opencobol,gnucobol"
    },
    "FUNCTION-NUMVAL-C": {
        "prefix": [
            "FUNCTION-NUMVAL-C"
        ],
        "body": [
            "FUNCTION NUMVAL-C(${1:string},${2:currency-symbol}${3:,ANYCASE})$0"
        ],
        "description": "corresponding numeric value for string, case-sensitive if ANYCASE not given",
        "scope": "cobol,acucobol,opencobol,gnucobol"
    },
    "FUNCTION-NUMVAL-F": {
        "prefix": [
            "FUNCTION-NUMVAL-F"
        ],
        "body": [
            "FUNCTION NUMVAL-F(${1:string})$0"
        ],
        "description": "corresponding numeric value for floating-point-string",
        "scope": "cobol,acucobol,opencobol,gnucobol"
    },
    "FUNCTION-ORD": {
        "prefix": [
            "FUNCTION-ORD"
        ],
        "body": [
            "FUNCTION ORD(${1:char},${2:...})$0"
        ],
        "description": "ordinal position in the program character set corresponding to char",
        "scope": "cobol,acucobol,opencobol,gnucobol"
    },
    "FUNCTION-ORD-MAX": {
        "prefix": [
            "fUNCTION-ORD-MAX"
        ],
        "body": [
            "fUNCTION ORD-MAX(${1:char},${2:...})$0"
        ],
        "description": "max. ordinal position in the program character set corresponding to list of chars",
        "scope": "cobol,acucobol,opencobol,gnucobol"
    },
    "FUNCTION-ORD-MIN": {
        "prefix": [
            "FUNCTION-ORD-MIN"
        ],
        "body": [
            "FUNCTION ORD-MIN(${1:char},${2:...})$0"
        ],
        "description": "min. ordinal position in the program character set corresponding to list of chars",
        "scope": "cobol,acucobol,opencobol,gnucobol"
    },
    "FUNCTION-PI": {
        "prefix": [
            "FUNCTION-PI"
        ],
        "body": [
            "FUNCTION PI()$0"
        ],
        "description": "pi",
        "scope": "cobol,acucobol,opencobol,gnucobol"
    },
    "FUNCTION-PRESENT-VALUE": {
        "prefix": [
            "fUNCTION-PRESENT-VALUE"
        ],
        "body": [
            "fUNCTION PRESENT-VALUE(${1:discount-rate},${2:amount},${3:...})$0"
        ],
        "description": "approximation of the present value of a series of future period-end amount",
        "scope": "cobol,acucobol,opencobol,gnucobol"
    },
    "FUNCTION-RANDOM": {
        "prefix": [
            "FUNCTION-RANDOM"
        ],
        "body": [
            "FUNCTION RANDOM(${1:seed})$0"
        ],
        "description": "pseudo-random number 0> <1 from a rectangular distribution with optional seed",
        "scope": "cobol,acucobol,opencobol,gnucobol"
    },
    "FUNCTION-RANGE": {
        "prefix": [
            "FUNCTION-RANGE"
        ],
        "body": [
            "FUNCTION RANGE(${1:argument},${2:...})$0"
        ],
        "description": "value of the maximum argument minus the value of the minimum argument",
        "scope": "cobol,acucobol,opencobol,gnucobol"
    },
    "FUNCTION-REM": {
        "prefix": [
            "FUNCTION-REM"
        ],
        "body": [
            "FUNCTION REM(${1:number},${2:divisor})$0"
        ],
        "description": "remainder of number divided by divisor",
        "scope": "cobol,acucobol,opencobol,gnucobol"
    },
    "FUNCTION-REVERSE": {
        "prefix": [
            "FUNCTION-REVERSE"
        ],
        "body": [
            "FUNCTION REVERSE(${1:string})$0"
        ],
        "description": "reverse representation with same length of string",
        "scope": "cobol,acucobol,opencobol,gnucobol"
    },
    "FUNCTION-SIGN": {
        "prefix": [
            "FUNCTION-SIGN"
        ],
        "body": [
            "FUNCTION SIGN(${1:number})$0"
        ],
        "description": "sign representation of number as -1, 0, 1",
        "scope": "cobol,acucobol,opencobol,gnucobol"
    },
    "FUNCTION-SIN": {
        "prefix": [
            "FUNCTION-SIN"
        ],
        "body": [
            "FUNCTION SIN(${1:angle})$0"
        ],
        "description": "trigonometric sine of the specified angle",
        "scope": "cobol,acucobol,opencobol,gnucobol"
    },
    "FUNCTION-STANDARD-DEVIATION": {
        "prefix": [
            "FUNCTION STANDARD-DEVIATION"
        ],
        "body": [
            "FUNCTION STANDARD-DEVIATION(${1:integer})$0"
        ],
        "description": "function to return the standard deviation of its arguments",
        "scope": "cobol,acucobol,opencobol,gnucobol"
    },
    "FUNCTION-SQRT": {
        "prefix": [
            "FUNCTION-SQRT"
        ],
        "body": [
            "FUNCTION SQRT(${1:number})$0"
        ],
        "description": "aproximation of the square root of number",
        "scope": "cobol,acucobol,opencobol,gnucobol"
    },
    "FUNCTION-SUM": {
        "prefix": [
            "FUNCTION-SUM"
        ],
        "body": [
            "FUNCTION SUM(${1:integer})$0"
        ],
        "description": "function to return the sum of its arguments",
        "scope": "cobol,acucobol,opencobol,gnucobol"
    },
    "FUNCTION-TAN": {
        "prefix": [
            "FUNCTION-TAN"
        ],
        "body": [
            "FUNCTION TAN(${1:angle})$0"
        ],
        "description": "trigonometric tangent of the specified angle",
        "scope": "cobol,acucobol,opencobol,gnucobol"
    },
    "FUNCTION-TEST-NUMVAL": {
        "prefix": [
            "FUNCTION-TEST-NUMVAL"
        ],
        "body": [
            "FUNCTION TEST-NUMVAL(${1:integer})$0"
        ],
        "description": "function to verify the contents of the argument",
        "scope": "cobol,acucobol,opencobol,gnucobol"
    },
    "FUNCTION-TEST-NUMVAL-F": {
        "prefix": [
            "FUNCTION-TEST-NUMVAL-F"
        ],
        "body": [
            "FUNCTION TEST-NUMVAL-F(${1:integer})$0"
        ],
        "description": "function to verify the contents of the argument",
        "scope": "cobol,acucobol,opencobol,gnucobol"
    },
    "FUNCTION-TRIM": {
        "prefix": [
            "FUNCTION-TRIM"
        ],
        "body": [
            "FUNCTION TRIM(${1:variable})$0"
        ],
        "description": "function to trim leading and or trailing spaces of the argument",
        "scope": "cobol,acucobol,opencobol,gnucobol"
    },
    "FUNCTION-ULENGTH": {
        "prefix": [
            "FUNCTION-ULENGTH"
        ],
        "body": [
            "FUNCTION ULENGTH(${1:variable})$0"
        ],
        "description": "function to return the number of utf8 or utf16 characters of the argument",
        "scope": "cobol,acucobol,opencobol,gnucobol"
    },
    "FUNCTION-UPOS": {
        "prefix": [
            "FUNCTION-UPOS"
        ],
        "body": [
            "FUNCTION UPOS(${1:string},${2:integer})$0"
        ],
        "description": "function to return an integer value equal to the position of the nth item in the passed utf8 or utf16 argument",
        "scope": "cobol,acucobol,opencobol,gnucobol"
    },
    "FUNCTION-UPPER-CASE": {
        "prefix": [
            "FUNCTION-UPPER-CASE"
        ],
        "body": [
            "FUNCTION UPPER-CASE(${1:variable})$0"
        ],
        "description": "function to return the argument in upper case",
        "scope": "cobol,acucobol,opencobol,gnucobol"
    },
    "FUNCTION-USUBSTR": {
        "prefix": [
            "FUNCTION-USUBSTR"
        ],
        "body": [
            "FUNCTION USUBSTR(${1:variable},${2:integer},$(3:integer)$0"
        ],
        "description": "function to return substring of the character data passed that contains utf8 or utf16 data",
        "scope": "cobol,acucobol,opencobol,gnucobol"
    },
    "FUNCTION-USUPPLEMENTARY": {
        "prefix": [
            "FUNCTION-USUPPLEMENTARY"
        ],
        "body": [
            "FUNCTION USUPPLEMENTARY(${1:variable})$0"
        ],
        "description": "function to return an integer value equating to the index of the first unicode character of the argument",
        "scope": "cobol,acucobol,opencobol,gnucobol"
    },
    "FUNCTION-UVALID": {
        "prefix": [
            "FUNCTION-UVALID"
        ],
        "body": [
            "FUNCTION UVALID(${1:variable})$0"
        ],
        "description": "function to return an integer value equating to the index of the first invalid unicode character of the argument",
        "scope": "cobol,acucobol,opencobol,gnucobol"
    },
    "FUNCTION-UWIDTH": {
        "prefix": [
            "FUNCTION-UWIDTH"
        ],
        "body": [
            "FUNCTION UWIDTH(${1:string},${2:integer})$0"
        ],
        "description": "function to return an integer value equal to the width in bytes of the nth item in the passed utf8 or utf16 argument",
        "scope": "cobol,acucobol,opencobol,gnucobol"
    },
    "FUNCTION-VARIANCE": {
        "prefix": [
            "FUNCTION-VARIANCE"
        ],
        "body": [
            "FUNCTION VARIANCE(${1:number},${2:...})$0"
        ],
        "description": "statistical variance of the specified list of number argument",
        "scope": "cobol,acucobol,opencobol,gnucobol"
    },
    "FUNCTION-YEAR-TO-YYYY": {
        "prefix": [
            "FUNCTION-YEAR-TO-YYYY"
        ],
        "body": [
            "FUNCTION YEAR-TO-YYYY(${1:yy},${2:[yy-cutoff, default: 50},${3:yy-execution-time, default: now})$0"
        ],
        "description": "convert yy to yyyy with optional yy-cutoff to delineate centuries",
        "scope": "cobol,acucobol,opencobol,gnucobol"
    },
    "CALL": {
        "prefix": "CALL",
        "body": [
            "CALL \"$1\" USING",
            "    BY ${2|VALUE,REFERENCE,CONTENT|} ${3:IDENTIFER}",
            "    RETURNING ${4:RETURN-CODE}",
            "END-CALL",
            "$0"
        ],
        "description": "CALL literal"
    },
    "cancel": {
        "prefix": "cancel",
        "body": [
            "cancel \"$1\"",
            "$0"
        ],
        "description": "CANCEL literal"
    },
    "CANCEL": {
        "prefix": "CANCEL",
        "body": [
            "CANCEL \"$1\"",
            "$0"
        ],
        "description": "CANCEL literal"
    },
    "exit program": {
        "prefix": "exit",
        "body": [
            "exit program returning ${1:item}"
        ],
        "description": "EXIT PROGRAM"
    },
    "EXIT PROGRAM": {
        "prefix": "EXIT",
        "body": [
            "EXIT PROGRAM RETURNING ${1:item}"
        ],
        "description": "EXIT PROGRAM"
    },
    "IDENTIFICATION DIVISION": {
        "prefix": "IDENTIFICATION-DIVISION",
        "body": [
            "IDENTIFICATION DIVISION.",
            "$0"
        ],
        "scope": "cobol"
    },
    "identification division": {
        "prefix": "identification-division",
        "body": [
            "identification division.",
            "$0"
        ],
        "scope": "cobol"
    },
    "environment division": {
        "prefix": "environment-division",
        "body": [
            "environment division.",
            "$0"
        ]
    },
    "ENVIRONMENT DIVISION": {
        "prefix": "ENVIRONMENT-DIVISION",
        "body": [
            "ENVIRONMENT DIVISION.",
            "$0"
        ]
    },
    "DATA DIVISION": {
        "prefix": "DATA-DIVISION",
        "body": [
            "DATA DIVISION.",
            "$0"
        ]
    },
    "data division": {
        "prefix": "data-division",
        "body": [
            "data division.",
            "$0"
        ],
        "scope": "cobol"
    },
    "WORKING-STORAGE SECTION": {
        "prefix": "WORKING-STORAGE",
        "body": [
            "WORKING-STORAGE SECTION.",
            "$0"
        ]
    },
    "working-storage section": {
        "prefix": "working-storage",
        "body": [
            "working-storage section.",
            "$0"
        ],
        "scope": "cobol"
    },
    "local-storage section": {
        "prefix": "local-storage",
        "body": [
            "local-storage section.",
            "$0"
        ]
    },
    "LINKAGE SECTION ": {
        "prefix": "LINKAGE-SECTION",
        "body": [
            "LINKAGE SECTION.",
            "$0"
        ],
        "scope": "cobol"
    },
    "linkage section.": {
        "prefix": "linkage-section",
        "body": [
            "linkage section.",
            "$0"
        ]
    },
    "PROCEDURE DIVISION": {
        "prefix": "PROCEDURE-DIVISION",
        "body": [
            "PROCEDURE DIVISION.",
            "$0"
        ]
    },
    "procedure division": {
        "prefix": "procedure-division",
        "body": [
            "procedure division.",
            "$0"
        ],
        "scope": "cobol"
    },
    "PROGRAM-ID": {
        "prefix": "PROGRAM-ID.",
        "body": [
            "PROGRAM-ID. ${1:${TM_FILENAME/(.*)\\..+$/${1:/upcase}/}}.",
            "$0"
        ],
        "scope": "cobol"
    },
    "program-id": {
        "prefix": "program-id. ",
        "body": [
            "program-id. ${1:${TM_FILENAME/(.*)\\..+$/$1/}}.",
            "$0"
        ],
        "scope": "cobol"
    },
    "IDMS-CONTROL SECTION": {
        "prefix": "IDMS-CONTROL-SECTION",
        "body": [
            "IDMS-CONTROL SECTION.",
            "PROTOCOL. MODE IS ${1:operating-mode}."
        ],
        "description": "[IDMS] idms-control section",
        "scope": "cobol"
    },
    "SCHEMA SECTION": {
        "prefix": "SCHEMA-SECTION",
        "body": [
            "SCHEMA SECTION.",
            "DB ${1:subschema-name} WITHIN ${2:schema-name}."
        ],
        "description": "[IDMS] schema section",
        "scope": "cobol"
    },
    "MAP SECTION": {
        "prefix": "MAP-SECTION",
        "body": [
            "MAP SECTION.",
            "MAX FIELD LIST IS ${1:field-list-size}.",
            "MAP ${2:map-name}."
        ],
        "description": "[IDMS] map section",
        "scope": "cobol"
    },
    "COPY IDMS": {
        "prefix": "COPY-IDMS",
        "body": [
            "COPY IDMS ${1:idms-entity}."
        ],
        "description": "[IDMS] copy idms",
        "scope": "cobol"
    },
    "COPY IDMS FILE": {
        "prefix": "COPY-IDMS-FILE",
        "body": [
            "COPY IDMS FILE ${1:file-name}."
        ],
        "description": "[IDMS] copy idms file",
        "scope": "cobol"
    },
    "COPY IDMS RECORD": {
        "prefix": "COPY-IDMS-RECORD",
        "body": [
            "COPY IDMS RECORD ${1:record-name}."
        ],
        "description": "[IDMS] copy idms record",
        "scope": "cobol"
    },
    "COPY IDMS MAP": {
        "prefix": "COPY-IDMS-MAP",
        "body": [
            "COPY IDMS MAP ${1:map-name}."
        ],
        "description": "[IDMS] copy idms map",
        "scope": "cobol"
    },
    "COPY IDMS MAP-CONTROL": {
        "prefix": "COPY-MAP-CONTROL",
        "body": [
            "COPY IDMS MAP-CONTROL ${1:map-name}."
        ],
        "description": "[IDMS] copy idms map control",
        "scope": "cobol"
    },
    "COPY IDMS MODULE": {
        "prefix": "COPY-IDMS-MODULE",
        "body": [
            "COPY IDMS MODULE ${1:module-name}."
        ],
        "description": "[IDMS] copy idms module",
        "scope": "cobol"
    },
    "shell-idms": {
        "prefix": "shell-idms",
        "body": [
            "       IDENTIFICATION DIVISION.",
            "       PROGRAM-ID. ${1:${1:${TM_FILENAME/(.*)\\..+$/$1/}}}.",
            "       ENVIRONMENT DIVISION.",
            "       IDMS-CONTROL SECTION.",
            "       PROTOCOL. MODE IS ${2:operating-mode}.",
            "       DATA DIVISION.",
            "       FILE SECTION.",
            "       SCHEMA SECTION.",
            "       DB ${3:subschema-name} WITHIN ${4:schema-name}.",
            "       MAP SECTION.",
            "       MAX FIELD LIST IS ${5:field-list-size}.",
            "       MAP ${6:map-name}.",
            "       WORKING-STORAGE SECTION.",
            "       COPY IDMS ${7:idms-entity}.",
            "       LINKAGE SECTION.",
            "       PROCEDURE DIVISION.",
            "        main-processing SECTION.",
            "         mainline-paragraph.",
            "             $0",
            "             STOP RUN."
        ],
        "description": "[IDMS] Template Program",
        "scope": "cobol"
    },
    "READ TRANSACTION": {
        "prefix": "READ TRANSACTION",
        "body": [
            "READ TRANSACTION ${1:task-name}."
        ],
        "description": "[DaCo] Read Transaction Statement",
        "scope": "cobol"
    },
    "WRITE TRANSACTION": {
        "prefix": "WRITE TRANSACTION",
        "body": [
            "WRITE TRANSACTION ${1:task-name} LENGTH ${2:nn} TO ${3:dbu}."
        ],
        "description": "[DaCo] Write Transaction Statement",
        "scope": "cobol"
    },
    "WRITE REPORT": {
        "prefix": "WRITE REPORT",
        "body": [
            "WRITE REPORT ${1:report-name} FROM ${2:layout} TO {3:layout2} LENGTH {4:length}."
        ],
        "description": "[DaCo] Write Report Statement",
        "scope": "cobol"
    },
    "WRITE REPORT ENDRPT": {
        "prefix": "WRITE REPORT ENDRPT",
        "body": [
            "WRITE REPORT ${1:report-name} ENDRPT."
        ],
        "description": "[DaCo] Write Report Auto Statement",
        "scope": "cobol"
    },
    "WRITE REPORT AFTER": {
        "prefix": "WRITE REPORT AFTER",
        "body": [
            "WRITE REPORT ${1:report-name} FROM ${2:layout} TO {3:layout2} LENGTH {4:length} AFTER {3:id}."
        ],
        "description": "[DaCo] Write Report Statement",
        "scope": "cobol"
    },
    "WRITE REPORT AFTER PAGE": {
        "prefix": "WRITE REPORT AFTER PAGE",
        "body": [
            "WRITE REPORT ${1:report-name} FROM ${2:layout} TO {3:layout2} LENGTH {4:length} AFTER PAGE."
        ],
        "description": "[DaCo] Write Report Statement",
        "scope": "cobol"
    },
    "WRITE REPORT AFTER LINES": {
        "prefix": "WRITE REPORT AFTER LINES",
        "body": [
            "WRITE REPORT ${1:report-name} FROM ${2:layout} TO {3:layout2} LENGTH {4:length} AFTER ${5:nn} LINES."
        ],
        "description": "[DaCo] Write Report Statement",
        "scope": "cobol"
    },
    "WRITE REPORT AUTO": {
        "prefix": "WRITE REPORT AUTO",
        "body": [
            "WRITE REPORT AUTO ${1:layout} END ${2:layout2}."
        ],
        "description": "[DaCo] Write Report Auto Statement",
        "scope": "cobol"
    },
    "OPEN PACKET": {
        "prefix": "OPEN PACKET",
        "body": [
            "OPEN PACKET ${1:task-name} FOR ${2:receiver-packet} SORT ${3:s} VERSION ${4:v}."
        ],
        "description": "[DaCo] Open Packet Statement",
        "scope": "cobol"
    },
    "GET ENTITY": {
        "prefix": "GET ENTITY",
        "body": [
            "GET ENTITY ${1:kls} ${2:att} ${3:rol}."
        ],
        "description": "[DaCo] GET Entity Statement",
        "scope": "cobol"
    },
    "GET ENTITY DESCRIPTION": {
        "prefix": "GET ENTITY DESCRIPTION",
        "body": [
            "GET ENTITY ${1:kls} ${2:att} DESCRIPTION ${3:tal}."
        ],
        "description": "[DaCo] GET Entity DESCRIPTION Statement",
        "scope": "cobol"
    },
    "GET USER": {
        "prefix": "GET USER",
        "body": [
            "GET USER ${1:kls} ${2:att}."
        ],
        "description": "[DaCo] GET USER Statement",
        "scope": "cobol"
    },
    "GET ITEM ANY": {
        "prefix": "GET ITEM ANY",
        "body": [
            "GET ITEM ANY ${1:geg} ${2:wrd} ${3:tal}."
        ],
        "description": "[DaCo] GET ITEM ANY",
        "scope": "cobol"
    },
    "GET ITEM SEQ": {
        "prefix": "GET ITEM SEQ",
        "body": [
            "GET ITEM SEQ ${1:geg} ${2:tal}."
        ],
        "description": "[DaCo] GET ITEM SEQ",
        "scope": "cobol"
    },
    "GET ITEM GRS": {
        "prefix": "GET ITEM GRS",
        "body": [
            "GET ITEM GRS ${1:geg} ${2:tak} ${3:tal}."
        ],
        "description": "[DaCo] GET ITEM GRS",
        "scope": "cobol"
    },
    "GET TASK": {
        "prefix": "GET TASK",
        "body": [
            "GET TASK ${1:task}."
        ],
        "description": "[DaCo] GET TASK",
        "scope": "cobol"
    },
    "GET ODETTE": {
        "prefix": "GET ODETTE",
        "body": [
            "GET ODETTE ${1:odt}."
        ],
        "description": "[DaCo] GET ODETTE",
        "scope": "cobol"
    },
    "GET JOB": {
        "prefix": "GET JOB",
        "body": [
            "GET JOB ${1:jobName}."
        ],
        "description": "[DaCo] GET JOB",
        "scope": "cobol"
    },
    "GET NETWORK": {
        "prefix": "GET NETWORK",
        "body": [
            "GET NETWORK ${1:networkName}."
        ],
        "description": "[DaCo] GET NETWORK",
        "scope": "cobol"
    },
    "SHOW TASK INFO MESSAGE": {
        "prefix": "SHOW INFO",
        "body": [
            "SHOW INFO ${1:message-code} ${2:parameter1} ${3:parameter2} ${4:parameter3}."
        ],
        "description": "[DaCo] SHOW INFO message",
        "scope": "cobol"
    },
    "SHOW TASK WARNING MESSAGE": {
        "prefix": "SHOW WARNING",
        "body": [
            "SHOW WARNING ${1:message-code} ${2:parameter1} ${3:parameter2} ${4:parameter3}."
        ],
        "description": "[DaCo] SHOW WARNING message",
        "scope": "cobol"
    },
    "SHOW TASK ERROR MESSAGE": {
        "prefix": "SHOW ERROR",
        "body": [
            "SHOW ERROR ${1:message-code} ${2:parameter1} ${3:parameter2} ${4:parameter3}."
        ],
        "description": "[DaCo] SHOW ERROR message",
        "scope": "cobol"
    },
    "SHOW GENERAL INFO MESSAGE": {
        "prefix": "SHOW STD INFO",
        "body": [
            "SHOW STD INFO ${1:message-code} ${2:parameter1} ${3:parameter2} ${4:parameter3}."
        ],
        "description": "[DaCo] SHOW STD INFO message",
        "scope": "cobol"
    },
    "SHOW GENERAL WARNING MESSAGE": {
        "prefix": "SHOW STD WARNING",
        "body": [
            "SHOW STD WARNING ${1:message-code} ${2:parameter1} ${3:parameter2} ${4:parameter3}."
        ],
        "description": "[DaCo] SHOW STD WARNING message",
        "scope": "cobol"
    },
    "SHOW GENERAL ERROR MESSAGE": {
        "prefix": "SHOW STD ERROR",
        "body": [
            "SHOW STD ERROR ${1:message-code} ${2:parameter1} ${3:parameter2} ${4:parameter3}."
        ],
        "description": "[DaCo] SHOW STD ERROR message",
        "scope": "cobol"
    },
    "RETURN INFO STATUS": {
        "prefix": "RETURN INFO",
        "body": [
            "RETURN INFO ${1:message}."
        ],
        "description": "[DaCo] RETURN INFO message",
        "scope": "cobol"
    },
    "RETURN WARNING STATUS": {
        "prefix": "RETURN WARNING",
        "body": [
            "RETURN WARNING ${1:message}."
        ],
        "description": "[DaCo] RETURN WARNING message",
        "scope": "cobol"
    },
    "RETURN ERROR STATUS": {
        "prefix": "RETURN ERROR",
        "body": [
            "RETURN ERROR ${1:message}."
        ],
        "description": "[DaCo] RETURN ERROR message",
        "scope": "cobol"
    },
    "SHOW RESULT": {
        "prefix": "SHOW RESULT",
        "body": [
            "SHOW RESULT ${1:task-code}."
        ],
        "description": "[DaCo] SHOW RESULT",
        "scope": "cobol"
    },
    "SHOW LAST ERROR MESSAGE": {
        "prefix": "SHOW MESSAGE",
        "body": [
            "SHOW MESSAGE ${1:language-code}."
        ],
        "description": "[DaCo] SHOW Last Error Message",
        "scope": "cobol"
<<<<<<< HEAD
    },
    "TABLE ROW START": {
        "prefix": "ROW START",
        "body": [
            "ROW START ${1:TBL|TBFnam}."
        ],
        "description": "[DaCo] ROW START",
        "scope": "cobol"
    },
    "TABLE ROW SAVE": {
        "prefix": "ROW SAVE",
        "body": [
            "ROW SAVE ${1:TBLnam} IN ${2:value}."
        ],
        "description": "[DaCo] ROW SAVE",
        "scope": "cobol"
    },
    "TABLE ROW RESTORE": {
        "prefix": "ROW RESTORE",
        "body": [
            "ROW RESTORE ${1:TBLnam} FROM ${2:value}."
        ],
        "description": "[DaCo] ROW RESTORE",
        "scope": "cobol"
    },
    "TABLE ROW GET": {
        "prefix": "ROW GET",
        "body": [
            "ROW GET ${1:TBL|TBFnam} ON ${2:value/dataname-1} TO ${3:dataname-2}."
        ],
        "description": "[DaCo] ROW GET",
        "scope": "cobol"
    },
    "TABLE ROW NEXT": {
        "prefix": "ROW NEXT",
        "body": [
            "ROW NEXT ${1:TBL|TBFnam} TO ${2:dataname}."
        ],
        "description": "[DaCo] ROW NEXT",
        "scope": "cobol"
    },
    "TABLE ROW PRIOR": {
        "prefix": "ROW PRIOR",
        "body": [
            "ROW PRIOR ${1:TBL|TBFnam} TO ${2:dataname}."
        ],
        "description": "[DaCo] ROW PRIOR",
        "scope": "cobol"
    },
    "TABLE ROW ANY": {
        "prefix": "ROW ANY",
        "body": [
            "ROW ANY ${1:TBL|TBFnam} USING ${2:dataname}."
        ],
        "description": "[DaCo] ROW ANY",
        "scope": "cobol"
    },
    "TABLE ROW MATCH": {
        "prefix": "ROW MATCH",
        "body": [
            "ROW MATCH ${1:TBL|TBFnam} FROM ${2:dataname}."
        ],
        "description": "[DaCo] ROW MATCH",
        "scope": "cobol"
=======
>>>>>>> 09faa399
    }
}<|MERGE_RESOLUTION|>--- conflicted
+++ resolved
@@ -2325,7 +2325,246 @@
         ],
         "description": "[DaCo] SHOW Last Error Message",
         "scope": "cobol"
-<<<<<<< HEAD
+    },
+    "READ TRANSACTION": {
+        "prefix": "READ TRANSACTION",
+        "body": [
+            "READ TRANSACTION ${1:task-name}."
+        ],
+        "description": "[DaCo] Read Transaction Statement",
+        "scope": "cobol"
+    },
+    "WRITE TRANSACTION": {
+        "prefix": "WRITE TRANSACTION",
+        "body": [
+            "WRITE TRANSACTION ${1:task-name} LENGTH ${2:nn} TO ${3:dbu}."
+        ],
+        "description": "[DaCo] Write Transaction Statement",
+        "scope": "cobol"
+    },
+    "WRITE REPORT": {
+        "prefix": "WRITE REPORT",
+        "body": [
+            "WRITE REPORT ${1:report-name} FROM ${2:layout} TO {3:layout2} LENGTH {4:length}."
+        ],
+        "description": "[DaCo] Write Report Statement",
+        "scope": "cobol"
+    },
+    "WRITE REPORT ENDRPT": {
+        "prefix": "WRITE REPORT ENDRPT",
+        "body": [
+            "WRITE REPORT ${1:report-name} ENDRPT."
+        ],
+        "description": "[DaCo] Write Report Auto Statement",
+        "scope": "cobol"
+    },
+    "WRITE REPORT AFTER": {
+        "prefix": "WRITE REPORT AFTER",
+        "body": [
+            "WRITE REPORT ${1:report-name} FROM ${2:layout} TO {3:layout2} LENGTH {4:length} AFTER {3:id}."
+        ],
+        "description": "[DaCo] Write Report Statement",
+        "scope": "cobol"
+    },
+    "WRITE REPORT AFTER PAGE": {
+        "prefix": "WRITE REPORT AFTER PAGE",
+        "body": [
+            "WRITE REPORT ${1:report-name} FROM ${2:layout} TO {3:layout2} LENGTH {4:length} AFTER PAGE."
+        ],
+        "description": "[DaCo] Write Report Statement",
+        "scope": "cobol"
+    },
+    "WRITE REPORT AFTER LINES": {
+        "prefix": "WRITE REPORT AFTER LINES",
+        "body": [
+            "WRITE REPORT ${1:report-name} FROM ${2:layout} TO {3:layout2} LENGTH {4:length} AFTER ${5:nn} LINES."
+        ],
+        "description": "[DaCo] Write Report Statement",
+        "scope": "cobol"
+    },
+    "WRITE REPORT AUTO": {
+        "prefix": "WRITE REPORT AUTO",
+        "body": [
+            "WRITE REPORT AUTO ${1:layout} END ${2:layout2}."
+        ],
+        "description": "[DaCo] Write Report Auto Statement",
+        "scope": "cobol"
+    },
+    "OPEN PACKET": {
+        "prefix": "OPEN PACKET",
+        "body": [
+            "OPEN PACKET ${1:task-name} FOR ${2:receiver-packet} SORT ${3:s} VERSION ${4:v}."
+        ],
+        "description": "[DaCo] Open Packet Statement",
+        "scope": "cobol"
+    },
+    "GET ENTITY": {
+        "prefix": "GET ENTITY",
+        "body": [
+            "GET ENTITY ${1:kls} ${2:att} ${3:rol}."
+        ],
+        "description": "[DaCo] GET Entity Statement",
+        "scope": "cobol"
+    },
+    "GET ENTITY DESCRIPTION": {
+        "prefix": "GET ENTITY DESCRIPTION",
+        "body": [
+            "GET ENTITY ${1:kls} ${2:att} DESCRIPTION ${3:tal}."
+        ],
+        "description": "[DaCo] GET Entity DESCRIPTION Statement",
+        "scope": "cobol"
+    },
+    "GET USER": {
+        "prefix": "GET USER",
+        "body": [
+            "GET USER ${1:kls} ${2:att}."
+        ],
+        "description": "[DaCo] GET USER Statement",
+        "scope": "cobol"
+    },
+    "GET ITEM ANY": {
+        "prefix": "GET ITEM ANY",
+        "body": [
+            "GET ITEM ANY ${1:geg} ${2:wrd} ${3:tal}."
+        ],
+        "description": "[DaCo] GET ITEM ANY",
+        "scope": "cobol"
+    },
+    "GET ITEM SEQ": {
+        "prefix": "GET ITEM SEQ",
+        "body": [
+            "GET ITEM SEQ ${1:geg} ${2:tal}."
+        ],
+        "description": "[DaCo] GET ITEM SEQ",
+        "scope": "cobol"
+    },
+    "GET ITEM GRS": {
+        "prefix": "GET ITEM GRS",
+        "body": [
+            "GET ITEM GRS ${1:geg} ${2:tak} ${3:tal}."
+        ],
+        "description": "[DaCo] GET ITEM GRS",
+        "scope": "cobol"
+    },
+    "GET TASK": {
+        "prefix": "GET TASK",
+        "body": [
+            "GET TASK ${1:task}."
+        ],
+        "description": "[DaCo] GET TASK",
+        "scope": "cobol"
+    },
+    "GET ODETTE": {
+        "prefix": "GET ODETTE",
+        "body": [
+            "GET ODETTE ${1:odt}."
+        ],
+        "description": "[DaCo] GET ODETTE",
+        "scope": "cobol"
+    },
+    "GET JOB": {
+        "prefix": "GET JOB",
+        "body": [
+            "GET JOB ${1:jobName}."
+        ],
+        "description": "[DaCo] GET JOB",
+        "scope": "cobol"
+    },
+    "GET NETWORK": {
+        "prefix": "GET NETWORK",
+        "body": [
+            "GET NETWORK ${1:networkName}."
+        ],
+        "description": "[DaCo] GET NETWORK",
+        "scope": "cobol"
+    },
+    "SHOW TASK INFO MESSAGE": {
+        "prefix": "SHOW INFO",
+        "body": [
+            "SHOW INFO ${1:message-code} ${2:parameter1} ${3:parameter2} ${4:parameter3}."
+        ],
+        "description": "[DaCo] SHOW INFO message",
+        "scope": "cobol"
+    },
+    "SHOW TASK WARNING MESSAGE": {
+        "prefix": "SHOW WARNING",
+        "body": [
+            "SHOW WARNING ${1:message-code} ${2:parameter1} ${3:parameter2} ${4:parameter3}."
+        ],
+        "description": "[DaCo] SHOW WARNING message",
+        "scope": "cobol"
+    },
+    "SHOW TASK ERROR MESSAGE": {
+        "prefix": "SHOW ERROR",
+        "body": [
+            "SHOW ERROR ${1:message-code} ${2:parameter1} ${3:parameter2} ${4:parameter3}."
+        ],
+        "description": "[DaCo] SHOW ERROR message",
+        "scope": "cobol"
+    },
+    "SHOW GENERAL INFO MESSAGE": {
+        "prefix": "SHOW STD INFO",
+        "body": [
+            "SHOW STD INFO ${1:message-code} ${2:parameter1} ${3:parameter2} ${4:parameter3}."
+        ],
+        "description": "[DaCo] SHOW STD INFO message",
+        "scope": "cobol"
+    },
+    "SHOW GENERAL WARNING MESSAGE": {
+        "prefix": "SHOW STD WARNING",
+        "body": [
+            "SHOW STD WARNING ${1:message-code} ${2:parameter1} ${3:parameter2} ${4:parameter3}."
+        ],
+        "description": "[DaCo] SHOW STD WARNING message",
+        "scope": "cobol"
+    },
+    "SHOW GENERAL ERROR MESSAGE": {
+        "prefix": "SHOW STD ERROR",
+        "body": [
+            "SHOW STD ERROR ${1:message-code} ${2:parameter1} ${3:parameter2} ${4:parameter3}."
+        ],
+        "description": "[DaCo] SHOW STD ERROR message",
+        "scope": "cobol"
+    },
+    "RETURN INFO STATUS": {
+        "prefix": "RETURN INFO",
+        "body": [
+            "RETURN INFO ${1:message}."
+        ],
+        "description": "[DaCo] RETURN INFO message",
+        "scope": "cobol"
+    },
+    "RETURN WARNING STATUS": {
+        "prefix": "RETURN WARNING",
+        "body": [
+            "RETURN WARNING ${1:message}."
+        ],
+        "description": "[DaCo] RETURN WARNING message",
+        "scope": "cobol"
+    },
+    "RETURN ERROR STATUS": {
+        "prefix": "RETURN ERROR",
+        "body": [
+            "RETURN ERROR ${1:message}."
+        ],
+        "description": "[DaCo] RETURN ERROR message",
+        "scope": "cobol"
+    },
+    "SHOW RESULT": {
+        "prefix": "SHOW RESULT",
+        "body": [
+            "SHOW RESULT ${1:task-code}."
+        ],
+        "description": "[DaCo] SHOW RESULT",
+        "scope": "cobol"
+    },
+    "SHOW LAST ERROR MESSAGE": {
+        "prefix": "SHOW MESSAGE",
+        "body": [
+            "SHOW MESSAGE ${1:language-code}."
+        ],
+        "description": "[DaCo] SHOW Last Error Message",
+        "scope": "cobol"
     },
     "TABLE ROW START": {
         "prefix": "ROW START",
@@ -2390,7 +2629,5 @@
         ],
         "description": "[DaCo] ROW MATCH",
         "scope": "cobol"
-=======
->>>>>>> 09faa399
     }
 }