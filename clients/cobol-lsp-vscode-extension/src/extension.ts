--- conflicted
+++ resolved
@@ -59,13 +59,7 @@
     const item = window.createStatusBarItem(StatusBarAlignment.Right, Number.MIN_VALUE);
 
     // Create the language client and start the client.
-<<<<<<< HEAD
-    const languageClient = new LanguageClient("LSP", "LSP extension for COBOL language", serverOptions, clientOptions);
-    context.subscriptions.push(languageClient.start());
-    item.text = "Language Server is active";
-=======
     const languageClient = new LanguageClient("COBOL", "LSP extension for COBOL language", serverOptions, clientOptions);
->>>>>>> d98f5fdd
 
     context.subscriptions.push(initWorkspaceTracker(copyBooksDownloader));
 }
