--- conflicted
+++ resolved
@@ -13,24 +13,6 @@
  */
 
 import * as vscode from "vscode";
-<<<<<<< HEAD
-import {changeDefaultZoweProfile} from "./commands/ChangeDefaultZoweProfile";
-import {editDatasetPaths} from "./commands/EditDatasetPaths";
-import {fetchCopybookCommand} from "./commands/FetchCopybookCommand";
-import {resolveLocalCopybooks} from "./commands/ResolveLocalCopybooks";
-import {DEPENDENCIES_FOLDER, LANGUAGE_ID, SETTINGS_SECTION} from "./constants";
-import {CopybookFix} from "./services/CopybookFix";
-import {CopybooksCodeActionProvider} from "./services/CopybooksCodeActionProvider";
-import {CopybooksDownloader} from "./services/CopybooksDownloader";
-import {CopybooksPathGenerator} from "./services/CopybooksPathGenerator";
-
-import {LanguageClientService} from "./services/LanguageClientService";
-import {PathsService} from "./services/PathsService";
-import {ProfileService} from "./services/ProfileService";
-import {CopybookResolver} from "./services/settings/CopybookResolver";
-import {LocalCopybookResolver} from "./services/settings/LocalCopybookResolver";
-import {ZoweApi} from "./services/ZoweApi";
-=======
 import { changeDefaultZoweProfile } from "./commands/ChangeDefaultZoweProfile";
 import { editDatasetPaths } from "./commands/EditDatasetPaths";
 import { fetchCopybookCommand } from "./commands/FetchCopybookCommand";
@@ -46,7 +28,6 @@
 import { PathsService } from "./services/PathsService";
 import { ProfileService } from "./services/ProfileService";
 import { ProfilesMap, ZoweApi } from "./services/ZoweApi";
->>>>>>> 5659fd1e
 
 export async function activate(context: vscode.ExtensionContext) {
     initializeSettings();
@@ -58,7 +39,6 @@
     const copyBooksDownloader: CopybooksDownloader = new CopybooksDownloader(copybookFix, zoweApi, profileService, copybooksPathGenerator);
     const languageClientService: LanguageClientService = new LanguageClientService(copybooksPathGenerator);
     const pathsService: PathsService = new PathsService();
-    const copybookResolver: CopybookResolver = new LocalCopybookResolver();
 
     try {
         await languageClientService.checkPrerequisites();
@@ -92,26 +72,14 @@
         editDatasetPaths(pathsService);
     }));
 
-<<<<<<< HEAD
-    //POC Command: Used just to quickly share the resolution - might be removed later on.
-    context.subscriptions.push(vscode.commands.registerCommand("broadcom-cobol-lsp.cpy-manager.resolve-local-copybooks", () => {
-        resolveLocalCopybooks(copybookResolver);
-    }));
-=======
->>>>>>> 5659fd1e
     context.subscriptions.push(languageClientService.start());
     context.subscriptions.push(initWorkspaceTracker(copyBooksDownloader));
     context.subscriptions.push(copyBooksDownloader);
 
     context.subscriptions.push(
         vscode.languages.registerCodeActionsProvider(
-<<<<<<< HEAD
-            {scheme: "file", language: LANGUAGE_ID},
-            new CopybooksCodeActionProvider()));
-=======
             { scheme: "file", language: LANGUAGE_ID },
             new CopybooksCodeActionProvider(profileService)));
->>>>>>> 5659fd1e
 }
 
 function initWorkspaceTracker(downloader: CopybooksDownloader): vscode.Disposable {
