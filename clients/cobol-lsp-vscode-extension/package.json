{
    "name": "cobol-language-support",
    "displayName": "COBOL Language Support",
    "description": "Autocomplete, highlighting and diagnostics for COBOL code and copybooks.",
    "author": "Broadcom",
    "license": "EPL-2.0",
    "version": "1.0.2",
    "preview": false,
    "publisher": "BroadcomMFD",
    "engines": {
        "vscode": "^1.55.0"
    },
    "repository": {
        "type": "git",
        "url": "https://github.com/eclipse/che-che4z-lsp-for-cobol.git"
    },
    "bugs": {
        "url": "https://github.com/eclipse/che-che4z-lsp-for-cobol/issues"
    },
    "keywords": [
        "mainframe",
        "lsp",
        "cobol",
        "z/os",
        "zos",
        "language-server",
        "jcl",
        "zowe",
        "ibm cobol",
        "idms",
        "datacom",
        "cics",
        "db2"
    ],
    "categories": [
        "Programming Languages"
    ],
    "activationEvents": [
        "onLanguage:COBOL",
        "workspaceContains:/.c4z"
    ],
    "icon": "resources/logo.png",
    "main": "./out/extension.js",
    "contributes": {
        "commands": [
            {
                "command": "cobol-lsp.cpy-manager.redownload",
                "title": "Redownload all copybooks"
            },
            {
                "command": "cobol-lsp.cpy-manager.fetch-copybook",
                "title": "Fetch copybook"
            },
            {
                "command": "cobol-lsp.cpy-manager.goto-settings",
                "title": "Open Copybook location settings"
            },
            {
                "command": "cobol-lsp.commentLine.toggle",
                "title": "Toggle COBOL Line Comment"
            },
            {
                "command": "cobol-lsp.commentLine.comment",
                "title": "Add Cobol Line Comment"
            },
            {
                "command": "cobol-lsp.commentLine.uncomment",
                "title": "Remove COBOL Line Comment"
            }
        ],
        "languages": [
            {
                "id": "COBOL",
                "extensions": [
                    ".cbl",
                    ".cob",
                    ".cobol",
                    ".cpy",
                    ".copy"
                ],
                "filenamePatterns": [
                    "**/*copybook*/**"
                ],
                "configuration": "./syntaxes/lang-config.json"
            }
        ],
        "grammars": [
            {
                "language": "COBOL",
                "scopeName": "source.cobol",
                "path": "./syntaxes/COBOL.tmLanguage.json",
                "embeddedLanguages": {
                    "meta.embedded.block.sql": "sql",
                    "meta.embedded.block.html": "html"
                }
            }
        ],
<<<<<<< HEAD
        "snippets": [
            {
                "language": "COBOL",
                "path": "./snippets.json"
            }
        ],
=======
>>>>>>> badc03c9
        "configuration": {
            "title": "COBOL Language Support",
            "properties": {
                "cobol-lsp.cpy-manager.profiles": {
                    "type": "string",
                    "description": "Current default profile for copybook downloader\nZowe Explorer version 1.15.0 or higher is required to download copybooks from the mainframe"
                },
                "cobol-lsp.cpy-manager.paths-local": {
                    "type": "array",
                    "items": {
                        "type": "string"
                    },
                    "description": "Default list of relative local paths to search for copybooks",
                    "uniqueItems": true
                },
                "cobol-lsp.cpy-manager.paths-dsn": {
                    "type": "array",
                    "items": {
                        "type": "string"
                    },
                    "description": "Default list of datasets to search for copybooks\nZowe Explorer version 1.15.0 or higher is required to download copybooks from the mainframe",
                    "uniqueItems": true
                },
                "cobol-lsp.cpy-manager.paths-uss": {
                    "type": "array",
                    "items": {
                        "type": "string"
                    },
                    "description": "Default list of USS paths to search for copybooks\nZowe Explorer version 1.15.0 or higher is required to download copybooks from the mainframe",
                    "uniqueItems": true
                },
                "cobol-lsp.cpy-manager.daco.paths-local": {
                    "type": "array",
                    "items": {
                        "type": "string"
                    },
                    "description": "Default list of relative local paths to search for MAID copybooks",
                    "uniqueItems": true
                },
                "cobol-lsp.cpy-manager.daco.paths-dsn": {
                    "type": "array",
                    "items": {
                        "type": "string"
                    },
                    "description": "Default list of datasets to search for MAID copybooks\nZowe Explorer version 1.15.0 or higher is required to download copybooks from the mainframe",
                    "uniqueItems": true
                },
                "cobol-lsp.cpy-manager.daco.paths-uss": {
                    "type": "array",
                    "items": {
                        "type": "string"
                    },
                    "description": "Default list of USS paths to search for MAID copybooks\nZowe Explorer version 1.15.0 or higher is required to download copybooks from the mainframe",
                    "uniqueItems": true
                },
                "cobol-lsp.cpy-manager.idms.paths-local": {
                    "type": "array",
                    "items": {
                        "type": "string"
                    },
                    "description": "Default list of relative local paths to search for IDMS copybooks",
                    "uniqueItems": true
                },
                "cobol-lsp.cpy-manager.idms.paths-dsn": {
                    "type": "array",
                    "items": {
                        "type": "string"
                    },
                    "description": "Default list of datasets to search for IDMS copybooks\nZowe Explorer version 1.15.0 or higher is required to download copybooks from the mainframe",
                    "uniqueItems": true
                },
                "cobol-lsp.cpy-manager.idms.paths-uss": {
                    "type": "array",
                    "items": {
                        "type": "string"
                    },
                    "description": "Default list of USS paths to search for IDMS copybooks\nZowe Explorer version 1.15.0 or higher is required to download copybooks from the mainframe",
                    "uniqueItems": true
                },
                "cobol-lsp.cpy-manager.copybook-extensions": {
                    "type": "array",
                    "items": {
                        "type": "string"
                    },
                    "default": [".CPY", ".COPY", ".cpy", ".copy"],
                    "description": "List of copybook extensions",
                    "uniqueItems": true
                },
                "cobol-lsp.cpy-manager.copybook-file-encoding": {
                    "type": "string",
                    "markdownDescription": "The encoding for the copybooks. Alternatively edit in .vscode\\settings.json. Other supported encodings can be found at [supported encodings](https://github.com/ashtuchkin/iconv-lite/wiki/Supported-Encodings) ",
                    "enum": [
                        "utf8",
                        "ucs2",
                        "utf16le",
                        "ascii",
                        "base64",
                        "UTF7",
                        "UTF7-IMAP",
                        "UTF-16BE",
                        "UTF-16",
                        "UCS-4",
                        "UTF-32",
                        "UTF-32LE",
                        "UTF-32BE",
                        "ISO-8859-1",
                        "ISO-8859-2",
                        "ISO-8859-3",
                        "ISO-8859-4",
                        "ISO-8859-5",
                        "ISO-8859-6",
                        "ISO-8859-7",
                        "ISO-8859-8",
                        "ISO-8859-9",
                        "ISO-8859-10",
                        "ISO-8859-11",
                        "ISO-8859-12",
                        "ISO-8859-13",
                        "ISO-8859-14",
                        "ISO-8859-15",
                        "ISO-8859-16",
                        "cp437",
                        "cp720",
                        "cp737",
                        "cp775",
                        "cp808",
                        "cp850",
                        "cp852",
                        "cp855",
                        "cp856",
                        "cp857",
                        "cp858",
                        "cp860",
                        "cp861",
                        "cp862",
                        "cp863",
                        "cp864",
                        "cp865",
                        "cp866",
                        "cp869",
                        "cp922",
                        "cp1046",
                        "cp1124",
                        "cp1125",
                        "cp1129",
                        "cp1133",
                        "cp1161",
                        "cp1162",
                        "cp1163",
                        "cp1047",
                        "cp1140",
                        "cp1147",
                        "cp1148",
                        "cp037",
                        "cp500",
                        "iso646cn",
                        "iso646jp"
                    ],
                    "enumDescriptions": [
                        "utf8",
                        "ucs2",
                        "utf16le",
                        "ascii",
                        "base64",
                        "UTF7",
                        "UTF7-IMAP",
                        "UTF-16BE",
                        "UTF-16",
                        "UCS-4",
                        "UTF-32",
                        "UTF-32LE",
                        "UTF-32BE",
                        "ISO-8859-1",
                        "ISO-8859-2",
                        "ISO-8859-3",
                        "ISO-8859-4",
                        "ISO-8859-5",
                        "ISO-8859-6",
                        "ISO-8859-7",
                        "ISO-8859-8",
                        "ISO-8859-9",
                        "ISO-8859-10",
                        "ISO-8859-11",
                        "ISO-8859-12",
                        "ISO-8859-13",
                        "ISO-8859-14",
                        "ISO-8859-15",
                        "ISO-8859-16",
                        "IBM-437",
                        "IBM-720",
                        "IBM-737",
                        "IBM-775",
                        "IBM-808",
                        "IBM-850",
                        "IBM-852",
                        "IBM-855",
                        "IBM-856",
                        "IBM-857",
                        "IBM-858",
                        "IBM-860",
                        "IBM-861",
                        "IBM-862",
                        "IBM-863",
                        "IBM-864",
                        "IBM-865",
                        "IBM-866",
                        "IBM-869",
                        "IBM-922",
                        "IBM-1046",
                        "IBM-1124",
                        "IBM-1125",
                        "IBM-1129",
                        "IBM-1133",
                        "IBM-1161",
                        "IBM-1162",
                        "IBM-1163",
                        "IBM-1047",
                        "IBM-1140",
                        "IBM-1147",
                        "IBM-1148",
                        "IBM-037",
                        "IBM-500",
                        "iso646cn",
                        "iso646jp"
                    ]
                },
                "cobol-lsp.subroutine-manager.paths-local": {
                    "type": "array",
                    "items": {
                        "type": "string"
                    },
                    "description": "List of relative local paths to search for subroutines",
                    "uniqueItems": true
                },
                "cobol-lsp.logging.level.root": {
                    "type": "string",
                    "default": "ERROR",
                    "enum": [
                        "ERROR",
                        "WARN",
                        "INFO",
                        "DEBUG",
                        "TRACE",
                        "ALL"
                    ],
                    "enumDescriptions": [
                        "ERROR level logs error events which may or not be fatal to the application",
                        "WARN level logs potentially harmful situations",
                        "INFO level logs informational messages highlighting overall progress of the application",
                        "DEBUG level logs informational events of very low importance",
                        "TRACE level logs informational events of very low importance",
                        "ALL level is used to turn on all logging"
                    ],
                    "description": "The logging level for COBOL LS backend"
                },
                "cobol-lsp.target-sql-backend": {
                    "type": "string",
                    "default": "DB2_SERVER",
                    "enum": [
                        "DB2_SERVER",
                        "DATACOM_SERVER"
                    ],
                    "enumDescriptions": [
                        "DB2_SERVER  - IBM DB2 SQL Server",
                        "DATACOM_SERVER - CA DATACOM Server"
                    ],
                    "description": "The target SQL backend server which will be used in mainframe"
                },
                "cobol-lsp.dialects": {
                    "type": "array",
                    "items": {
                        "type": "string",
                        "enum": [
                            "DaCo",
                            "IDMS"
                        ]
                    },
                    "description": "List of enabled dialects",
                    "uniqueItems": true
                },
                "cobol-lsp.predefined-sections": {
                    "type": "array",
                    "items": {
                        "type": "string"
                    },
                    "description": "List of predefined sections",
                    "default": [
                        "S930",
                        "S940",
                        "S950",
                        "S990",
                        "S991",
                        "S997",
                        "S999"
                    ],
                    "uniqueItems": true
                }
            }
        },
        "configurationDefaults": {
            "[COBOL]": {
                "editor.renderIndentGuides": false,
                "editor.rulers": [
                    7,
                    11,
                    72,
                    80
                ]
            }
        },
        "keybindings": [
            {
                "key": "tab",
                "command": "cobol-lsp.smart-tab",
                "when": "editorLangId == cobol && !inSnippetMode"
            },
            {
                "key": "tab",
                "command": "cobol-lsp.smart-tab",
                "when": "editorLangId == COBOL && !inSnippetMode"
            },
            {
                "key": "shift+tab",
                "command": "cobol-lsp.smart-outdent",
                "when": "editorLangId == cobol && !inSnippetMode"
            },
            {
                "key": "shift+tab",
                "command": "cobol-lsp.smart-outdent",
                "when": "editorLangId == COBOL && !inSnippetMode"
            },
            {
                "key": "ctrl+/",
                "mac": "cmd+/",
                "command": "cobol-lsp.commentLine.toggle",
                "when": "editorLangId =~ /^cobol$/i && editorTextFocus && !editorReadonly"
            }
        ]
    },
    "scripts": {
        "vscode:prepublish": "npm run compile",
        "postinstall": "patch-package",
        "compile": "tsc -p ./",
        "watch": "tsc -watch -p ./",
        "test": "jest -w 1 --unhandled-rejections=strict",
        "coverage": "jest --coverage --runInBand",
        "package": "vsce package"
    },
    "dependencies": {
        "@zowe/zowe-explorer-api": "^1.17.0",
        "iconv-lite": "^0.6.3",
        "vscode-extension-telemetry": "0.1.6",
        "vscode-languageclient": "5.2.1"
    },
    "devDependencies": {
        "@types/jest": "^27.0.0",
        "@types/node": "^12.6.2",
        "@types/vscode": "^1.55.0",
        "jest": "^27.0.0",
        "jest-sonar-reporter": "^2.0.0",
        "patch-package": "^6.4.7",
        "ts-jest": "^27.0.0",
        "tslint": "^5.18.0",
        "tslint-sonarts": "^1.9.0",
        "typescript": "^3.5.3",
        "vsce": "^2.7.0"
    }
}<|MERGE_RESOLUTION|>--- conflicted
+++ resolved
@@ -78,9 +78,7 @@
                     ".cpy",
                     ".copy"
                 ],
-                "filenamePatterns": [
-                    "**/*copybook*/**"
-                ],
+                "filenamePatterns": ["**/*copybook*/**"],
                 "configuration": "./syntaxes/lang-config.json"
             }
         ],
@@ -95,15 +93,6 @@
                 }
             }
         ],
-<<<<<<< HEAD
-        "snippets": [
-            {
-                "language": "COBOL",
-                "path": "./snippets.json"
-            }
-        ],
-=======
->>>>>>> badc03c9
         "configuration": {
             "title": "COBOL Language Support",
             "properties": {
