{
<<<<<<< HEAD
    "name": "cobol-language-support",
    "displayName": "COBOL Language Support",
    "description": "Autocomplete, highlighting and diagnostics for COBOL code and copybooks.",
    "author": "Broadcom",
    "license": "EPL-2.0",
    "version": "1.0.2",
    "preview": false,
    "publisher": "BroadcomMFD",
    "engines": {
        "vscode": "^1.55.0"
    },
    "repository": {
        "type": "git",
        "url": "https://github.com/eclipse/che-che4z-lsp-for-cobol.git"
    },
    "bugs": {
        "url": "https://github.com/eclipse/che-che4z-lsp-for-cobol/issues"
    },
    "keywords": [
        "mainframe",
        "lsp",
        "cobol",
        "z/os",
        "zos",
        "language-server",
        "jcl",
        "zowe",
        "ibm cobol",
        "idms",
        "datacom",
        "cics",
        "db2"
    ],
    "categories": [
        "Programming Languages"
    ],
    "activationEvents": [
        "onCommand:cobol-lsp.smart-tab",
        "onLanguage:cobol",
        "workspaceContains:/.c4z"
    ],
    "icon": "resources/logo.png",
    "main": "./out/extension.js",
    "contributes": {
        "commands": [
            {
                "command": "cobol-lsp.cpy-manager.fetch-copybook",
                "title": "Fetch copybook"
            },
            {
                "command": "cobol-lsp.cpy-manager.goto-settings",
                "title": "Open Copybook location settings"
            },
            {
                "command": "cobol-lsp.commentLine.toggle",
                "title": "Toggle COBOL Line Comment"
            },
            {
                "command": "cobol-lsp.commentLine.comment",
                "title": "Add Cobol Line Comment"
            },
            {
                "command": "cobol-lsp.commentLine.uncomment",
                "title": "Remove COBOL Line Comment"
            }
        ],
        "languages": [
            {
                "id": "cobol",
                "extensions": [
                    ".cbl",
                    ".cob",
                    ".cobol",
                    ".cpy",
                    ".copy"
                ],
                "aliases": [
                    "COBOL"
                ],
                "filenamePatterns": [
                    "**/*copybook*/**"
                ],
                "configuration": "./syntaxes/lang-config.json"
            }
        ],
        "grammars": [
            {
                "language": "cobol",
                "scopeName": "source.cobol",
                "path": "./syntaxes/COBOL.tmLanguage.json",
                "embeddedLanguages": {
                    "meta.embedded.block.sql": "sql",
                    "meta.embedded.block.html": "html"
                }
            }
        ],
        "configuration": {
            "title": "COBOL Language Support",
            "properties": {
                "cobol-lsp.smart-tab": {
                    "oneOf": [
                        {
                            "type": "boolean"
                        },
                        {
                            "type": "array",
                            "items": {
                                "type": "number"
                            }
                        },
                        {
                            "type": "object",
                            "properties": {
                                "default": {
                                    "type": "array",
                                    "items": {
                                        "type": "number"
                                    }
                                },
                                "anchors": {
                                    "type": "object",
                                    "patternProperties": {
                                        "^.*$": {
                                            "type": "array",
                                            "items": {
                                                "type": "number"
                                            }
                                        }
                                    }
                                }
                            }
                        }
                    ],
                    "description": "Enable/disable smart tab",
                    "default": true
                },
                "cobol-lsp.cpy-manager.profiles": {
                    "type": "string",
                    "description": "Current default profile for copybook downloader\nZowe Explorer version 1.15.0 or higher is required to download copybooks from the mainframe"
                },
                "cobol-lsp.cpy-manager.paths-local": {
                    "type": "array",
                    "items": {
                        "type": "string"
                    },
                    "description": "Default list of relative local paths to search for copybooks",
                    "uniqueItems": true
                },
                "cobol-lsp.cpy-manager.paths-dsn": {
                    "type": "array",
                    "items": {
                        "type": "string"
                    },
                    "description": "Default list of datasets to search for copybooks\nZowe Explorer version 1.15.0 or higher is required to download copybooks from the mainframe",
                    "uniqueItems": true
                },
                "cobol-lsp.cpy-manager.paths-uss": {
                    "type": "array",
                    "items": {
                        "type": "string"
                    },
                    "description": "Default list of USS paths to search for copybooks\nZowe Explorer version 1.15.0 or higher is required to download copybooks from the mainframe",
                    "uniqueItems": true
                },
                "cobol-lsp.cpy-manager.daco.paths-local": {
                    "type": "array",
                    "items": {
                        "type": "string"
                    },
                    "description": "Default list of relative local paths to search for MAID copybooks",
                    "uniqueItems": true
                },
                "cobol-lsp.cpy-manager.daco.paths-dsn": {
                    "type": "array",
                    "items": {
                        "type": "string"
                    },
                    "description": "Default list of datasets to search for MAID copybooks\nZowe Explorer version 1.15.0 or higher is required to download copybooks from the mainframe",
                    "uniqueItems": true
                },
                "cobol-lsp.cpy-manager.daco.paths-uss": {
                    "type": "array",
                    "items": {
                        "type": "string"
                    },
                    "description": "Default list of USS paths to search for MAID copybooks\nZowe Explorer version 1.15.0 or higher is required to download copybooks from the mainframe",
                    "uniqueItems": true
                },
                "cobol-lsp.cpy-manager.idms.paths-local": {
                    "type": "array",
                    "items": {
                        "type": "string"
                    },
                    "description": "Default list of relative local paths to search for IDMS copybooks",
                    "uniqueItems": true
                },
                "cobol-lsp.cpy-manager.idms.paths-dsn": {
                    "type": "array",
                    "items": {
                        "type": "string"
                    },
                    "description": "Default list of datasets to search for IDMS copybooks\nZowe Explorer version 1.15.0 or higher is required to download copybooks from the mainframe",
                    "uniqueItems": true
                },
                "cobol-lsp.cpy-manager.idms.paths-uss": {
                    "type": "array",
                    "items": {
                        "type": "string"
                    },
                    "description": "Default list of USS paths to search for IDMS copybooks\nZowe Explorer version 1.15.0 or higher is required to download copybooks from the mainframe",
                    "uniqueItems": true
                },
                "cobol-lsp.cpy-manager.copybook-extensions": {
                    "type": "array",
                    "items": {
                        "type": "string"
                    },
                    "default": [
                        ".CPY",
                        ".COPY",
                        ".cpy",
                        ".copy"
                    ],
                    "description": "List of copybook extensions",
                    "uniqueItems": true
                },
                "cobol-lsp.cpy-manager.copybook-file-encoding": {
                    "type": "string",
                    "markdownDescription": "The encoding for the copybooks. Alternatively edit in .vscode\\settings.json. Other supported encodings can be found at [supported encodings](https://github.com/ashtuchkin/iconv-lite/wiki/Supported-Encodings) ",
                    "enum": [
                        "utf8",
                        "ucs2",
                        "utf16le",
                        "ascii",
                        "base64",
                        "UTF7",
                        "UTF7-IMAP",
                        "UTF-16BE",
                        "UTF-16",
                        "UCS-4",
                        "UTF-32",
                        "UTF-32LE",
                        "UTF-32BE",
                        "ISO-8859-1",
                        "ISO-8859-2",
                        "ISO-8859-3",
                        "ISO-8859-4",
                        "ISO-8859-5",
                        "ISO-8859-6",
                        "ISO-8859-7",
                        "ISO-8859-8",
                        "ISO-8859-9",
                        "ISO-8859-10",
                        "ISO-8859-11",
                        "ISO-8859-12",
                        "ISO-8859-13",
                        "ISO-8859-14",
                        "ISO-8859-15",
                        "ISO-8859-16",
                        "cp437",
                        "cp720",
                        "cp737",
                        "cp775",
                        "cp808",
                        "cp850",
                        "cp852",
                        "cp855",
                        "cp856",
                        "cp857",
                        "cp858",
                        "cp860",
                        "cp861",
                        "cp862",
                        "cp863",
                        "cp864",
                        "cp865",
                        "cp866",
                        "cp869",
                        "cp922",
                        "cp1046",
                        "cp1124",
                        "cp1125",
                        "cp1129",
                        "cp1133",
                        "cp1161",
                        "cp1162",
                        "cp1163",
                        "cp1047",
                        "cp1140",
                        "cp1147",
                        "cp1148",
                        "cp037",
                        "cp500",
                        "iso646cn",
                        "iso646jp"
                    ],
                    "enumDescriptions": [
                        "utf8",
                        "ucs2",
                        "utf16le",
                        "ascii",
                        "base64",
                        "UTF7",
                        "UTF7-IMAP",
                        "UTF-16BE",
                        "UTF-16",
                        "UCS-4",
                        "UTF-32",
                        "UTF-32LE",
                        "UTF-32BE",
                        "ISO-8859-1",
                        "ISO-8859-2",
                        "ISO-8859-3",
                        "ISO-8859-4",
                        "ISO-8859-5",
                        "ISO-8859-6",
                        "ISO-8859-7",
                        "ISO-8859-8",
                        "ISO-8859-9",
                        "ISO-8859-10",
                        "ISO-8859-11",
                        "ISO-8859-12",
                        "ISO-8859-13",
                        "ISO-8859-14",
                        "ISO-8859-15",
                        "ISO-8859-16",
                        "IBM-437",
                        "IBM-720",
                        "IBM-737",
                        "IBM-775",
                        "IBM-808",
                        "IBM-850",
                        "IBM-852",
                        "IBM-855",
                        "IBM-856",
                        "IBM-857",
                        "IBM-858",
                        "IBM-860",
                        "IBM-861",
                        "IBM-862",
                        "IBM-863",
                        "IBM-864",
                        "IBM-865",
                        "IBM-866",
                        "IBM-869",
                        "IBM-922",
                        "IBM-1046",
                        "IBM-1124",
                        "IBM-1125",
                        "IBM-1129",
                        "IBM-1133",
                        "IBM-1161",
                        "IBM-1162",
                        "IBM-1163",
                        "IBM-1047",
                        "IBM-1140",
                        "IBM-1147",
                        "IBM-1148",
                        "IBM-037",
                        "IBM-500",
                        "iso646cn",
                        "iso646jp"
                    ]
                },
                "cobol-lsp.subroutine-manager.paths-local": {
                    "type": "array",
                    "items": {
                        "type": "string"
                    },
                    "description": "List of relative local paths to search for subroutines",
                    "uniqueItems": true
                },
                "cobol-lsp.logging.level.root": {
                    "type": "string",
                    "default": "ERROR",
                    "enum": [
                        "ERROR",
                        "WARN",
                        "INFO",
                        "DEBUG",
                        "TRACE",
                        "ALL"
                    ],
                    "enumDescriptions": [
                        "ERROR level logs error events which may or not be fatal to the application",
                        "WARN level logs potentially harmful situations",
                        "INFO level logs informational messages highlighting overall progress of the application",
                        "DEBUG level logs informational events of very low importance",
                        "TRACE level logs informational events of very low importance",
                        "ALL level is used to turn on all logging"
                    ],
                    "description": "The logging level for COBOL LS backend"
                },
                "cobol-lsp.target-sql-backend": {
                    "type": "string",
                    "default": "DB2_SERVER",
                    "enum": [
                        "DB2_SERVER",
                        "DATACOM_SERVER"
                    ],
                    "enumDescriptions": [
                        "DB2_SERVER  - IBM DB2 SQL Server",
                        "DATACOM_SERVER - CA DATACOM Server"
                    ],
                    "description": "The target SQL backend server which will be used in mainframe"
                },
                "cobol-lsp.dialects": {
                    "type": "array",
                    "items": {
                        "type": "string",
                        "enum": [
                            "DaCo",
                            "IDMS"
                        ]
                    },
                    "description": "List of enabled dialects",
                    "uniqueItems": true
                },
                "cobol-lsp.predefined-sections": {
                    "type": "array",
                    "items": {
                        "type": "string"
                    },
                    "description": "List of predefined sections",
                    "default": [
                        "S930",
                        "S940",
                        "S950",
                        "S990",
                        "S991",
                        "S997",
                        "S999"
                    ],
                    "uniqueItems": true
                }
            }
        },
        "configurationDefaults": {
            "[cobol]": {
                "editor.renderIndentGuides": false,
                "editor.rulers": [
                    7,
                    11,
                    72,
                    80
                ]
            }
        },
        "keybindings": [
            {
                "key": "tab",
                "command": "cobol-lsp.smart-tab",
                "when": "editorLangId == cobol && !inSnippetMode && editorTextFocus && config.cobol-lsp.smart-tab"
            },
            {
                "key": "tab",
                "command": "cobol-lsp.smart-tab",
                "when": "editorLangId == COBOL && !inSnippetMode && editorTextFocus && config.cobol-lsp.smart-tab"
            },
            {
                "key": "shift+tab",
                "command": "cobol-lsp.smart-outdent",
                "when": "editorLangId == cobol && !inSnippetMode && editorTextFocus && config.cobol-lsp.smart-tab"
            },
            {
                "key": "shift+tab",
                "command": "cobol-lsp.smart-outdent",
                "when": "editorLangId == COBOL && !inSnippetMode && editorTextFocus && config.cobol-lsp.smart-tab"
            },
            {
                "key": "ctrl+/",
                "mac": "cmd+/",
                "command": "cobol-lsp.commentLine.toggle",
                "when": "editorLangId =~ /^cobol$/i && editorTextFocus && !editorReadonly"
            }
        ]
    },
    "scripts": {
        "vscode:prepublish": "npm run compile",
        "postinstall": "patch-package",
        "test:integration": "npm run compile && node ./out/test/runTest.js",
        "compile": "tsc -p ./",
        "watch": "tsc -watch -p ./",
        "test": "jest -w 1 --unhandled-rejections=strict",
        "coverage": "jest --coverage --runInBand",
        "package": "vsce package"
    },
    "dependencies": {
        "@zowe/zowe-explorer-api": "^1.17.0",
        "iconv-lite": "^0.6.3",
        "vscode-extension-telemetry": "0.1.6",
        "vscode-languageclient": "5.2.1"
    },
    "devDependencies": {
        "@types/jest": "^27.0.0",
        "@types/mocha": "^9.1.1",
        "@types/node": "^12.6.2",
        "@types/vscode": "^1.55.0",
        "@vscode/test-electron": "^2.1.5",
        "decache": "^4.6.1",
        "glob": "^8.0.3",
        "jest": "^27.0.0",
        "jest-sonar-reporter": "^2.0.0",
        "mocha": "^10.0.0",
        "nyc": "^15.1.0",
        "patch-package": "^6.4.7",
        "ts-jest": "^27.0.0",
        "tslint": "^5.18.0",
        "tslint-sonarts": "^1.9.0",
        "typescript": "^3.5.3",
        "vsce": "^2.7.0"
    }
=======
	"name": "cobol-language-support",
	"displayName": "COBOL Language Support",
	"description": "Autocomplete, highlighting and diagnostics for COBOL code and copybooks.",
	"author": "Broadcom",
	"license": "EPL-2.0",
	"version": "1.0.2",
	"preview": false,
	"publisher": "BroadcomMFD",
	"engines": {
		"vscode": "^1.55.0"
	},
	"repository": {
		"type": "git",
		"url": "https://github.com/eclipse/che-che4z-lsp-for-cobol.git"
	},
	"bugs": {
		"url": "https://github.com/eclipse/che-che4z-lsp-for-cobol/issues"
	},
	"keywords": [
		"mainframe",
		"lsp",
		"cobol",
		"z/os",
		"zos",
		"language-server",
		"jcl",
		"zowe",
		"ibm cobol",
		"idms",
		"datacom",
		"cics",
		"db2"
	],
	"categories": [
		"Programming Languages"
	],
	"activationEvents": [
		"onCommand:cobol-lsp.smart-tab",
		"onLanguage:COBOL",
		"workspaceContains:/.c4z"
	],
	"icon": "resources/logo.png",
	"main": "./out/extension.js",
	"contributes": {
		"commands": [
			{
				"command": "cobol-lsp.cpy-manager.fetch-copybook",
				"title": "Fetch copybook"
			},
			{
				"command": "cobol-lsp.cpy-manager.goto-settings",
				"title": "Open Copybook location settings"
			},
			{
				"command": "cobol-lsp.commentLine.toggle",
				"title": "Toggle COBOL Line Comment"
			},
			{
				"command": "cobol-lsp.commentLine.comment",
				"title": "Add Cobol Line Comment"
			},
			{
				"command": "cobol-lsp.commentLine.uncomment",
				"title": "Remove COBOL Line Comment"
			},
			{
				"command": "cobol-lsp.snippets.insertSnippets",
				"title": "Insert COBOL Snippet",
				"category": "Snippets"
			}
		],
		"languages": [
			{
				"id": "COBOL",
				"extensions": [
					".cbl",
					".cob",
					".cobol",
					".cpy",
					".copy"
				],
				"filenamePatterns": [
					"**/*copybook*/**"
				],
				"configuration": "./syntaxes/lang-config.json"
			}
		],
		"grammars": [
			{
				"language": "COBOL",
				"scopeName": "source.cobol",
				"path": "./syntaxes/COBOL.tmLanguage.json",
				"embeddedLanguages": {
					"meta.embedded.block.sql": "sql",
					"meta.embedded.block.html": "html"
				}
			}
		],
		"configuration": {
			"title": "COBOL Language Support",
			"properties": {
				"cobol-lsp.smart-tab": {
					"oneOf": [
						{
							"type": "boolean"
						},
						{
							"type": "array",
							"items": {
								"type": "number"
							}
						},
						{
							"type": "object",
							"properties": {
								"default": {
									"type": "array",
									"items": {
										"type": "number"
									}
								},
								"anchors": {
									"type": "object",
									"patternProperties": {
										"^.*$": {
											"type": "array",
											"items": {
												"type": "number"
											}
										}
									}
								}
							}
						}
					],
					"description": "Enable/disable smart tab",
					"default": true
				},
				"cobol-lsp.cpy-manager.profiles": {
					"type": "string",
					"description": "Current default profile for copybook downloader\nZowe Explorer version 1.15.0 or higher is required to download copybooks from the mainframe"
				},
				"cobol-lsp.cpy-manager.paths-local": {
					"type": "array",
					"items": {
						"type": "string"
					},
					"description": "Default list of relative local paths to search for copybooks",
					"uniqueItems": true
				},
				"cobol-lsp.cpy-manager.paths-dsn": {
					"type": "array",
					"items": {
						"type": "string"
					},
					"description": "Default list of datasets to search for copybooks\nZowe Explorer version 1.15.0 or higher is required to download copybooks from the mainframe",
					"uniqueItems": true
				},
				"cobol-lsp.cpy-manager.paths-uss": {
					"type": "array",
					"items": {
						"type": "string"
					},
					"description": "Default list of USS paths to search for copybooks\nZowe Explorer version 1.15.0 or higher is required to download copybooks from the mainframe",
					"uniqueItems": true
				},
				"cobol-lsp.cpy-manager.daco.paths-local": {
					"type": "array",
					"items": {
						"type": "string"
					},
					"description": "Default list of relative local paths to search for MAID copybooks",
					"uniqueItems": true
				},
				"cobol-lsp.cpy-manager.daco.paths-dsn": {
					"type": "array",
					"items": {
						"type": "string"
					},
					"description": "Default list of datasets to search for MAID copybooks\nZowe Explorer version 1.15.0 or higher is required to download copybooks from the mainframe",
					"uniqueItems": true
				},
				"cobol-lsp.cpy-manager.daco.paths-uss": {
					"type": "array",
					"items": {
						"type": "string"
					},
					"description": "Default list of USS paths to search for MAID copybooks\nZowe Explorer version 1.15.0 or higher is required to download copybooks from the mainframe",
					"uniqueItems": true
				},
				"cobol-lsp.cpy-manager.idms.paths-local": {
					"type": "array",
					"items": {
						"type": "string"
					},
					"description": "Default list of relative local paths to search for IDMS copybooks",
					"uniqueItems": true
				},
				"cobol-lsp.cpy-manager.idms.paths-dsn": {
					"type": "array",
					"items": {
						"type": "string"
					},
					"description": "Default list of datasets to search for IDMS copybooks\nZowe Explorer version 1.15.0 or higher is required to download copybooks from the mainframe",
					"uniqueItems": true
				},
				"cobol-lsp.cpy-manager.idms.paths-uss": {
					"type": "array",
					"items": {
						"type": "string"
					},
					"description": "Default list of USS paths to search for IDMS copybooks\nZowe Explorer version 1.15.0 or higher is required to download copybooks from the mainframe",
					"uniqueItems": true
				},
				"cobol-lsp.cpy-manager.copybook-extensions": {
					"type": "array",
					"items": {
						"type": "string"
					},
					"default": [
						".CPY",
						".COPY",
						".cpy",
						".copy"
					],
					"description": "List of copybook extensions",
					"uniqueItems": true
				},
				"cobol-lsp.cpy-manager.copybook-file-encoding": {
					"type": "string",
					"markdownDescription": "The encoding for the copybooks. Alternatively edit in .vscode\\settings.json. Other supported encodings can be found at [supported encodings](https://github.com/ashtuchkin/iconv-lite/wiki/Supported-Encodings) ",
					"enum": [
						"utf8",
						"ucs2",
						"utf16le",
						"ascii",
						"base64",
						"UTF7",
						"UTF7-IMAP",
						"UTF-16BE",
						"UTF-16",
						"UCS-4",
						"UTF-32",
						"UTF-32LE",
						"UTF-32BE",
						"ISO-8859-1",
						"ISO-8859-2",
						"ISO-8859-3",
						"ISO-8859-4",
						"ISO-8859-5",
						"ISO-8859-6",
						"ISO-8859-7",
						"ISO-8859-8",
						"ISO-8859-9",
						"ISO-8859-10",
						"ISO-8859-11",
						"ISO-8859-12",
						"ISO-8859-13",
						"ISO-8859-14",
						"ISO-8859-15",
						"ISO-8859-16",
						"cp437",
						"cp720",
						"cp737",
						"cp775",
						"cp808",
						"cp850",
						"cp852",
						"cp855",
						"cp856",
						"cp857",
						"cp858",
						"cp860",
						"cp861",
						"cp862",
						"cp863",
						"cp864",
						"cp865",
						"cp866",
						"cp869",
						"cp922",
						"cp1046",
						"cp1124",
						"cp1125",
						"cp1129",
						"cp1133",
						"cp1161",
						"cp1162",
						"cp1163",
						"cp1047",
						"cp1140",
						"cp1147",
						"cp1148",
						"cp037",
						"cp500",
						"iso646cn",
						"iso646jp"
					],
					"enumDescriptions": [
						"utf8",
						"ucs2",
						"utf16le",
						"ascii",
						"base64",
						"UTF7",
						"UTF7-IMAP",
						"UTF-16BE",
						"UTF-16",
						"UCS-4",
						"UTF-32",
						"UTF-32LE",
						"UTF-32BE",
						"ISO-8859-1",
						"ISO-8859-2",
						"ISO-8859-3",
						"ISO-8859-4",
						"ISO-8859-5",
						"ISO-8859-6",
						"ISO-8859-7",
						"ISO-8859-8",
						"ISO-8859-9",
						"ISO-8859-10",
						"ISO-8859-11",
						"ISO-8859-12",
						"ISO-8859-13",
						"ISO-8859-14",
						"ISO-8859-15",
						"ISO-8859-16",
						"IBM-437",
						"IBM-720",
						"IBM-737",
						"IBM-775",
						"IBM-808",
						"IBM-850",
						"IBM-852",
						"IBM-855",
						"IBM-856",
						"IBM-857",
						"IBM-858",
						"IBM-860",
						"IBM-861",
						"IBM-862",
						"IBM-863",
						"IBM-864",
						"IBM-865",
						"IBM-866",
						"IBM-869",
						"IBM-922",
						"IBM-1046",
						"IBM-1124",
						"IBM-1125",
						"IBM-1129",
						"IBM-1133",
						"IBM-1161",
						"IBM-1162",
						"IBM-1163",
						"IBM-1047",
						"IBM-1140",
						"IBM-1147",
						"IBM-1148",
						"IBM-037",
						"IBM-500",
						"iso646cn",
						"iso646jp"
					]
				},
				"cobol-lsp.subroutine-manager.paths-local": {
					"type": "array",
					"items": {
						"type": "string"
					},
					"description": "List of relative local paths to search for subroutines",
					"uniqueItems": true
				},
				"cobol-lsp.logging.level.root": {
					"type": "string",
					"default": "ERROR",
					"enum": [
						"ERROR",
						"WARN",
						"INFO",
						"DEBUG",
						"TRACE",
						"ALL"
					],
					"enumDescriptions": [
						"ERROR level logs error events which may or not be fatal to the application",
						"WARN level logs potentially harmful situations",
						"INFO level logs informational messages highlighting overall progress of the application",
						"DEBUG level logs informational events of very low importance",
						"TRACE level logs informational events of very low importance",
						"ALL level is used to turn on all logging"
					],
					"description": "The logging level for COBOL LS backend"
				},
				"cobol-lsp.target-sql-backend": {
					"type": "string",
					"default": "DB2_SERVER",
					"enum": [
						"DB2_SERVER",
						"DATACOM_SERVER"
					],
					"enumDescriptions": [
						"DB2_SERVER  - IBM DB2 SQL Server",
						"DATACOM_SERVER - CA DATACOM Server"
					],
					"description": "The target SQL backend server which will be used in mainframe"
				},
				"cobol-lsp.dialects": {
					"type": "array",
					"items": {
						"type": "string",
						"enum": [
							"DaCo",
							"IDMS"
						]
					},
					"description": "List of enabled dialects",
					"uniqueItems": true
				},
				"cobol-lsp.predefined-sections": {
					"type": "array",
					"items": {
						"type": "string"
					},
					"description": "List of predefined sections",
					"default": [
						"S930",
						"S940",
						"S950",
						"S990",
						"S991",
						"S997",
						"S999"
					],
					"uniqueItems": true
				}
			}
		},
		"configurationDefaults": {
			"[COBOL]": {
				"editor.renderIndentGuides": false,
				"editor.rulers": [
					7,
					11,
					72,
					80
				]
			}
		},
		"keybindings": [
			{
				"key": "tab",
				"command": "cobol-lsp.smart-tab",
				"when": "editorLangId == cobol && !inSnippetMode && editorTextFocus && config.cobol-lsp.smart-tab"
			},
			{
				"key": "tab",
				"command": "cobol-lsp.smart-tab",
				"when": "editorLangId == COBOL && !inSnippetMode && editorTextFocus && config.cobol-lsp.smart-tab"
			},
			{
				"key": "shift+tab",
				"command": "cobol-lsp.smart-outdent",
				"when": "editorLangId == cobol && !inSnippetMode && editorTextFocus && config.cobol-lsp.smart-tab"
			},
			{
				"key": "shift+tab",
				"command": "cobol-lsp.smart-outdent",
				"when": "editorLangId == COBOL && !inSnippetMode && editorTextFocus && config.cobol-lsp.smart-tab"
			},
			{
				"key": "ctrl+/",
				"mac": "cmd+/",
				"command": "cobol-lsp.commentLine.toggle",
				"when": "editorLangId =~ /^cobol$/i && editorTextFocus && !editorReadonly"
			}
		]
	},
	"scripts": {
		"vscode:prepublish": "npm run compile",
		"postinstall": "patch-package",
		"test:integration": "npm run compile && node ./out/test/runTest.js",
		"compile": "tsc -p ./",
		"watch": "tsc -watch -p ./",
		"test": "jest -w 1 --unhandled-rejections=strict",
		"coverage": "jest --coverage --runInBand",
		"package": "vsce package"
	},
	"dependencies": {
		"@zowe/zowe-explorer-api": "^1.17.0",
		"iconv-lite": "^0.6.3",
		"vscode-extension-telemetry": "0.1.6",
		"vscode-languageclient": "5.2.1"
	},
	"devDependencies": {
		"@types/jest": "^27.0.0",
		"@types/mocha": "^9.1.1",
		"@types/node": "^12.6.2",
		"@types/vscode": "^1.55.0",
		"@vscode/test-electron": "^2.1.5",
		"decache": "^4.6.1",
		"glob": "^8.0.3",
		"jest": "^27.0.0",
		"jest-sonar-reporter": "^2.0.0",
		"mocha": "^10.0.0",
		"nyc": "^15.1.0",
		"patch-package": "^6.4.7",
		"ts-jest": "^27.0.0",
		"tslint": "^5.18.0",
		"tslint-sonarts": "^1.9.0",
		"typescript": "^3.5.3",
		"vsce": "^2.7.0"
	},
	"__metadata": {
		"id": "1a291a59-0a06-42e0-8783-fbdae290b3e5",
		"publisherDisplayName": "Broadcom",
		"publisherId": "4c523590-e5db-4102-93bf-d6e37ca84a62",
		"isPreReleaseVersion": false
	}
>>>>>>> 7dc4a37e
}<|MERGE_RESOLUTION|>--- conflicted
+++ resolved
@@ -1,5 +1,4 @@
 {
-<<<<<<< HEAD
     "name": "cobol-language-support",
     "displayName": "COBOL Language Support",
     "description": "Autocomplete, highlighting and diagnostics for COBOL code and copybooks.",
@@ -64,6 +63,11 @@
             {
                 "command": "cobol-lsp.commentLine.uncomment",
                 "title": "Remove COBOL Line Comment"
+            },
+            {
+                "command": "cobol-lsp.snippets.insertSnippets",
+                "title": "Insert COBOL Snippet",
+                "category": "Snippets"
             }
         ],
         "languages": [
@@ -512,526 +516,4 @@
         "typescript": "^3.5.3",
         "vsce": "^2.7.0"
     }
-=======
-	"name": "cobol-language-support",
-	"displayName": "COBOL Language Support",
-	"description": "Autocomplete, highlighting and diagnostics for COBOL code and copybooks.",
-	"author": "Broadcom",
-	"license": "EPL-2.0",
-	"version": "1.0.2",
-	"preview": false,
-	"publisher": "BroadcomMFD",
-	"engines": {
-		"vscode": "^1.55.0"
-	},
-	"repository": {
-		"type": "git",
-		"url": "https://github.com/eclipse/che-che4z-lsp-for-cobol.git"
-	},
-	"bugs": {
-		"url": "https://github.com/eclipse/che-che4z-lsp-for-cobol/issues"
-	},
-	"keywords": [
-		"mainframe",
-		"lsp",
-		"cobol",
-		"z/os",
-		"zos",
-		"language-server",
-		"jcl",
-		"zowe",
-		"ibm cobol",
-		"idms",
-		"datacom",
-		"cics",
-		"db2"
-	],
-	"categories": [
-		"Programming Languages"
-	],
-	"activationEvents": [
-		"onCommand:cobol-lsp.smart-tab",
-		"onLanguage:COBOL",
-		"workspaceContains:/.c4z"
-	],
-	"icon": "resources/logo.png",
-	"main": "./out/extension.js",
-	"contributes": {
-		"commands": [
-			{
-				"command": "cobol-lsp.cpy-manager.fetch-copybook",
-				"title": "Fetch copybook"
-			},
-			{
-				"command": "cobol-lsp.cpy-manager.goto-settings",
-				"title": "Open Copybook location settings"
-			},
-			{
-				"command": "cobol-lsp.commentLine.toggle",
-				"title": "Toggle COBOL Line Comment"
-			},
-			{
-				"command": "cobol-lsp.commentLine.comment",
-				"title": "Add Cobol Line Comment"
-			},
-			{
-				"command": "cobol-lsp.commentLine.uncomment",
-				"title": "Remove COBOL Line Comment"
-			},
-			{
-				"command": "cobol-lsp.snippets.insertSnippets",
-				"title": "Insert COBOL Snippet",
-				"category": "Snippets"
-			}
-		],
-		"languages": [
-			{
-				"id": "COBOL",
-				"extensions": [
-					".cbl",
-					".cob",
-					".cobol",
-					".cpy",
-					".copy"
-				],
-				"filenamePatterns": [
-					"**/*copybook*/**"
-				],
-				"configuration": "./syntaxes/lang-config.json"
-			}
-		],
-		"grammars": [
-			{
-				"language": "COBOL",
-				"scopeName": "source.cobol",
-				"path": "./syntaxes/COBOL.tmLanguage.json",
-				"embeddedLanguages": {
-					"meta.embedded.block.sql": "sql",
-					"meta.embedded.block.html": "html"
-				}
-			}
-		],
-		"configuration": {
-			"title": "COBOL Language Support",
-			"properties": {
-				"cobol-lsp.smart-tab": {
-					"oneOf": [
-						{
-							"type": "boolean"
-						},
-						{
-							"type": "array",
-							"items": {
-								"type": "number"
-							}
-						},
-						{
-							"type": "object",
-							"properties": {
-								"default": {
-									"type": "array",
-									"items": {
-										"type": "number"
-									}
-								},
-								"anchors": {
-									"type": "object",
-									"patternProperties": {
-										"^.*$": {
-											"type": "array",
-											"items": {
-												"type": "number"
-											}
-										}
-									}
-								}
-							}
-						}
-					],
-					"description": "Enable/disable smart tab",
-					"default": true
-				},
-				"cobol-lsp.cpy-manager.profiles": {
-					"type": "string",
-					"description": "Current default profile for copybook downloader\nZowe Explorer version 1.15.0 or higher is required to download copybooks from the mainframe"
-				},
-				"cobol-lsp.cpy-manager.paths-local": {
-					"type": "array",
-					"items": {
-						"type": "string"
-					},
-					"description": "Default list of relative local paths to search for copybooks",
-					"uniqueItems": true
-				},
-				"cobol-lsp.cpy-manager.paths-dsn": {
-					"type": "array",
-					"items": {
-						"type": "string"
-					},
-					"description": "Default list of datasets to search for copybooks\nZowe Explorer version 1.15.0 or higher is required to download copybooks from the mainframe",
-					"uniqueItems": true
-				},
-				"cobol-lsp.cpy-manager.paths-uss": {
-					"type": "array",
-					"items": {
-						"type": "string"
-					},
-					"description": "Default list of USS paths to search for copybooks\nZowe Explorer version 1.15.0 or higher is required to download copybooks from the mainframe",
-					"uniqueItems": true
-				},
-				"cobol-lsp.cpy-manager.daco.paths-local": {
-					"type": "array",
-					"items": {
-						"type": "string"
-					},
-					"description": "Default list of relative local paths to search for MAID copybooks",
-					"uniqueItems": true
-				},
-				"cobol-lsp.cpy-manager.daco.paths-dsn": {
-					"type": "array",
-					"items": {
-						"type": "string"
-					},
-					"description": "Default list of datasets to search for MAID copybooks\nZowe Explorer version 1.15.0 or higher is required to download copybooks from the mainframe",
-					"uniqueItems": true
-				},
-				"cobol-lsp.cpy-manager.daco.paths-uss": {
-					"type": "array",
-					"items": {
-						"type": "string"
-					},
-					"description": "Default list of USS paths to search for MAID copybooks\nZowe Explorer version 1.15.0 or higher is required to download copybooks from the mainframe",
-					"uniqueItems": true
-				},
-				"cobol-lsp.cpy-manager.idms.paths-local": {
-					"type": "array",
-					"items": {
-						"type": "string"
-					},
-					"description": "Default list of relative local paths to search for IDMS copybooks",
-					"uniqueItems": true
-				},
-				"cobol-lsp.cpy-manager.idms.paths-dsn": {
-					"type": "array",
-					"items": {
-						"type": "string"
-					},
-					"description": "Default list of datasets to search for IDMS copybooks\nZowe Explorer version 1.15.0 or higher is required to download copybooks from the mainframe",
-					"uniqueItems": true
-				},
-				"cobol-lsp.cpy-manager.idms.paths-uss": {
-					"type": "array",
-					"items": {
-						"type": "string"
-					},
-					"description": "Default list of USS paths to search for IDMS copybooks\nZowe Explorer version 1.15.0 or higher is required to download copybooks from the mainframe",
-					"uniqueItems": true
-				},
-				"cobol-lsp.cpy-manager.copybook-extensions": {
-					"type": "array",
-					"items": {
-						"type": "string"
-					},
-					"default": [
-						".CPY",
-						".COPY",
-						".cpy",
-						".copy"
-					],
-					"description": "List of copybook extensions",
-					"uniqueItems": true
-				},
-				"cobol-lsp.cpy-manager.copybook-file-encoding": {
-					"type": "string",
-					"markdownDescription": "The encoding for the copybooks. Alternatively edit in .vscode\\settings.json. Other supported encodings can be found at [supported encodings](https://github.com/ashtuchkin/iconv-lite/wiki/Supported-Encodings) ",
-					"enum": [
-						"utf8",
-						"ucs2",
-						"utf16le",
-						"ascii",
-						"base64",
-						"UTF7",
-						"UTF7-IMAP",
-						"UTF-16BE",
-						"UTF-16",
-						"UCS-4",
-						"UTF-32",
-						"UTF-32LE",
-						"UTF-32BE",
-						"ISO-8859-1",
-						"ISO-8859-2",
-						"ISO-8859-3",
-						"ISO-8859-4",
-						"ISO-8859-5",
-						"ISO-8859-6",
-						"ISO-8859-7",
-						"ISO-8859-8",
-						"ISO-8859-9",
-						"ISO-8859-10",
-						"ISO-8859-11",
-						"ISO-8859-12",
-						"ISO-8859-13",
-						"ISO-8859-14",
-						"ISO-8859-15",
-						"ISO-8859-16",
-						"cp437",
-						"cp720",
-						"cp737",
-						"cp775",
-						"cp808",
-						"cp850",
-						"cp852",
-						"cp855",
-						"cp856",
-						"cp857",
-						"cp858",
-						"cp860",
-						"cp861",
-						"cp862",
-						"cp863",
-						"cp864",
-						"cp865",
-						"cp866",
-						"cp869",
-						"cp922",
-						"cp1046",
-						"cp1124",
-						"cp1125",
-						"cp1129",
-						"cp1133",
-						"cp1161",
-						"cp1162",
-						"cp1163",
-						"cp1047",
-						"cp1140",
-						"cp1147",
-						"cp1148",
-						"cp037",
-						"cp500",
-						"iso646cn",
-						"iso646jp"
-					],
-					"enumDescriptions": [
-						"utf8",
-						"ucs2",
-						"utf16le",
-						"ascii",
-						"base64",
-						"UTF7",
-						"UTF7-IMAP",
-						"UTF-16BE",
-						"UTF-16",
-						"UCS-4",
-						"UTF-32",
-						"UTF-32LE",
-						"UTF-32BE",
-						"ISO-8859-1",
-						"ISO-8859-2",
-						"ISO-8859-3",
-						"ISO-8859-4",
-						"ISO-8859-5",
-						"ISO-8859-6",
-						"ISO-8859-7",
-						"ISO-8859-8",
-						"ISO-8859-9",
-						"ISO-8859-10",
-						"ISO-8859-11",
-						"ISO-8859-12",
-						"ISO-8859-13",
-						"ISO-8859-14",
-						"ISO-8859-15",
-						"ISO-8859-16",
-						"IBM-437",
-						"IBM-720",
-						"IBM-737",
-						"IBM-775",
-						"IBM-808",
-						"IBM-850",
-						"IBM-852",
-						"IBM-855",
-						"IBM-856",
-						"IBM-857",
-						"IBM-858",
-						"IBM-860",
-						"IBM-861",
-						"IBM-862",
-						"IBM-863",
-						"IBM-864",
-						"IBM-865",
-						"IBM-866",
-						"IBM-869",
-						"IBM-922",
-						"IBM-1046",
-						"IBM-1124",
-						"IBM-1125",
-						"IBM-1129",
-						"IBM-1133",
-						"IBM-1161",
-						"IBM-1162",
-						"IBM-1163",
-						"IBM-1047",
-						"IBM-1140",
-						"IBM-1147",
-						"IBM-1148",
-						"IBM-037",
-						"IBM-500",
-						"iso646cn",
-						"iso646jp"
-					]
-				},
-				"cobol-lsp.subroutine-manager.paths-local": {
-					"type": "array",
-					"items": {
-						"type": "string"
-					},
-					"description": "List of relative local paths to search for subroutines",
-					"uniqueItems": true
-				},
-				"cobol-lsp.logging.level.root": {
-					"type": "string",
-					"default": "ERROR",
-					"enum": [
-						"ERROR",
-						"WARN",
-						"INFO",
-						"DEBUG",
-						"TRACE",
-						"ALL"
-					],
-					"enumDescriptions": [
-						"ERROR level logs error events which may or not be fatal to the application",
-						"WARN level logs potentially harmful situations",
-						"INFO level logs informational messages highlighting overall progress of the application",
-						"DEBUG level logs informational events of very low importance",
-						"TRACE level logs informational events of very low importance",
-						"ALL level is used to turn on all logging"
-					],
-					"description": "The logging level for COBOL LS backend"
-				},
-				"cobol-lsp.target-sql-backend": {
-					"type": "string",
-					"default": "DB2_SERVER",
-					"enum": [
-						"DB2_SERVER",
-						"DATACOM_SERVER"
-					],
-					"enumDescriptions": [
-						"DB2_SERVER  - IBM DB2 SQL Server",
-						"DATACOM_SERVER - CA DATACOM Server"
-					],
-					"description": "The target SQL backend server which will be used in mainframe"
-				},
-				"cobol-lsp.dialects": {
-					"type": "array",
-					"items": {
-						"type": "string",
-						"enum": [
-							"DaCo",
-							"IDMS"
-						]
-					},
-					"description": "List of enabled dialects",
-					"uniqueItems": true
-				},
-				"cobol-lsp.predefined-sections": {
-					"type": "array",
-					"items": {
-						"type": "string"
-					},
-					"description": "List of predefined sections",
-					"default": [
-						"S930",
-						"S940",
-						"S950",
-						"S990",
-						"S991",
-						"S997",
-						"S999"
-					],
-					"uniqueItems": true
-				}
-			}
-		},
-		"configurationDefaults": {
-			"[COBOL]": {
-				"editor.renderIndentGuides": false,
-				"editor.rulers": [
-					7,
-					11,
-					72,
-					80
-				]
-			}
-		},
-		"keybindings": [
-			{
-				"key": "tab",
-				"command": "cobol-lsp.smart-tab",
-				"when": "editorLangId == cobol && !inSnippetMode && editorTextFocus && config.cobol-lsp.smart-tab"
-			},
-			{
-				"key": "tab",
-				"command": "cobol-lsp.smart-tab",
-				"when": "editorLangId == COBOL && !inSnippetMode && editorTextFocus && config.cobol-lsp.smart-tab"
-			},
-			{
-				"key": "shift+tab",
-				"command": "cobol-lsp.smart-outdent",
-				"when": "editorLangId == cobol && !inSnippetMode && editorTextFocus && config.cobol-lsp.smart-tab"
-			},
-			{
-				"key": "shift+tab",
-				"command": "cobol-lsp.smart-outdent",
-				"when": "editorLangId == COBOL && !inSnippetMode && editorTextFocus && config.cobol-lsp.smart-tab"
-			},
-			{
-				"key": "ctrl+/",
-				"mac": "cmd+/",
-				"command": "cobol-lsp.commentLine.toggle",
-				"when": "editorLangId =~ /^cobol$/i && editorTextFocus && !editorReadonly"
-			}
-		]
-	},
-	"scripts": {
-		"vscode:prepublish": "npm run compile",
-		"postinstall": "patch-package",
-		"test:integration": "npm run compile && node ./out/test/runTest.js",
-		"compile": "tsc -p ./",
-		"watch": "tsc -watch -p ./",
-		"test": "jest -w 1 --unhandled-rejections=strict",
-		"coverage": "jest --coverage --runInBand",
-		"package": "vsce package"
-	},
-	"dependencies": {
-		"@zowe/zowe-explorer-api": "^1.17.0",
-		"iconv-lite": "^0.6.3",
-		"vscode-extension-telemetry": "0.1.6",
-		"vscode-languageclient": "5.2.1"
-	},
-	"devDependencies": {
-		"@types/jest": "^27.0.0",
-		"@types/mocha": "^9.1.1",
-		"@types/node": "^12.6.2",
-		"@types/vscode": "^1.55.0",
-		"@vscode/test-electron": "^2.1.5",
-		"decache": "^4.6.1",
-		"glob": "^8.0.3",
-		"jest": "^27.0.0",
-		"jest-sonar-reporter": "^2.0.0",
-		"mocha": "^10.0.0",
-		"nyc": "^15.1.0",
-		"patch-package": "^6.4.7",
-		"ts-jest": "^27.0.0",
-		"tslint": "^5.18.0",
-		"tslint-sonarts": "^1.9.0",
-		"typescript": "^3.5.3",
-		"vsce": "^2.7.0"
-	},
-	"__metadata": {
-		"id": "1a291a59-0a06-42e0-8783-fbdae290b3e5",
-		"publisherDisplayName": "Broadcom",
-		"publisherId": "4c523590-e5db-4102-93bf-d6e37ca84a62",
-		"isPreReleaseVersion": false
-	}
->>>>>>> 7dc4a37e
 }