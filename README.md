--- conflicted
+++ resolved
@@ -131,11 +131,7 @@
 * Functionality to skip variable levels when called, reducing call time.
 
 ### Privacy Notice
-<<<<<<< HEAD
 The extensions for Visual Studio Code developed by Broadcom Inc., including its corporate affiliates and subsidiaries, ("Broadcom") are provided free of charge, but in order to better understand and meet its users’ needs, Broadcom may collect, use, analyze and retain anonymous users’ metadata and interaction data, (collectively, “Usage Data”) and aggregate such Usage Data with similar  Usage Data of other Broadcom customers. Please, find more detailed information in [License and Service Terms & Repository](https://www.broadcom.com/company/legal/licensing).
-=======
-The extensions for Visual Studio Code developed by Broadcom Inc., including its corporate affiliates and subsidiaries, ("Broadcom") are provided free of charge, but in order to better understand and meet its users’ needs, Broadcom may collect, use, analyze and retain anonymous user metadata and interaction data, (collectively, “Usage Data”) and aggregate such Usage Data with similar Usage Data of other Broadcom customers. Please find more detailed information in License and Service Terms & Repository.
->>>>>>> 839314c4
 
 This data collection uses built-in Microsoft VS Code Telemetry, which can be disabled, at your sole discretion, if you do not want to send Usage Data.
 
